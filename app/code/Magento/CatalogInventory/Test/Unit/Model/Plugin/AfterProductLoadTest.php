<?php declare(strict_types=1);
/**
 *
 * Copyright © Magento, Inc. All rights reserved.
 * See COPYING.txt for license details.
 */

namespace Magento\CatalogInventory\Test\Unit\Model\Plugin;

use Magento\Catalog\Api\Data\ProductExtensionFactory;
use Magento\Catalog\Api\Data\ProductExtensionInterface;
use Magento\Catalog\Api\Data\ProductInterface;
use Magento\Catalog\Model\Product;
use Magento\CatalogInventory\Api\Data\StockItemInterface;
use Magento\CatalogInventory\Api\StockRegistryInterface;
use Magento\CatalogInventory\Model\Plugin\AfterProductLoad;
use PHPUnit\Framework\MockObject\MockObject;
use PHPUnit\Framework\TestCase;

class AfterProductLoadTest extends TestCase
{
    /**
     * @var AfterProductLoad
     */
    protected $plugin;

    /**
<<<<<<< HEAD
     * @var \Magento\Catalog\Api\Data\ProductInterface|\PHPUnit\Framework\MockObject\MockObject
=======
     * @var ProductInterface|MockObject
>>>>>>> b2f063af
     */
    protected $productMock;

    /**
<<<<<<< HEAD
     * @var \Magento\Catalog\Api\Data\ProductExtensionFactory|\PHPUnit\Framework\MockObject\MockObject
=======
     * @var ProductExtensionFactory|MockObject
>>>>>>> b2f063af
     */
    protected $productExtensionFactoryMock;

    /**
<<<<<<< HEAD
     * @var \Magento\Catalog\Api\Data\ProductExtensionInterface|\PHPUnit\Framework\MockObject\MockObject
=======
     * @var ProductExtensionInterface|MockObject
>>>>>>> b2f063af
     */
    protected $productExtensionMock;

    protected function setUp(): void
    {
        $stockRegistryMock = $this->createMock(StockRegistryInterface::class);
        $this->productExtensionFactoryMock = $this->getMockBuilder(
            ProductExtensionFactory::class
        )
            ->setMethods(['create'])
            ->disableOriginalConstructor()
            ->getMock();

        $this->plugin = new AfterProductLoad(
            $stockRegistryMock,
            $this->productExtensionFactoryMock
        );

        $productId = 5494;
        $stockItemMock = $this->createMock(StockItemInterface::class);

        $stockRegistryMock->expects($this->once())
            ->method('getStockItem')
            ->with($productId)
            ->willReturn($stockItemMock);

        $this->productExtensionMock = $this->getMockBuilder(ProductExtensionInterface::class)
            ->setMethods(['setStockItem'])
            ->getMockForAbstractClass();
        $this->productExtensionMock->expects($this->once())
            ->method('setStockItem')
            ->with($stockItemMock)
            ->willReturnSelf();

        $this->productMock = $this->getMockBuilder(Product::class)
            ->disableOriginalConstructor()
            ->getMock();
        $this->productMock->expects($this->once())
            ->method('setExtensionAttributes')
            ->with($this->productExtensionMock)
            ->willReturnSelf();
        $this->productMock->expects(($this->once()))
            ->method('getId')
            ->willReturn($productId);
    }

    public function testAfterLoad()
    {
        $this->productMock->expects($this->once())
            ->method('getExtensionAttributes')
            ->willReturn($this->productExtensionMock);
        $this->productExtensionFactoryMock->expects($this->never())
            ->method('create');

        $this->assertEquals(
            $this->productMock,
            $this->plugin->afterLoad($this->productMock)
        );
    }
}<|MERGE_RESOLUTION|>--- conflicted
+++ resolved
@@ -25,29 +25,17 @@
     protected $plugin;
 
     /**
-<<<<<<< HEAD
-     * @var \Magento\Catalog\Api\Data\ProductInterface|\PHPUnit\Framework\MockObject\MockObject
-=======
      * @var ProductInterface|MockObject
->>>>>>> b2f063af
      */
     protected $productMock;
 
     /**
-<<<<<<< HEAD
-     * @var \Magento\Catalog\Api\Data\ProductExtensionFactory|\PHPUnit\Framework\MockObject\MockObject
-=======
      * @var ProductExtensionFactory|MockObject
->>>>>>> b2f063af
      */
     protected $productExtensionFactoryMock;
 
     /**
-<<<<<<< HEAD
-     * @var \Magento\Catalog\Api\Data\ProductExtensionInterface|\PHPUnit\Framework\MockObject\MockObject
-=======
      * @var ProductExtensionInterface|MockObject
->>>>>>> b2f063af
      */
     protected $productExtensionMock;
 
@@ -91,7 +79,7 @@
             ->willReturnSelf();
         $this->productMock->expects(($this->once()))
             ->method('getId')
-            ->willReturn($productId);
+            ->will($this->returnValue($productId));
     }
 
     public function testAfterLoad()
