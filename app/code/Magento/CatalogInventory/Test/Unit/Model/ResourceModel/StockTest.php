--- conflicted
+++ resolved
@@ -28,89 +28,50 @@
     const ITEM_TABLE = 'testItemTableName';
 
     /**
-<<<<<<< HEAD
-     * @var Stock|\PHPUnit\Framework\MockObject\MockObject
-=======
      * @var Stock|MockObject
->>>>>>> b2f063af
      */
     private $stock;
 
     /**
-<<<<<<< HEAD
-     * @var Mysql|\PHPUnit\Framework\MockObject\MockObject
-=======
      * @var Mysql|MockObject
->>>>>>> b2f063af
      */
     private $connectionMock;
 
     /**
-<<<<<<< HEAD
-     * @var Config|\PHPUnit\Framework\MockObject\MockObject
-=======
      * @var Config|MockObject
->>>>>>> b2f063af
      */
     private $scopeConfigMock;
 
     /**
-<<<<<<< HEAD
-     * @var DateTime|\PHPUnit\Framework\MockObject\MockObject
-=======
      * @var DateTime|MockObject
->>>>>>> b2f063af
      */
     private $dateTimeMock;
 
     /**
-<<<<<<< HEAD
-     * @var StockConfiguration|\PHPUnit\Framework\MockObject\MockObject
-=======
      * @var StockConfiguration|MockObject
->>>>>>> b2f063af
      */
     private $stockConfigurationMock;
 
     /**
-<<<<<<< HEAD
-     * @var StoreManagerInterface|\PHPUnit\Framework\MockObject\MockObject
-=======
      * @var StoreManagerInterface|MockObject
->>>>>>> b2f063af
      */
     private $storeManagerMock;
 
     /**
-<<<<<<< HEAD
-     * @var Context|\PHPUnit\Framework\MockObject\MockObject
-=======
      * @var Context|MockObject
->>>>>>> b2f063af
      */
     private $contextMock;
 
     /**
-<<<<<<< HEAD
-     * @var \Magento\Framework\DB\Select|\PHPUnit\Framework\MockObject\MockObject
-=======
      * @var Select|MockObject
->>>>>>> b2f063af
      */
     private $selectMock;
 
     /**
-<<<<<<< HEAD
-     * @var \Zend_Db_Statement_Interface|\PHPUnit\Framework\MockObject\MockObject
+     * @var \Zend_Db_Statement_Interface|MockObject
      */
     private $statementMock;
-    
-=======
-     * @var \Zend_Db_Statement_Interface|MockObject
-     */
-    private $statementMock;
-
->>>>>>> b2f063af
+
     protected function setUp(): void
     {
         $objectManager = new ObjectManager($this);
@@ -130,7 +91,7 @@
             ->getMock();
         $this->storeManagerMock = $this->getMockBuilder(StoreManagerInterface::class)
             ->disableOriginalConstructor()
-            ->getMockForAbstractClass();
+            ->getMock();
         $this->connectionMock = $this->getMockBuilder(Mysql::class)
             ->disableOriginalConstructor()
             ->getMock();
