--- conflicted
+++ resolved
@@ -17,20 +17,12 @@
 class StockStatusBaseSelectProcessorTest extends TestCase
 {
     /**
-<<<<<<< HEAD
-     * @var ResourceConnection|\PHPUnit\Framework\MockObject\MockObject
-=======
      * @var ResourceConnection|MockObject
->>>>>>> b2f063af
      */
     private $resource;
 
     /**
-<<<<<<< HEAD
-     * @var Select|\PHPUnit\Framework\MockObject\MockObject
-=======
      * @var Select|MockObject
->>>>>>> b2f063af
      */
     private $select;
 
