<?php declare(strict_types=1);
/**
 * Copyright © Magento, Inc. All rights reserved.
 * See COPYING.txt for license details.
 */
namespace Magento\CatalogInventory\Test\Unit\Model\Quote\Item\QuantityValidator\Initializer;

use Magento\Catalog\Model\Product;
use Magento\CatalogInventory\Model\Quote\Item\QuantityValidator\Initializer\QtyProcessor;
use Magento\CatalogInventory\Model\Quote\Item\QuantityValidator\QuoteItemQtyList;
use Magento\Quote\Model\Quote\Item;
use PHPUnit\Framework\MockObject\MockObject;
use PHPUnit\Framework\TestCase;

class QtyProcessorTest extends TestCase
{
    /**
     * @var QtyProcessor
     */
    protected $qtyProcessor;

    /**
<<<<<<< HEAD
     * @var \PHPUnit\Framework\MockObject\MockObject
=======
     * @var MockObject
>>>>>>> b2f063af
     */
    protected $quoteItemQtyList;

    /**
<<<<<<< HEAD
     * @var \PHPUnit\Framework\MockObject\MockObject
=======
     * @var MockObject
>>>>>>> b2f063af
     */
    protected $itemMock;

    protected function setUp(): void
    {
        $this->quoteItemQtyList = $this->getMockBuilder(
            QuoteItemQtyList::class
        )
            ->disableOriginalConstructor()
            ->getMock();
        $this->qtyProcessor = new QtyProcessor($this->quoteItemQtyList);
        $this->itemMock = $this->getMockBuilder(Item::class)
            ->disableOriginalConstructor()
            ->setMethods(['getParentItem', 'getProduct', '__wakeup'])
            ->getMock();
    }

    public function testSetItem()
    {
        $itemMock = $this->getMockBuilder(Item::class)
            ->disableOriginalConstructor()
            ->getMock();

        $this->assertInstanceOf(
            QtyProcessor::class,
            $this->qtyProcessor->setItem($itemMock)
        );
    }

    public function testGetRowQty()
    {
        $qty = 1;

        $itemMock = $this->getMockBuilder(Item::class)
            ->disableOriginalConstructor()
            ->getMock();
        $parentItemMock = $this->getMockBuilder(Item::class)
            ->disableOriginalConstructor()
            ->getMock();
        $itemMock->expects($this->any())
            ->method('getParentItem')
            ->willReturn($parentItemMock);
        $parentItemMock->expects($this->once())
            ->method('getQty')
            ->willReturn($qty);

        $this->qtyProcessor->setItem($itemMock);
        $this->assertEquals($qty, $this->qtyProcessor->getRowQty($qty));
    }

    /**
     */
    public function testGetQtyForCheckNoParentItem()
    {
        $qty = 1;
        $productId = 1;

        $productMock = $this->getMockBuilder(Product::class)
            ->disableOriginalConstructor()
            ->setMethods(['getId', '__wakeup'])
            ->getMock();
        $productMock->expects($this->once())
            ->method('getId')
            ->willReturn($productId);
        $itemMock = $this->getMockBuilder(Item::class)
            ->disableOriginalConstructor()
            ->getMock();
        $itemMock->expects($this->any())
            ->method('getProduct')
            ->willReturn($productMock);
        $this->quoteItemQtyList->expects($this->once())
            ->method('getQty')
            ->withAnyParameters()
            ->willReturn($qty);

        $this->qtyProcessor->setItem($itemMock);
        $this->assertEquals($qty, $this->qtyProcessor->getQtyForCheck($qty));
    }

    public function testGetQtyForCheck()
    {
        $qty = 1;
        $productId = 1;

        $productMock = $this->getMockBuilder(Product::class)
            ->disableOriginalConstructor()
            ->setMethods(['getId', '__wakeup'])
            ->getMock();
        $productMock->expects($this->once())
            ->method('getId')
            ->willReturn($productId);
        $parentItemMock = $this->getMockBuilder(Item::class)
            ->disableOriginalConstructor()
            ->getMock();
        $this->itemMock->expects($this->any())
            ->method('getParentItem')
            ->willReturn($parentItemMock);
        $this->itemMock->expects($this->any())
            ->method('getProduct')
            ->willReturn($productMock);
        $this->quoteItemQtyList->expects($this->once())
            ->method('getQty')
            ->withAnyParameters()
            ->willReturn($qty);

        $this->qtyProcessor->setItem($this->itemMock);
        $this->assertEquals($qty, $this->qtyProcessor->getQtyForCheck($qty));
    }
}<|MERGE_RESOLUTION|>--- conflicted
+++ resolved
@@ -20,20 +20,12 @@
     protected $qtyProcessor;
 
     /**
-<<<<<<< HEAD
-     * @var \PHPUnit\Framework\MockObject\MockObject
-=======
      * @var MockObject
->>>>>>> b2f063af
      */
     protected $quoteItemQtyList;
 
     /**
-<<<<<<< HEAD
-     * @var \PHPUnit\Framework\MockObject\MockObject
-=======
      * @var MockObject
->>>>>>> b2f063af
      */
     protected $itemMock;
 
