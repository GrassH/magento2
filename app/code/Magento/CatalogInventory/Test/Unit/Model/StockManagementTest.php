<?php
/**
 * Copyright © Magento, Inc. All rights reserved.
 * See COPYING.txt for license details.
 */
declare(strict_types=1);

namespace Magento\CatalogInventory\Test\Unit\Model;

use Magento\Catalog\Api\ProductRepositoryInterface;
use Magento\CatalogInventory\Api\Data\StockItemInterface;
use Magento\CatalogInventory\Api\StockConfigurationInterface;
use Magento\CatalogInventory\Model\ResourceModel\QtyCounterInterface;
use Magento\CatalogInventory\Model\ResourceModel\Stock as ResourceStock;
use Magento\CatalogInventory\Model\Spi\StockRegistryProviderInterface;
use Magento\CatalogInventory\Model\StockManagement;
use Magento\CatalogInventory\Model\StockRegistryStorage;
use Magento\CatalogInventory\Model\StockState;
use PHPUnit\Framework\MockObject\MockObject;
use PHPUnit\Framework\TestCase;

/**
 * Test for \Magento\CatalogInventory\Model\StockManagement
 */
class StockManagementTest extends TestCase
{
    /**
<<<<<<< HEAD
     * @var StockManagement|\PHPUnit\Framework\MockObject\MockObject
=======
     * @var StockManagement|MockObject
>>>>>>> b2f063af
     */
    private $stockManagement;

    /**
<<<<<<< HEAD
     * @var ResourceStock|\PHPUnit\Framework\MockObject\MockObject
=======
     * @var ResourceStock|MockObject
>>>>>>> b2f063af
     */
    private $stockResourceMock;

    /**
<<<<<<< HEAD
     * @var StockRegistryProviderInterface|\PHPUnit\Framework\MockObject\MockObject
=======
     * @var StockRegistryProviderInterface|MockObject
>>>>>>> b2f063af
     */
    private $stockRegistryProviderMock;

    /**
<<<<<<< HEAD
     * @var StockState|\PHPUnit\Framework\MockObject\MockObject
=======
     * @var StockState|MockObject
>>>>>>> b2f063af
     */
    private $stockStateMock;

    /**
<<<<<<< HEAD
     * @var StockConfigurationInterface|\PHPUnit\Framework\MockObject\MockObject
=======
     * @var StockConfigurationInterface|MockObject
>>>>>>> b2f063af
     */
    private $stockConfigurationMock;

    /**
<<<<<<< HEAD
     * @var ProductRepositoryInterface|\PHPUnit\Framework\MockObject\MockObject
=======
     * @var ProductRepositoryInterface|MockObject
>>>>>>> b2f063af
     */
    private $productRepositoryMock;

    /**
<<<<<<< HEAD
     * @var QtyCounterInterface|\PHPUnit\Framework\MockObject\MockObject
=======
     * @var QtyCounterInterface|MockObject
>>>>>>> b2f063af
     */
    private $qtyCounterMock;

    /**
<<<<<<< HEAD
     * @var StockRegistryStorage|\PHPUnit\Framework\MockObject\MockObject
=======
     * @var StockRegistryStorage|MockObject
>>>>>>> b2f063af
     */
    private $stockRegistryStorageMock;

    /**
<<<<<<< HEAD
     * @var StockItemInterface|\PHPUnit\Framework\MockObject\MockObject
=======
     * @var StockItemInterface|MockObject
>>>>>>> b2f063af
     */
    private $stockItemInterfaceMock;

    /**
     * @var int
     */
    private $websiteId = 0;

    protected function setUp(): void
    {
        $this->stockResourceMock = $this->getMockBuilder(ResourceStock::class)
            ->disableOriginalConstructor()
            ->getMock();
        $this->stockRegistryProviderMock = $this->getMockBuilder(StockRegistryProviderInterface::class)
            ->disableOriginalConstructor()
            ->getMockForAbstractClass();
        $this->stockStateMock = $this->getMockBuilder(StockState::class)
            ->disableOriginalConstructor()
            ->getMock();
        $this->stockConfigurationMock = $this->getMockBuilder(StockConfigurationInterface::class)
            ->disableOriginalConstructor()
            ->getMockForAbstractClass();
        $this->productRepositoryMock = $this->getMockBuilder(ProductRepositoryInterface::class)
            ->disableOriginalConstructor()
            ->getMockForAbstractClass();
        $this->qtyCounterMock = $this->getMockBuilder(QtyCounterInterface::class)
            ->disableOriginalConstructor()
            ->getMockForAbstractClass();
        $this->stockRegistryStorageMock = $this->getMockBuilder(StockRegistryStorage::class)
            ->disableOriginalConstructor()
            ->getMock();
        $this->stockItemInterfaceMock = $this->getMockBuilder(StockItemInterface::class)
            ->setMethods(['hasAdminArea','getWebsiteId'])
            ->disableOriginalConstructor()
            ->getMockForAbstractClass();
        $this->stockManagement = $this->getMockBuilder(StockManagement::class)
            ->setMethods(['getResource', 'canSubtractQty'])
            ->setConstructorArgs(
                [
                    'stockResource' => $this->stockResourceMock,
                    'stockRegistryProvider' => $this->stockRegistryProviderMock,
                    'stockState' => $this->stockStateMock,
                    'stockConfiguration' => $this->stockConfigurationMock,
                    'productRepository' => $this->productRepositoryMock,
                    'qtyCounter' => $this->qtyCounterMock,
                    'stockRegistryStorage' => $this->stockRegistryStorageMock,
                ]
            )->getMock();

        $this->stockConfigurationMock
            ->expects($this->once())
            ->method('getDefaultScopeId')
            ->willReturn($this->websiteId);
        $this->stockManagement
            ->expects($this->any())
            ->method('getResource')
            ->willReturn($this->stockResourceMock);
        $this->stockRegistryProviderMock
            ->expects($this->any())
            ->method('getStockItem')
            ->willReturn($this->stockItemInterfaceMock);
        $this->stockItemInterfaceMock
            ->expects($this->any())
            ->method('hasAdminArea')
            ->willReturn(false);
    }

    /**
     * @dataProvider productsWithCorrectQtyDataProvider
     *
     * @param array $items
     * @param array $lockedItems
     * @param bool $canSubtract
     * @param bool $isQty
     * @param bool $verifyStock
     *
     * @return void
     */
    public function testRegisterProductsSale(
        array $items,
        array $lockedItems,
        bool $canSubtract,
        bool $isQty,
        bool $verifyStock = true
    ) {
        $this->stockResourceMock
            ->expects($this->once())
            ->method('beginTransaction');
        $this->stockResourceMock
            ->expects($this->once())
            ->method('lockProductsStock')
            ->willReturn([$lockedItems]);
        $this->stockItemInterfaceMock
            ->expects($this->any())
            ->method('getItemId')
            ->willReturn($lockedItems['product_id']);
        $this->stockManagement
            ->expects($this->any())
            ->method('canSubtractQty')
            ->willReturn($canSubtract);
        $this->stockConfigurationMock
            ->expects($this->any())
            ->method('isQty')
            ->willReturn($isQty);
        $this->stockItemInterfaceMock
            ->expects($this->any())
            ->method('getWebsiteId')
            ->willReturn($this->websiteId);
        $this->stockStateMock
            ->expects($this->any())
            ->method('checkQty')
            ->willReturn(true);
        $this->stockStateMock
            ->expects($this->any())
            ->method('verifyStock')
            ->willReturn($verifyStock);
        $this->stockStateMock
            ->expects($this->any())
            ->method('verifyNotification')
            ->willReturn(false);
        $this->stockResourceMock
            ->expects($this->once())
            ->method('commit');

        $this->stockManagement->registerProductsSale($items, $this->websiteId);
    }

    /**
     * @dataProvider productsWithIncorrectQtyDataProvider
     *
     * @param array $items
     * @param array $lockedItems
     *
     * @return void
     */
    public function testRegisterProductsSaleException(array $items, array $lockedItems)
    {
<<<<<<< HEAD
        $this->expectException(\Magento\Framework\Exception\LocalizedException::class);
        $this->expectExceptionMessage('Not all of your products are available in the requested quantity.');

=======
        $this->expectException('Magento\Framework\Exception\LocalizedException');
        $this->expectExceptionMessage('Not all of your products are available in the requested quantity.');
>>>>>>> b2f063af
        $this->stockResourceMock
            ->expects($this->once())
            ->method('beginTransaction');
        $this->stockResourceMock
            ->expects($this->once())
            ->method('lockProductsStock')
            ->willReturn([$lockedItems]);
        $this->stockItemInterfaceMock
            ->expects($this->any())
            ->method('getItemId')
            ->willReturn($lockedItems['product_id']);
        $this->stockManagement
            ->expects($this->any())
            ->method('canSubtractQty')
            ->willReturn(true);
        $this->stockConfigurationMock
            ->expects($this->any())
            ->method('isQty')
            ->willReturn(true);
        $this->stockStateMock
            ->expects($this->any())
            ->method('checkQty')
            ->willReturn(false);
        $this->stockResourceMock
            ->expects($this->once())
            ->method('commit');

        $this->stockManagement->registerProductsSale($items, $this->websiteId);
    }

    /**
     * @return array
     */
    public function productsWithCorrectQtyDataProvider(): array
    {
        return [
            [
                [1 => 3],
                [
                    'product_id' => 1,
                    'qty' => 10,
                    'type_id' => 'simple',
                ],
                false,
                false,
            ],
            [
                [2 => 4],
                [
                    'product_id' => 2,
                    'qty' => 10,
                    'type_id' => 'simple',
                ],
                true,
                true,
            ],
            [
                [3 => 5],
                [
                    'product_id' => 3,
                    'qty' => 10,
                    'type_id' => 'simple',
                ],
                true,
                true,
                false,
            ],
        ];
    }

    /**
     * @return array
     */
    public function productsWithIncorrectQtyDataProvider(): array
    {
        return [
            [
                [2 => 4],
                [
                    'product_id' => 2,
                    'qty' => 2,
                    'type_id' => 'simple',
                ],
            ],
        ];
    }
}<|MERGE_RESOLUTION|>--- conflicted
+++ resolved
@@ -25,83 +25,47 @@
 class StockManagementTest extends TestCase
 {
     /**
-<<<<<<< HEAD
-     * @var StockManagement|\PHPUnit\Framework\MockObject\MockObject
-=======
      * @var StockManagement|MockObject
->>>>>>> b2f063af
      */
     private $stockManagement;
 
     /**
-<<<<<<< HEAD
-     * @var ResourceStock|\PHPUnit\Framework\MockObject\MockObject
-=======
      * @var ResourceStock|MockObject
->>>>>>> b2f063af
      */
     private $stockResourceMock;
 
     /**
-<<<<<<< HEAD
-     * @var StockRegistryProviderInterface|\PHPUnit\Framework\MockObject\MockObject
-=======
      * @var StockRegistryProviderInterface|MockObject
->>>>>>> b2f063af
      */
     private $stockRegistryProviderMock;
 
     /**
-<<<<<<< HEAD
-     * @var StockState|\PHPUnit\Framework\MockObject\MockObject
-=======
      * @var StockState|MockObject
->>>>>>> b2f063af
      */
     private $stockStateMock;
 
     /**
-<<<<<<< HEAD
-     * @var StockConfigurationInterface|\PHPUnit\Framework\MockObject\MockObject
-=======
      * @var StockConfigurationInterface|MockObject
->>>>>>> b2f063af
      */
     private $stockConfigurationMock;
 
     /**
-<<<<<<< HEAD
-     * @var ProductRepositoryInterface|\PHPUnit\Framework\MockObject\MockObject
-=======
      * @var ProductRepositoryInterface|MockObject
->>>>>>> b2f063af
      */
     private $productRepositoryMock;
 
     /**
-<<<<<<< HEAD
-     * @var QtyCounterInterface|\PHPUnit\Framework\MockObject\MockObject
-=======
      * @var QtyCounterInterface|MockObject
->>>>>>> b2f063af
      */
     private $qtyCounterMock;
 
     /**
-<<<<<<< HEAD
-     * @var StockRegistryStorage|\PHPUnit\Framework\MockObject\MockObject
-=======
      * @var StockRegistryStorage|MockObject
->>>>>>> b2f063af
      */
     private $stockRegistryStorageMock;
 
     /**
-<<<<<<< HEAD
-     * @var StockItemInterface|\PHPUnit\Framework\MockObject\MockObject
-=======
      * @var StockItemInterface|MockObject
->>>>>>> b2f063af
      */
     private $stockItemInterfaceMock;
 
@@ -239,14 +203,8 @@
      */
     public function testRegisterProductsSaleException(array $items, array $lockedItems)
     {
-<<<<<<< HEAD
-        $this->expectException(\Magento\Framework\Exception\LocalizedException::class);
-        $this->expectExceptionMessage('Not all of your products are available in the requested quantity.');
-
-=======
         $this->expectException('Magento\Framework\Exception\LocalizedException');
         $this->expectExceptionMessage('Not all of your products are available in the requested quantity.');
->>>>>>> b2f063af
         $this->stockResourceMock
             ->expects($this->once())
             ->method('beginTransaction');
