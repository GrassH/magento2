--- conflicted
+++ resolved
@@ -32,65 +32,37 @@
     protected $stockRegistry;
 
     /**
-<<<<<<< HEAD
-     * @var \Magento\CatalogInventory\Model\Spi\StockRegistryProviderInterface|\PHPUnit\Framework\MockObject\MockObject
-=======
      * @var StockRegistryProviderInterface|MockObject
->>>>>>> b2f063af
      */
     protected $stockRegistryProvider;
 
     /**
-<<<<<<< HEAD
-     * @var \Magento\CatalogInventory\Api\Data\StockInterface|\PHPUnit\Framework\MockObject\MockObject
-=======
      * @var StockInterface|MockObject
->>>>>>> b2f063af
      */
     protected $stock;
 
     /**
-<<<<<<< HEAD
-     * @var \Magento\CatalogInventory\Api\Data\StockItemInterface|\PHPUnit\Framework\MockObject\MockObject
-=======
      * @var StockItemInterface|MockObject
->>>>>>> b2f063af
      */
     protected $stockItem;
 
     /**
-<<<<<<< HEAD
-     * @var \Magento\CatalogInventory\Api\Data\StockStatusInterface|\PHPUnit\Framework\MockObject\MockObject
-=======
      * @var StockStatusInterface|MockObject
->>>>>>> b2f063af
      */
     protected $stockStatus;
 
     /**
-<<<<<<< HEAD
-     * @var \Magento\Catalog\Model\ProductFactory|\PHPUnit\Framework\MockObject\MockObject
-=======
      * @var ProductFactory|MockObject
->>>>>>> b2f063af
      */
     protected $productFactory;
 
     /**
-<<<<<<< HEAD
-     * @var \Magento\CatalogInventory\Api\StockItemRepositoryInterface|\PHPUnit\Framework\MockObject\MockObject
-=======
      * @var StockItemRepositoryInterface|MockObject
->>>>>>> b2f063af
      */
     protected $stockItemRepository;
 
     /**
-<<<<<<< HEAD
-     * @var \Magento\Catalog\Model\Product|\PHPUnit\Framework\MockObject\MockObject
-=======
      * @var Product|MockObject
->>>>>>> b2f063af
      */
     protected $product;
 
@@ -110,7 +82,7 @@
         $this->productFactory = $this->createPartialMock(ProductFactory::class, ['create']);
         $this->productFactory->expects($this->any())
             ->method('create')
-            ->willReturn($this->product);
+            ->will($this->returnValue($this->product));
 
         $this->stock = $this->getMockForAbstractClass(
             StockInterface::class,
@@ -137,13 +109,13 @@
         );
         $this->stockRegistryProvider->expects($this->any())
             ->method('getStock')
-            ->willReturn($this->stock);
+            ->will($this->returnValue($this->stock));
         $this->stockRegistryProvider->expects($this->any())
             ->method('getStockItem')
-            ->willReturn($this->stockItem);
+            ->will($this->returnValue($this->stockItem));
         $this->stockRegistryProvider->expects($this->any())
             ->method('getStockStatus')
-            ->willReturn($this->stockStatus);
+            ->will($this->returnValue($this->stockStatus));
 
         $this->stockItemRepository = $this->getMockForAbstractClass(
             StockItemRepositoryInterface::class,
@@ -153,7 +125,7 @@
         );
         $this->stockItemRepository->expects($this->any())
             ->method('save')
-            ->willReturn($this->stockItem);
+            ->will($this->returnValue($this->stockItem));
 
         $this->stockRegistry = $this->objectManagerHelper->getObject(
             StockRegistry::class,
