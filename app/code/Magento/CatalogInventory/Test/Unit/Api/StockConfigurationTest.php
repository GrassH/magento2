--- conflicted
+++ resolved
@@ -25,29 +25,17 @@
     protected $objectManagerHelper;
 
     /**
-<<<<<<< HEAD
-     * @var \Magento\Catalog\Model\ProductTypes\ConfigInterface|\PHPUnit\Framework\MockObject\MockObject
-=======
      * @var ConfigInterface|MockObject
->>>>>>> b2f063af
      */
     protected $config;
 
     /**
-<<<<<<< HEAD
-     * @var \Magento\Framework\App\Config\ScopeConfigInterface|\PHPUnit\Framework\MockObject\MockObject
-=======
      * @var ScopeConfigInterface|MockObject
->>>>>>> b2f063af
      */
     protected $scopeConfig;
 
     /**
-<<<<<<< HEAD
-     * @var \Magento\CatalogInventory\Helper\Minsaleqty|\PHPUnit\Framework\MockObject\MockObject
-=======
      * @var Minsaleqty|MockObject
->>>>>>> b2f063af
      */
     protected $minsaleqtyHelper;
 
@@ -105,7 +93,7 @@
                 ScopeInterface::SCOPE_STORE,
                 $store
             )
-            ->willReturn(true);
+            ->will($this->returnValue(true));
         $this->assertTrue($this->stockConfiguration->isShowOutOfStock());
     }
 
@@ -119,7 +107,7 @@
                 ScopeInterface::SCOPE_STORE,
                 $store
             )
-            ->willReturn(true);
+            ->will($this->returnValue(true));
         $this->assertTrue($this->stockConfiguration->isAutoReturnEnabled());
     }
 
@@ -133,7 +121,7 @@
                 ScopeInterface::SCOPE_STORE,
                 $store
             )
-            ->willReturn(true);
+            ->will($this->returnValue(true));
         $this->assertTrue($this->stockConfiguration->isDisplayProductStockStatus());
     }
 }