<?php declare(strict_types=1);
/**
 * Copyright © Magento, Inc. All rights reserved.
 * See COPYING.txt for license details.
 */
namespace Magento\CatalogInventory\Test\Unit\Api;

use Magento\CatalogInventory\Api\Data\StockInterface;
use Magento\CatalogInventory\Api\Data\StockItemInterface;
use Magento\CatalogInventory\Api\Data\StockStatusInterface;
use Magento\CatalogInventory\Api\StockStateInterface;
use Magento\CatalogInventory\Model\Spi\StockRegistryProviderInterface;
use Magento\CatalogInventory\Model\Spi\StockStateProviderInterface;
use Magento\CatalogInventory\Model\StockState;
use Magento\Framework\DataObject;
use Magento\Framework\TestFramework\Unit\Helper\ObjectManager as ObjectManagerHelper;
use PHPUnit\Framework\MockObject\MockObject;
use PHPUnit\Framework\TestCase;

/**
 * @SuppressWarnings(PHPMD.CouplingBetweenObjects)
 */
class StockStateTest extends TestCase
{
    /** @var ObjectManagerHelper */
    protected $objectManagerHelper;

    /**
     * @var StockStateInterface
     */
    protected $stockState;

    /**
<<<<<<< HEAD
     * @var \Magento\CatalogInventory\Model\Spi\StockStateProviderInterface|\PHPUnit\Framework\MockObject\MockObject
=======
     * @var StockStateProviderInterface|MockObject
>>>>>>> b2f063af
     */
    protected $stockStateProvider;

    /**
<<<<<<< HEAD
     * @var \Magento\CatalogInventory\Model\Spi\StockRegistryProviderInterface|\PHPUnit\Framework\MockObject\MockObject
=======
     * @var StockRegistryProviderInterface|MockObject
>>>>>>> b2f063af
     */
    protected $stockRegistryProvider;

    /**
<<<<<<< HEAD
     * @var \Magento\CatalogInventory\Api\Data\StockInterface|\PHPUnit\Framework\MockObject\MockObject
=======
     * @var StockInterface|MockObject
>>>>>>> b2f063af
     */
    protected $stock;

    /**
<<<<<<< HEAD
     * @var \Magento\CatalogInventory\Api\Data\StockItemInterface|\PHPUnit\Framework\MockObject\MockObject
=======
     * @var StockItemInterface|MockObject
>>>>>>> b2f063af
     */
    protected $stockItem;

    /**
<<<<<<< HEAD
     * @var \Magento\CatalogInventory\Api\Data\StockStatusInterface|\PHPUnit\Framework\MockObject\MockObject
=======
     * @var StockStatusInterface|MockObject
>>>>>>> b2f063af
     */
    protected $stockStatus;

    /**
<<<<<<< HEAD
     * @var \Magento\Framework\DataObject|\PHPUnit\Framework\MockObject\MockObject
=======
     * @var DataObject|MockObject
>>>>>>> b2f063af
     */
    protected $objectResult;

    protected $productId = 111;
    protected $websiteId = 111;
    protected $qty = 111;

    protected function setUp(): void
    {
        $this->objectManagerHelper = new ObjectManagerHelper($this);

        $this->stock = $this->createMock(StockInterface::class);
        $this->stockItem = $this->createMock(StockItemInterface::class);
        $this->stockStatus = $this->createMock(StockStatusInterface::class);
        $this->objectResult = $this->createMock(DataObject::class);

        $this->stockStateProvider = $this->createPartialMock(
            StockStateProviderInterface::class,
            [
                'verifyStock',
                'verifyNotification',
                'checkQty',
                'suggestQty',
                'getStockQty',
                'checkQtyIncrements',
                'checkQuoteItemQty'
            ]
        );
        $this->stockStateProvider->expects($this->any())->method('verifyStock')->willReturn(true);
        $this->stockStateProvider->expects($this->any())->method('verifyNotification')->willReturn(true);
        $this->stockStateProvider->expects($this->any())->method('checkQty')->willReturn(true);
        $this->stockStateProvider->expects($this->any())->method('suggestQty')->willReturn($this->qty);
        $this->stockStateProvider->expects($this->any())->method('getStockQty')->willReturn($this->qty);
        $this->stockStateProvider->expects($this->any())->method('checkQtyIncrements')->willReturn($this->objectResult);
        $this->stockStateProvider->expects($this->any())->method('checkQuoteItemQty')->willReturn($this->objectResult);

        $this->stockRegistryProvider = $this->createPartialMock(
            StockRegistryProviderInterface::class,
            ['getStock', 'getStockItem', 'getStockStatus']
        );
        $this->stockRegistryProvider->expects($this->any())
            ->method('getStock')
            ->willReturn($this->stock);
        $this->stockRegistryProvider->expects($this->any())
            ->method('getStockItem')
            ->willReturn($this->stockItem);
        $this->stockRegistryProvider->expects($this->any())
            ->method('getStockStatus')
            ->willReturn($this->stockStatus);

        $this->stockState = $this->objectManagerHelper->getObject(
            StockState::class,
            [
                'stockStateProvider' => $this->stockStateProvider,
                'stockRegistryProvider' => $this->stockRegistryProvider
            ]
        );
    }

    protected function tearDown(): void
    {
        $this->stockState = null;
    }

    public function testVerifyStock()
    {
        $this->assertTrue(
            $this->stockState->verifyStock($this->productId, $this->websiteId)
        );
    }

    public function testVerifyNotification()
    {
        $this->assertTrue(
            $this->stockState->verifyNotification($this->productId, $this->websiteId)
        );
    }

    public function testCheckQty()
    {
        $this->assertTrue(
            $this->stockState->checkQty($this->productId, $this->qty, $this->websiteId)
        );
    }

    public function testSuggestQty()
    {
        $this->assertEquals(
            $this->qty,
            $this->stockState->suggestQty($this->productId, $this->qty, $this->websiteId)
        );
    }

    public function testGetStockQty()
    {
        $this->assertEquals(
            $this->qty,
            $this->stockState->getStockQty($this->productId, $this->websiteId)
        );
    }

    public function testCheckQtyIncrements()
    {
        $this->assertEquals(
            $this->objectResult,
            $this->stockState->checkQtyIncrements($this->productId, $this->qty, $this->websiteId)
        );
    }

    public function testCheckQuoteItemQty()
    {
        $this->assertEquals(
            $this->objectResult,
            $this->stockState->checkQuoteItemQty(
                $this->productId,
                $this->qty,
                $this->qty,
                $this->qty,
                $this->websiteId
            )
        );
    }
}<|MERGE_RESOLUTION|>--- conflicted
+++ resolved
@@ -31,56 +31,32 @@
     protected $stockState;
 
     /**
-<<<<<<< HEAD
-     * @var \Magento\CatalogInventory\Model\Spi\StockStateProviderInterface|\PHPUnit\Framework\MockObject\MockObject
-=======
      * @var StockStateProviderInterface|MockObject
->>>>>>> b2f063af
      */
     protected $stockStateProvider;
 
     /**
-<<<<<<< HEAD
-     * @var \Magento\CatalogInventory\Model\Spi\StockRegistryProviderInterface|\PHPUnit\Framework\MockObject\MockObject
-=======
      * @var StockRegistryProviderInterface|MockObject
->>>>>>> b2f063af
      */
     protected $stockRegistryProvider;
 
     /**
-<<<<<<< HEAD
-     * @var \Magento\CatalogInventory\Api\Data\StockInterface|\PHPUnit\Framework\MockObject\MockObject
-=======
      * @var StockInterface|MockObject
->>>>>>> b2f063af
      */
     protected $stock;
 
     /**
-<<<<<<< HEAD
-     * @var \Magento\CatalogInventory\Api\Data\StockItemInterface|\PHPUnit\Framework\MockObject\MockObject
-=======
      * @var StockItemInterface|MockObject
->>>>>>> b2f063af
      */
     protected $stockItem;
 
     /**
-<<<<<<< HEAD
-     * @var \Magento\CatalogInventory\Api\Data\StockStatusInterface|\PHPUnit\Framework\MockObject\MockObject
-=======
      * @var StockStatusInterface|MockObject
->>>>>>> b2f063af
      */
     protected $stockStatus;
 
     /**
-<<<<<<< HEAD
-     * @var \Magento\Framework\DataObject|\PHPUnit\Framework\MockObject\MockObject
-=======
      * @var DataObject|MockObject
->>>>>>> b2f063af
      */
     protected $objectResult;
 
@@ -123,13 +99,13 @@
         );
         $this->stockRegistryProvider->expects($this->any())
             ->method('getStock')
-            ->willReturn($this->stock);
+            ->will($this->returnValue($this->stock));
         $this->stockRegistryProvider->expects($this->any())
             ->method('getStockItem')
-            ->willReturn($this->stockItem);
+            ->will($this->returnValue($this->stockItem));
         $this->stockRegistryProvider->expects($this->any())
             ->method('getStockStatus')
-            ->willReturn($this->stockStatus);
+            ->will($this->returnValue($this->stockStatus));
 
         $this->stockState = $this->objectManagerHelper->getObject(
             StockState::class,
@@ -147,21 +123,24 @@
 
     public function testVerifyStock()
     {
-        $this->assertTrue(
+        $this->assertEquals(
+            true,
             $this->stockState->verifyStock($this->productId, $this->websiteId)
         );
     }
 
     public function testVerifyNotification()
     {
-        $this->assertTrue(
+        $this->assertEquals(
+            true,
             $this->stockState->verifyNotification($this->productId, $this->websiteId)
         );
     }
 
     public function testCheckQty()
     {
-        $this->assertTrue(
+        $this->assertEquals(
+            true,
             $this->stockState->checkQty($this->productId, $this->qty, $this->websiteId)
         );
     }
