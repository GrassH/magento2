<?php declare(strict_types=1);
/**
 * Copyright © Magento, Inc. All rights reserved.
 * See COPYING.txt for license details.
 */
namespace Magento\CatalogInventory\Test\Unit\Ui\DataProvider\Product\Form\Modifier;

use Magento\Catalog\Test\Unit\Ui\DataProvider\Product\Form\Modifier\AbstractModifierTest;
use Magento\CatalogInventory\Api\Data\StockItemInterface;
use Magento\CatalogInventory\Api\StockConfigurationInterface;
use Magento\CatalogInventory\Api\StockRegistryInterface;
use Magento\CatalogInventory\Ui\DataProvider\Product\Form\Modifier\AdvancedInventory;
use Magento\Framework\Serialize\JsonValidator;
use Magento\Framework\Serialize\Serializer\Json;
use Magento\Store\Model\Store;
use PHPUnit\Framework\MockObject\MockObject;

class AdvancedInventoryTest extends AbstractModifierTest
{
    /**
<<<<<<< HEAD
     * @var StockRegistryInterface|\PHPUnit\Framework\MockObject\MockObject
=======
     * @var StockRegistryInterface|MockObject
>>>>>>> b2f063af
     */
    private $stockRegistryMock;

    /**
<<<<<<< HEAD
     * @var StockItemInterface|\PHPUnit\Framework\MockObject\MockObject
=======
     * @var StockItemInterface|MockObject
>>>>>>> b2f063af
     */
    private $stockItemMock;

    /**
<<<<<<< HEAD
     * @var StockConfigurationInterface|\PHPUnit\Framework\MockObject\MockObject
=======
     * @var StockConfigurationInterface|MockObject
>>>>>>> b2f063af
     */
    private $stockConfigurationMock;

    /**
<<<<<<< HEAD
     * @var Json|\PHPUnit\Framework\MockObject\MockObject
=======
     * @var Json|MockObject
>>>>>>> b2f063af
     */
    private $serializerMock;

    /**
<<<<<<< HEAD
     * @var \Magento\Framework\Serialize\JsonValidator|\PHPUnit\Framework\MockObject\MockObject
     */
    private $jsonValidatorMock;

    protected function setUp(): void
=======
     * @var JsonValidator|MockObject
     */
    private $jsonValidatorMock;

    protected function setUp():void
>>>>>>> b2f063af
    {
        parent::setUp();
        $this->stockRegistryMock = $this->getMockBuilder(StockRegistryInterface::class)
            ->setMethods(['getStockItem'])
            ->getMockForAbstractClass();
        $this->storeMock = $this->getMockBuilder(Store::class)
            ->disableOriginalConstructor()
            ->getMock();
        $this->stockItemMock = $this->getMockBuilder(StockItemInterface::class)
            ->setMethods(['getData'])
            ->getMockForAbstractClass();
        $this->stockConfigurationMock = $this->getMockBuilder(StockConfigurationInterface::class)
            ->disableOriginalConstructor()
            ->getMockForAbstractClass();

        $this->stockRegistryMock->expects($this->any())
            ->method('getStockItem')
            ->willReturn($this->stockItemMock);
        $this->productMock->expects($this->any())
            ->method('getStore')
            ->willReturn($this->storeMock);
        $this->serializerMock = $this->createMock(Json::class);
        $this->jsonValidatorMock = $this->getMockBuilder(JsonValidator::class)
            ->disableOriginalConstructor()
            ->getMock();
    }

    /**
     * {@inheritdoc}
     */
    protected function createModel()
    {
        return $this->objectManager->getObject(
            AdvancedInventory::class,
            [
                'locator' => $this->locatorMock,
                'stockRegistry' => $this->stockRegistryMock,
                'stockConfiguration' => $this->stockConfigurationMock,
                'arrayManager' => $this->arrayManagerMock,
                'serializer' => $this->serializerMock,
                'jsonValidator' => $this->jsonValidatorMock,
            ]
        );
    }

    public function testModifyMeta()
    {
        $this->assertNotEmpty($this->getModel()->modifyMeta(['meta_key' => 'meta_value']));
    }

    /**
     * @param int $modelId
     * @param int $someData
     * @param int|string $defaultConfigValue
     * @param null|array $unserializedValue
     * @param int $serializeCalledNum
     * @param int $isValidCalledNum
     * @dataProvider modifyDataProvider
     */
    public function testModifyData(
        $modelId,
        $someData,
        $defaultConfigValue,
        $unserializedValue = null,
        $serializeCalledNum = 0,
        $isValidCalledNum = 0
    ) {
        $this->productMock->expects($this->any())
            ->method('getId')
            ->willReturn($modelId);

        $this->stockConfigurationMock->expects($this->any())
            ->method('getDefaultConfigValue')
            ->willReturn($defaultConfigValue);

        $this->serializerMock->expects($this->exactly($serializeCalledNum))
            ->method('unserialize')
            ->with($defaultConfigValue)
            ->willReturn($unserializedValue);

        $this->jsonValidatorMock->expects($this->exactly($isValidCalledNum))
            ->method('isValid')
            ->willReturn(true);

        $this->stockItemMock->expects($this->once())->method('getData')->willReturn(['someData']);
        $this->stockItemMock->expects($this->once())->method('getManageStock')->willReturn($someData);
        $this->stockItemMock->expects($this->once())->method('getQty')->willReturn($someData);
        $this->stockItemMock->expects($this->once())->method('getMinQty')->willReturn($someData);
        $this->stockItemMock->expects($this->once())->method('getMinSaleQty')->willReturn($someData);
        $this->stockItemMock->expects($this->once())->method('getMaxSaleQty')->willReturn($someData);
        $this->stockItemMock->expects($this->once())->method('getIsQtyDecimal')->willReturn($someData);
        $this->stockItemMock->expects($this->once())->method('getIsDecimalDivided')->willReturn($someData);
        $this->stockItemMock->expects($this->once())->method('getBackorders')->willReturn($someData);
        $this->stockItemMock->expects($this->once())->method('getNotifyStockQty')->willReturn($someData);
        $this->stockItemMock->expects($this->once())->method('getEnableQtyIncrements')->willReturn($someData);
        $this->stockItemMock->expects($this->once())->method('getQtyIncrements')->willReturn($someData);
        $this->stockItemMock->expects($this->once())->method('getIsInStock')->willReturn($someData);

        $this->arrayManagerMock->expects($this->once())
            ->method('set')
            ->with('1/product/stock_data/min_qty_allowed_in_shopping_cart')
            ->willReturnArgument(1);

        $this->assertArrayHasKey($modelId, $this->getModel()->modifyData([]));
    }

    /**
     * @return array
     */
    public function modifyDataProvider()
    {
        return [
            [1, 1, 1],
            [1, 1, '{"36000":2}', ['36000' => 2], 1, 1]
        ];
    }
}<|MERGE_RESOLUTION|>--- conflicted
+++ resolved
@@ -18,55 +18,31 @@
 class AdvancedInventoryTest extends AbstractModifierTest
 {
     /**
-<<<<<<< HEAD
-     * @var StockRegistryInterface|\PHPUnit\Framework\MockObject\MockObject
-=======
      * @var StockRegistryInterface|MockObject
->>>>>>> b2f063af
      */
     private $stockRegistryMock;
 
     /**
-<<<<<<< HEAD
-     * @var StockItemInterface|\PHPUnit\Framework\MockObject\MockObject
-=======
      * @var StockItemInterface|MockObject
->>>>>>> b2f063af
      */
     private $stockItemMock;
 
     /**
-<<<<<<< HEAD
-     * @var StockConfigurationInterface|\PHPUnit\Framework\MockObject\MockObject
-=======
      * @var StockConfigurationInterface|MockObject
->>>>>>> b2f063af
      */
     private $stockConfigurationMock;
 
     /**
-<<<<<<< HEAD
-     * @var Json|\PHPUnit\Framework\MockObject\MockObject
-=======
      * @var Json|MockObject
->>>>>>> b2f063af
      */
     private $serializerMock;
 
     /**
-<<<<<<< HEAD
-     * @var \Magento\Framework\Serialize\JsonValidator|\PHPUnit\Framework\MockObject\MockObject
-     */
-    private $jsonValidatorMock;
-
-    protected function setUp(): void
-=======
      * @var JsonValidator|MockObject
      */
     private $jsonValidatorMock;
 
     protected function setUp():void
->>>>>>> b2f063af
     {
         parent::setUp();
         $this->stockRegistryMock = $this->getMockBuilder(StockRegistryInterface::class)
