<?php declare(strict_types=1);
/**
 * Copyright © Magento, Inc. All rights reserved.
 * See COPYING.txt for license details.
 */
namespace Magento\CatalogInventory\Test\Unit\Helper;

use Magento\Catalog\Model\Product;
use Magento\Catalog\Model\ResourceModel\Collection\AbstractCollection;
use Magento\Catalog\Model\ResourceModel\Product\Link\Product\Collection;
use Magento\CatalogInventory\Api\Data\StockStatusInterface;
use Magento\CatalogInventory\Api\StockConfigurationInterface;
use Magento\CatalogInventory\Helper\Stock;
use Magento\CatalogInventory\Model\ResourceModel\Stock\Status;
use Magento\CatalogInventory\Model\ResourceModel\Stock\StatusFactory;
use Magento\CatalogInventory\Model\Spi\StockRegistryProviderInterface;
use Magento\Framework\App\Config;
use Magento\Framework\App\Config\ScopeConfigInterface;
use Magento\Store\Model\StoreManagerInterface;
use PHPUnit\Framework\MockObject\MockObject;
use PHPUnit\Framework\TestCase;

/**
 * @SuppressWarnings(PHPMD.CouplingBetweenObjects)
 */
class StockTest extends TestCase
{
    /**
     * @var Stock
     */
    protected $stock;

    /**
<<<<<<< HEAD
     * @var \PHPUnit\Framework\MockObject\MockObject|\Magento\CatalogInventory\Model\Spi\StockRegistryProviderInterface
=======
     * @var MockObject|StockRegistryProviderInterface
>>>>>>> b2f063af
     */
    protected $stockRegistryProviderMock;

    /**
<<<<<<< HEAD
     * @var \PHPUnit\Framework\MockObject\MockObject|\Magento\Store\Model\StoreManagerInterface
=======
     * @var MockObject|StoreManagerInterface
>>>>>>> b2f063af
     */
    protected $storeManagerMock;

    /**
<<<<<<< HEAD
     * @var \PHPUnit\Framework\MockObject\MockObject|\Magento\Framework\App\Config\ScopeConfigInterface
=======
     * @var MockObject|ScopeConfigInterface
>>>>>>> b2f063af
     */
    protected $scopeConfigMock;

    /**
<<<<<<< HEAD
     * @var \PHPUnit\Framework\MockObject\MockObject|\Magento\CatalogInventory\Model\ResourceModel\Stock\StatusFactory
=======
     * @var MockObject|StatusFactory
>>>>>>> b2f063af
     */
    protected $statusFactoryMock;

    /**
<<<<<<< HEAD
     * @var \Magento\CatalogInventory\Api\StockConfigurationInterface|\PHPUnit\Framework\MockObject\MockObject
=======
     * @var StockConfigurationInterface|MockObject
>>>>>>> b2f063af
     */
    protected $stockConfiguration;

    protected function setUp(): void
    {
        $this->stockRegistryProviderMock = $this->getMockBuilder(
            StockRegistryProviderInterface::class
        )
            ->disableOriginalConstructor()
            ->getMock();
        $this->storeManagerMock = $this->getMockBuilder(StoreManagerInterface::class)
            ->disableOriginalConstructor()
            ->getMock();
        $this->scopeConfigMock = $this->getMockBuilder(ScopeConfigInterface::class)
            ->disableOriginalConstructor()
            ->getMock();
        $this->statusFactoryMock =
            $this->getMockBuilder(StatusFactory::class)
            ->disableOriginalConstructor()
            ->setMethods(['create'])
            ->getMock();
        $this->stockConfiguration = $this->getMockBuilder(
            StockConfigurationInterface::class
        )->getMock();
        $this->stock = new Stock(
            $this->storeManagerMock,
            $this->scopeConfigMock,
            $this->statusFactoryMock,
            $this->stockRegistryProviderMock
        );

        // Todo: \Magento\Framework\TestFramework\Unit\Helper\ObjectManager to do this automatically (MAGETWO-49793)
        $reflection = new \ReflectionClass(get_class($this->stock));
        $reflectionProperty = $reflection->getProperty('stockConfiguration');
        $reflectionProperty->setAccessible(true);
        $reflectionProperty->setValue($this->stock, $this->stockConfiguration);
    }

    public function testAssignStatusToProduct()
    {
        $websiteId = 1;
        $status = 'test';

        $stockStatusMock = $this->getMockBuilder(StockStatusInterface::class)
            ->disableOriginalConstructor()
            ->getMock();
        $stockStatusMock->expects($this->any())
            ->method('getStockStatus')
            ->willReturn($status);
        $this->stockRegistryProviderMock->expects($this->any())
            ->method('getStockStatus')
            ->willReturn($stockStatusMock);
        $this->stockConfiguration->expects($this->once())->method('getDefaultScopeId')->willReturn($websiteId);

        $productMock = $this->getMockBuilder(Product::class)
            ->disableOriginalConstructor()
            ->setMethods(['setIsSalable', 'getId'])
            ->getMock();
        $productMock->expects($this->once())
            ->method('setIsSalable')
            ->with($status);
        $this->assertNull($this->stock->assignStatusToProduct($productMock));
    }

    public function testAddStockStatusToProducts()
    {
        $storeId = 1;
        $productId = 2;
        $status = 'test';

        $productMock = $this->getMockBuilder(Product::class)
            ->disableOriginalConstructor()
            ->setMethods(['setIsSalable', 'getId'])
            ->getMock();
        $productMock->expects($this->once())
            ->method('setIsSalable')
            ->with($status);
        $stockStatusMock = $this->getMockBuilder(StockStatusInterface::class)
            ->disableOriginalConstructor()
            ->getMock();
        $stockStatusMock->expects($this->once())
            ->method('getStockStatus')
            ->willReturn($status);
        $productCollectionMock =
            $this->getMockBuilder(AbstractCollection::class)
            ->disableOriginalConstructor()
            ->getMock();
        $productCollectionMock->expects($this->any())
            ->method('getItemById')
            ->with($productId)
            ->willReturn($productMock);
        $productCollectionMock->expects($this->any())
            ->method('getStoreId')
            ->willReturn($storeId);
        $productMock->expects($this->any())
            ->method('getId')
            ->willReturn($productId);
        $iteratorMock = new \ArrayIterator([$productMock]);

        $productCollectionMock->expects($this->any())
            ->method('getIterator')
            ->willReturn($iteratorMock);
        $this->stockRegistryProviderMock->expects($this->once())
            ->method('getStockStatus')
            ->withAnyParameters()
            ->willReturn($stockStatusMock);

        $this->assertNull($this->stock->addStockStatusToProducts($productCollectionMock));
    }

    /**
     * @dataProvider filterProvider
     */
    public function testAddInStockFilterToCollection($configMock)
    {
        $collectionMock = $this->getMockBuilder(
            Collection::class
        )->disableOriginalConstructor()->getMock();
        $collectionMock->expects($this->any())
            ->method('joinField');
        $this->scopeConfigMock->expects($this->any())
            ->method('getValue')
            ->willReturn($configMock);
        $this->assertNull($this->stock->addInStockFilterToCollection($collectionMock));
    }

    /**
     * @return array
     */
    public function filterProvider()
    {
        $configMock = $this->getMockBuilder(Config::class)
            ->disableOriginalConstructor()
            ->getMock();
        return [
            [$configMock],
            [null],
        ];
    }

    public function testAddIsInStockFilterToCollection()
    {
        $collectionMock = $this->getMockBuilder(\Magento\Catalog\Model\ResourceModel\Product\Collection::class)
            ->disableOriginalConstructor()
            ->getMock();
        $stockStatusMock = $this->getMockBuilder(Status::class)
            ->disableOriginalConstructor()
            ->setMethods(['addStockDataToCollection'])
            ->getMock();
        $stockStatusMock->expects($this->once())
            ->method('addStockDataToCollection')
            ->with($collectionMock);
        $this->statusFactoryMock->expects($this->once())
            ->method('create')
            ->willReturn($stockStatusMock);

        $this->assertNull($this->stock->addIsInStockFilterToCollection($collectionMock));
    }
}<|MERGE_RESOLUTION|>--- conflicted
+++ resolved
@@ -31,47 +31,27 @@
     protected $stock;
 
     /**
-<<<<<<< HEAD
-     * @var \PHPUnit\Framework\MockObject\MockObject|\Magento\CatalogInventory\Model\Spi\StockRegistryProviderInterface
-=======
      * @var MockObject|StockRegistryProviderInterface
->>>>>>> b2f063af
      */
     protected $stockRegistryProviderMock;
 
     /**
-<<<<<<< HEAD
-     * @var \PHPUnit\Framework\MockObject\MockObject|\Magento\Store\Model\StoreManagerInterface
-=======
      * @var MockObject|StoreManagerInterface
->>>>>>> b2f063af
      */
     protected $storeManagerMock;
 
     /**
-<<<<<<< HEAD
-     * @var \PHPUnit\Framework\MockObject\MockObject|\Magento\Framework\App\Config\ScopeConfigInterface
-=======
      * @var MockObject|ScopeConfigInterface
->>>>>>> b2f063af
      */
     protected $scopeConfigMock;
 
     /**
-<<<<<<< HEAD
-     * @var \PHPUnit\Framework\MockObject\MockObject|\Magento\CatalogInventory\Model\ResourceModel\Stock\StatusFactory
-=======
      * @var MockObject|StatusFactory
->>>>>>> b2f063af
      */
     protected $statusFactoryMock;
 
     /**
-<<<<<<< HEAD
-     * @var \Magento\CatalogInventory\Api\StockConfigurationInterface|\PHPUnit\Framework\MockObject\MockObject
-=======
      * @var StockConfigurationInterface|MockObject
->>>>>>> b2f063af
      */
     protected $stockConfiguration;
 
