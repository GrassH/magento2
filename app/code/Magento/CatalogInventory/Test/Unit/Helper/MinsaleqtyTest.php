--- conflicted
+++ resolved
@@ -26,15 +26,6 @@
     /** @var ObjectManagerHelper */
     protected $objectManagerHelper;
 
-<<<<<<< HEAD
-    /** @var \Magento\Framework\App\Config\ScopeConfigInterface|\PHPUnit\Framework\MockObject\MockObject */
-    protected $scopeConfigMock;
-
-    /** @var \Magento\Framework\Math\Random|\PHPUnit\Framework\MockObject\MockObject */
-    protected $randomMock;
-
-    /** @var \Magento\Framework\Serialize\Serializer\Json|\PHPUnit\Framework\MockObject\MockObject */
-=======
     /** @var ScopeConfigInterface|MockObject */
     protected $scopeConfigMock;
 
@@ -42,7 +33,6 @@
     protected $randomMock;
 
     /** @var Json|MockObject */
->>>>>>> b2f063af
     private $serializerMock;
 
     protected function setUp(): void
@@ -52,7 +42,7 @@
         $this->randomMock->expects($this->any())
             ->method('getUniqueHash')
             ->with($this->equalTo('_'))
-            ->willReturn('unique_hash');
+            ->will($this->returnValue('unique_hash'));
 
         $groupManagement = $this->getMockBuilder(GroupManagementInterface::class)
             ->setMethods(['getAllCustomersGroup'])
@@ -64,11 +54,11 @@
 
         $allGroup->expects($this->any())
             ->method('getId')
-            ->willReturn(32000);
+            ->will($this->returnValue(32000));
 
         $groupManagement->expects($this->any())
             ->method('getAllCustomersGroup')
-            ->willReturn($allGroup);
+            ->will($this->returnValue($allGroup));
 
         $this->serializerMock = $this->createMock(Json::class);
 
@@ -100,7 +90,7 @@
                 $this->equalTo(ScopeInterface::SCOPE_STORE),
                 $this->equalTo($store)
             )
-            ->willReturn($minSaleQty);
+            ->will($this->returnValue($minSaleQty));
 
         $this->serializerMock->expects($this->exactly($minSaleQtyDecoded ? 1 : 0))
             ->method('unserialize')
