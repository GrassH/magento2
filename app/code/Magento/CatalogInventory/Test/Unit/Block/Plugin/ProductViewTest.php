--- conflicted
+++ resolved
@@ -24,20 +24,12 @@
     protected $block;
 
     /**
-<<<<<<< HEAD
-     * @var \Magento\CatalogInventory\Api\Data\StockItemInterface|\PHPUnit\Framework\MockObject\MockObject
-=======
      * @var StockItemInterface|MockObject
->>>>>>> b2f063af
      */
     protected $stockItem;
 
     /**
-<<<<<<< HEAD
-     * @var \Magento\CatalogInventory\Api\StockRegistryInterface|\PHPUnit\Framework\MockObject\MockObject
-=======
      * @var StockRegistryInterface|MockObject
->>>>>>> b2f063af
      */
     protected $stockRegistry;
 
