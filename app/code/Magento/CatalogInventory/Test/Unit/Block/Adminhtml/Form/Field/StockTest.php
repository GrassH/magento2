<?php declare(strict_types=1);
/**
 * Copyright © Magento, Inc. All rights reserved.
 * See COPYING.txt for license details.
 */
namespace Magento\CatalogInventory\Test\Unit\Block\Adminhtml\Form\Field;

use Magento\CatalogInventory\Block\Adminhtml\Form\Field\Stock;
use Magento\Framework\Data\Form\Element\AbstractElement;
use Magento\Framework\Data\Form\Element\CollectionFactory;
use Magento\Framework\Data\Form\Element\Factory;
use Magento\Framework\Data\Form\Element\Text;
use Magento\Framework\Data\Form\Element\TextFactory;
use Magento\Framework\TestFramework\Unit\Helper\ObjectManager;
use PHPUnit\Framework\MockObject\MockObject;
use PHPUnit\Framework\TestCase;

/**
 * @SuppressWarnings(PHPMD.LongVariable)
 */
class StockTest extends TestCase
{
    const ATTRIBUTE_NAME = 'quantity_and_stock_status';

    /**
<<<<<<< HEAD
     * @var \Magento\Framework\Data\Form\Element\Factory|PHPUnit\Framework\MockObject\MockObject
=======
     * @var Factory|MockObject
>>>>>>> b2f063af
     */
    protected $_factoryElementMock;

    /**
<<<<<<< HEAD
     * @var \Magento\Framework\Data\Form\Element\CollectionFactory|PHPUnit\Framework\MockObject\MockObject
=======
     * @var CollectionFactory|MockObject
>>>>>>> b2f063af
     */
    protected $_collectionFactoryMock;

    /**
<<<<<<< HEAD
     * @var \Magento\Framework\Data\Form\Element\Text|PHPUnit\Framework\MockObject\MockObject
=======
     * @var Text|MockObject
>>>>>>> b2f063af
     */
    protected $_qtyMock;

    /**
<<<<<<< HEAD
     * @var \Magento\Framework\Data\Form\Element\TextFactory|PHPUnit\Framework\MockObject\MockObject
=======
     * @var TextFactory|MockObject
>>>>>>> b2f063af
     */
    protected $_factoryTextMock;

    /**
     * @var Stock
     */
    protected $_block;

    protected function setUp(): void
    {
        $this->_factoryElementMock = $this->createMock(Factory::class);
        $this->_collectionFactoryMock = $this->createMock(
            CollectionFactory::class
        );
        $this->_qtyMock = $this->createPartialMock(
            Text::class,
            ['setForm', 'setValue', 'setName']
        );
        $this->_factoryTextMock = $this->createMock(TextFactory::class);

        $objectManagerHelper = new ObjectManager($this);
        $this->_block = $objectManagerHelper->getObject(
            Stock::class,
            [
                'factoryElement' => $this->_factoryElementMock,
                'factoryCollection' => $this->_collectionFactoryMock,
                'factoryText' => $this->_factoryTextMock,
                'data' => ['qty' => $this->_qtyMock, 'name' => self::ATTRIBUTE_NAME]
            ]
        );
    }

    public function testSetForm()
    {
        $this->_qtyMock->expects(
            $this->once()
        )->method(
            'setForm'
        )->with(
            $this->isInstanceOf(AbstractElement::class)
        );

        $objectManager = new ObjectManager($this);
        $this->_block->setForm(
            $objectManager->getObject(
                Text::class,
                [
                    'factoryElement' => $this->_factoryElementMock,
                    'factoryCollection' => $this->_collectionFactoryMock
                ]
            )
        );
    }

    public function testSetValue()
    {
        $value = ['qty' => 1, 'is_in_stock' => 0];
        $this->_qtyMock->expects($this->once())->method('setValue')->with($this->equalTo(1));

        $this->_block->setValue($value);
    }

    public function testSetName()
    {
        $this->_qtyMock->expects($this->once())->method('setName')->with(self::ATTRIBUTE_NAME . '[qty]');

        $this->_block->setName(self::ATTRIBUTE_NAME);
    }
}<|MERGE_RESOLUTION|>--- conflicted
+++ resolved
@@ -23,38 +23,22 @@
     const ATTRIBUTE_NAME = 'quantity_and_stock_status';
 
     /**
-<<<<<<< HEAD
-     * @var \Magento\Framework\Data\Form\Element\Factory|PHPUnit\Framework\MockObject\MockObject
-=======
      * @var Factory|MockObject
->>>>>>> b2f063af
      */
     protected $_factoryElementMock;
 
     /**
-<<<<<<< HEAD
-     * @var \Magento\Framework\Data\Form\Element\CollectionFactory|PHPUnit\Framework\MockObject\MockObject
-=======
      * @var CollectionFactory|MockObject
->>>>>>> b2f063af
      */
     protected $_collectionFactoryMock;
 
     /**
-<<<<<<< HEAD
-     * @var \Magento\Framework\Data\Form\Element\Text|PHPUnit\Framework\MockObject\MockObject
-=======
      * @var Text|MockObject
->>>>>>> b2f063af
      */
     protected $_qtyMock;
 
     /**
-<<<<<<< HEAD
-     * @var \Magento\Framework\Data\Form\Element\TextFactory|PHPUnit\Framework\MockObject\MockObject
-=======
      * @var TextFactory|MockObject
->>>>>>> b2f063af
      */
     protected $_factoryTextMock;
 
