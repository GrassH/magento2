--- conflicted
+++ resolved
@@ -26,29 +26,17 @@
     protected $block;
 
     /**
-<<<<<<< HEAD
-     * @var \Magento\Framework\Registry|\PHPUnit\Framework\MockObject\MockObject
-=======
      * @var Registry|MockObject
->>>>>>> b2f063af
      */
     protected $registryMock;
 
     /**
-<<<<<<< HEAD
-     * @var \Magento\CatalogInventory\Api\Data\StockItemInterface|\PHPUnit\Framework\MockObject\MockObject
-=======
      * @var StockItemInterface|MockObject
->>>>>>> b2f063af
      */
     protected $stockItem;
 
     /**
-<<<<<<< HEAD
-     * @var \Magento\CatalogInventory\Api\StockRegistryInterface|\PHPUnit\Framework\MockObject\MockObject
-=======
      * @var StockRegistryInterface|MockObject
->>>>>>> b2f063af
      */
     protected $stockRegistry;
 
@@ -85,21 +73,15 @@
     public function testGetIdentities()
     {
         $productTags = ['catalog_product_1'];
-<<<<<<< HEAD
-        $product = $this->createMock(\Magento\Catalog\Model\Product::class);
-        $product->expects($this->once())->method('getIdentities')->willReturn($productTags);
-        $store = $this->createPartialMock(\Magento\Store\Model\Store::class, ['getWebsiteId', '__wakeup']);
-=======
         $product = $this->createMock(Product::class);
         $product->expects($this->once())->method('getIdentities')->will($this->returnValue($productTags));
         $store = $this->createPartialMock(Store::class, ['getWebsiteId', '__wakeup']);
->>>>>>> b2f063af
         $store->expects($this->any())->method('getWebsiteId')->willReturn(0);
-        $product->expects($this->any())->method('getStore')->willReturn($store);
+        $product->expects($this->any())->method('getStore')->will($this->returnValue($store));
         $this->registryMock->expects($this->once())
             ->method('registry')
             ->with('current_product')
-            ->willReturn($product);
+            ->will($this->returnValue($product));
         $this->assertEquals($productTags, $this->block->getIdentities());
     }
 
@@ -114,26 +96,19 @@
     {
         $this->stockItem->expects($this->once())
             ->method('getQtyIncrements')
-            ->willReturn($qtyInc);
+            ->will($this->returnValue($qtyInc));
 
-<<<<<<< HEAD
-        $product = $this->createMock(\Magento\Catalog\Model\Product::class);
-        $product->expects($this->once())->method('getId')->willReturn($productId);
-        $product->expects($this->once())->method('isSaleable')->willReturn($isSaleable);
-        $store = $this->createPartialMock(\Magento\Store\Model\Store::class, ['getWebsiteId', '__wakeup']);
-=======
         $product = $this->createMock(Product::class);
         $product->expects($this->once())->method('getId')->will($this->returnValue($productId));
         $product->expects($this->once())->method('isSaleable')->will($this->returnValue($isSaleable));
         $store = $this->createPartialMock(Store::class, ['getWebsiteId', '__wakeup']);
->>>>>>> b2f063af
         $store->expects($this->any())->method('getWebsiteId')->willReturn(0);
-        $product->expects($this->any())->method('getStore')->willReturn($store);
+        $product->expects($this->any())->method('getStore')->will($this->returnValue($store));
 
         $this->registryMock->expects($this->any())
             ->method('registry')
             ->with('current_product')
-            ->willReturn($product);
+            ->will($this->returnValue($product));
 
         $this->assertSame($result, $this->block->getProductQtyIncrements());
         // test lazy load
