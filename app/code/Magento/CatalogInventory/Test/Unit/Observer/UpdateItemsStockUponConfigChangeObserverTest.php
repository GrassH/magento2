<?php declare(strict_types=1);
/**
 * Copyright © Magento, Inc. All rights reserved.
 * See COPYING.txt for license details.
 */
namespace Magento\CatalogInventory\Test\Unit\Observer;

use Magento\CatalogInventory\Model\Configuration;
use Magento\CatalogInventory\Model\ResourceModel\Stock\Item;
use Magento\CatalogInventory\Observer\UpdateItemsStockUponConfigChangeObserver;
use Magento\Framework\Event;
use Magento\Framework\Event\Observer;
use Magento\Framework\TestFramework\Unit\Helper\ObjectManager;
use PHPUnit\Framework\MockObject\MockObject;
use PHPUnit\Framework\TestCase;

class UpdateItemsStockUponConfigChangeObserverTest extends TestCase
{
    /**
     * @var UpdateItemsStockUponConfigChangeObserver
     */
    protected $observer;

    /**
<<<<<<< HEAD
     * @var \Magento\CatalogInventory\Model\ResourceModel\Stock\Item|\PHPUnit\Framework\MockObject\MockObject
=======
     * @var Item|MockObject
>>>>>>> b2f063af
     */
    protected $resourceStockItem;

    /**
<<<<<<< HEAD
     * @var \Magento\Framework\Event|\PHPUnit\Framework\MockObject\MockObject
=======
     * @var Event|MockObject
>>>>>>> b2f063af
     */
    protected $event;

    /**
<<<<<<< HEAD
     * @var \Magento\Framework\Event\Observer|\PHPUnit\Framework\MockObject\MockObject
=======
     * @var Observer|MockObject
>>>>>>> b2f063af
     */
    protected $eventObserver;

    protected function setUp(): void
    {
        $this->resourceStockItem = $this->createMock(Item::class);

        $this->event = $this->getMockBuilder(Event::class)
            ->disableOriginalConstructor()
            ->setMethods(['getWebsite', 'getChangedPaths'])
            ->getMock();

        $this->eventObserver = $this->getMockBuilder(Observer::class)
            ->disableOriginalConstructor()
            ->setMethods(['getEvent'])
            ->getMock();

        $this->eventObserver->expects($this->atLeastOnce())
            ->method('getEvent')
            ->willReturn($this->event);

        $this->observer = (new ObjectManager($this))->getObject(
            UpdateItemsStockUponConfigChangeObserver::class,
            [
                'resourceStockItem' => $this->resourceStockItem,
            ]
        );
    }

    public function testUpdateItemsStockUponConfigChange()
    {
        $websiteId = 1;
        $this->resourceStockItem->expects($this->once())->method('updateSetOutOfStock');
        $this->resourceStockItem->expects($this->once())->method('updateSetInStock');
        $this->resourceStockItem->expects($this->once())->method('updateLowStockDate');

        $this->event->expects($this->once())
            ->method('getWebsite')
            ->willReturn($websiteId);
        $this->event->expects($this->once())
            ->method('getChangedPaths')
<<<<<<< HEAD
            ->willReturn([\Magento\CatalogInventory\Model\Configuration::XML_PATH_MANAGE_STOCK]);
=======
            ->will($this->returnValue([Configuration::XML_PATH_MANAGE_STOCK]));
>>>>>>> b2f063af

        $this->observer->execute($this->eventObserver);
    }
}<|MERGE_RESOLUTION|>--- conflicted
+++ resolved
@@ -22,29 +22,17 @@
     protected $observer;
 
     /**
-<<<<<<< HEAD
-     * @var \Magento\CatalogInventory\Model\ResourceModel\Stock\Item|\PHPUnit\Framework\MockObject\MockObject
-=======
      * @var Item|MockObject
->>>>>>> b2f063af
      */
     protected $resourceStockItem;
 
     /**
-<<<<<<< HEAD
-     * @var \Magento\Framework\Event|\PHPUnit\Framework\MockObject\MockObject
-=======
      * @var Event|MockObject
->>>>>>> b2f063af
      */
     protected $event;
 
     /**
-<<<<<<< HEAD
-     * @var \Magento\Framework\Event\Observer|\PHPUnit\Framework\MockObject\MockObject
-=======
      * @var Observer|MockObject
->>>>>>> b2f063af
      */
     protected $eventObserver;
 
@@ -64,7 +52,7 @@
 
         $this->eventObserver->expects($this->atLeastOnce())
             ->method('getEvent')
-            ->willReturn($this->event);
+            ->will($this->returnValue($this->event));
 
         $this->observer = (new ObjectManager($this))->getObject(
             UpdateItemsStockUponConfigChangeObserver::class,
@@ -83,14 +71,10 @@
 
         $this->event->expects($this->once())
             ->method('getWebsite')
-            ->willReturn($websiteId);
+            ->will($this->returnValue($websiteId));
         $this->event->expects($this->once())
             ->method('getChangedPaths')
-<<<<<<< HEAD
-            ->willReturn([\Magento\CatalogInventory\Model\Configuration::XML_PATH_MANAGE_STOCK]);
-=======
             ->will($this->returnValue([Configuration::XML_PATH_MANAGE_STOCK]));
->>>>>>> b2f063af
 
         $this->observer->execute($this->eventObserver);
     }
