<?php declare(strict_types=1);
/**
 * Copyright © Magento, Inc. All rights reserved.
 * See COPYING.txt for license details.
 */

namespace Magento\CatalogInventory\Test\Unit\Observer;

use Magento\Catalog\Api\Data\ProductExtensionInterface;
use Magento\Catalog\Model\Product;
use Magento\Catalog\Model\ResourceModel\Product\Collection as ProductCollection;
use Magento\CatalogInventory\Api\Data\StockItemCollectionInterface;
use Magento\CatalogInventory\Api\Data\StockItemInterface;
use Magento\CatalogInventory\Api\StockConfigurationInterface;
use Magento\CatalogInventory\Api\StockItemCriteriaInterface;
use Magento\CatalogInventory\Api\StockItemCriteriaInterfaceFactory;
use Magento\CatalogInventory\Api\StockItemRepositoryInterface;
use Magento\CatalogInventory\Observer\AddStockItemsObserver;
use Magento\Framework\Event\Observer;
use Magento\Framework\TestFramework\Unit\Helper\ObjectManager;
use PHPUnit\Framework\MockObject\MockObject;
use PHPUnit\Framework\TestCase;

/**
 * @SuppressWarnings(PHPMD.CouplingBetweenObjects)
 */
class AddStockItemsObserverTest extends TestCase
{
    /**
     * Test subject.
     *
     * @var AddStockItemsObserver
     */
    private $subject;
    /**
<<<<<<< HEAD
     * @var StockItemCriteriaInterfaceFactory|\PHPUnit\Framework\MockObject\MockObject
=======
     * @var StockItemCriteriaInterfaceFactory|MockObject
>>>>>>> b2f063af
     */
    private $criteriaInterfaceFactoryMock;

    /**
<<<<<<< HEAD
     * @var StockItemRepositoryInterface|\PHPUnit\Framework\MockObject\MockObject
=======
     * @var StockItemRepositoryInterface|MockObject
>>>>>>> b2f063af
     */
    private $stockItemRepositoryMock;

    /**
<<<<<<< HEAD
     * @var StockConfigurationInterface|\PHPUnit\Framework\MockObject\MockObject
=======
     * @var StockConfigurationInterface|MockObject
>>>>>>> b2f063af
     */
    private $stockConfigurationMock;

    /**
     * @inheritdoc
     */
    protected function setUp(): void
    {
        $objectManager = new ObjectManager($this);
        $this->criteriaInterfaceFactoryMock = $this->getMockBuilder(StockItemCriteriaInterfaceFactory::class)
            ->setMethods(['create'])
            ->disableOriginalConstructor()
            ->getMockForAbstractClass();
        $this->stockItemRepositoryMock = $this->getMockBuilder(StockItemRepositoryInterface::class)
            ->setMethods(['getList'])
            ->disableOriginalConstructor()
            ->getMockForAbstractClass();
        $this->stockConfigurationMock = $this->getMockBuilder(StockConfigurationInterface::class)
            ->setMethods(['getDefaultScopeId'])
            ->disableOriginalConstructor()
            ->getMockForAbstractClass();
        $this->subject = $objectManager->getObject(
            AddStockItemsObserver::class,
            [
                'criteriaInterfaceFactory' => $this->criteriaInterfaceFactoryMock,
                'stockItemRepository' => $this->stockItemRepositoryMock,
                'stockConfiguration' => $this->stockConfigurationMock
            ]
        );
    }

    /**
     * Test AddStockItemsObserver::execute() add stock item to product as extension attribute.
     */
    public function testExecute()
    {
        $productId = 1;
        $defaultScopeId = 0;

        $criteria = $this->getMockBuilder(StockItemCriteriaInterface::class)
            ->setMethods(['setProductsFilter', 'setScopeFilter'])
            ->disableOriginalConstructor()
            ->getMockForAbstractClass();
        $criteria->expects(self::once())
            ->method('setProductsFilter')
            ->with(self::identicalTo([$productId]))
            ->willReturn(true);
        $criteria->expects(self::once())
            ->method('setScopeFilter')
            ->with(self::identicalTo($defaultScopeId))
            ->willReturn(true);

        $this->criteriaInterfaceFactoryMock->expects(self::once())
            ->method('create')
            ->willReturn($criteria);
        $stockItemCollection = $this->getMockBuilder(StockItemCollectionInterface::class)
            ->setMethods(['getItems'])
            ->disableOriginalConstructor()
            ->getMockForAbstractClass();
        $stockItem = $this->getMockBuilder(StockItemInterface::class)
            ->setMethods(['getProductId'])
            ->disableOriginalConstructor()
            ->getMockForAbstractClass();
        $stockItem->expects(self::once())
            ->method('getProductId')
            ->willReturn($productId);

        $stockItemCollection->expects(self::once())
            ->method('getItems')
            ->willReturn([$stockItem]);

        $this->stockItemRepositoryMock->expects(self::once())
            ->method('getList')
            ->with(self::identicalTo($criteria))
            ->willReturn($stockItemCollection);

        $this->stockConfigurationMock->expects(self::once())
            ->method('getDefaultScopeId')
            ->willReturn($defaultScopeId);

        $productExtension = $this->getMockBuilder(ProductExtensionInterface::class)
            ->setMethods(['setStockItem'])
            ->disableOriginalConstructor()
            ->getMockForAbstractClass();
        $productExtension->expects(self::once())
            ->method('setStockItem')
            ->with(self::identicalTo($stockItem));

        $product = $this->getMockBuilder(Product::class)
            ->disableOriginalConstructor()
            ->getMock();
        $product->expects(self::once())
            ->method('getExtensionAttributes')
            ->willReturn($productExtension);
        $product->expects(self::once())
            ->method('setExtensionAttributes')
            ->with(self::identicalTo($productExtension))
            ->willReturnSelf();

<<<<<<< HEAD
        /** @var ProductCollection|\PHPUnit\Framework\MockObject\MockObject $productCollection */
=======
        /** @var ProductCollection|MockObject $productCollection */
>>>>>>> b2f063af
        $productCollection = $this->getMockBuilder(ProductCollection::class)
            ->disableOriginalConstructor()
            ->getMock();
        $productCollection->expects(self::once())
            ->method('getItems')
            ->willReturn([$productId => $product]);
        $productCollection->expects(self::once())
            ->method('getItemById')
            ->with(self::identicalTo($productId))
            ->willReturn($product);

<<<<<<< HEAD
        /** @var Observer|\PHPUnit\Framework\MockObject\MockObject $observer */
=======
        /** @var Observer|MockObject $observer */
>>>>>>> b2f063af
        $observer = $this->getMockBuilder(Observer::class)
            ->disableOriginalConstructor()
            ->getMock();
        $observer->expects(self::once())
            ->method('getData')
            ->with('collection')
            ->willReturn($productCollection);

        $this->subject->execute($observer);
    }
}<|MERGE_RESOLUTION|>--- conflicted
+++ resolved
@@ -33,29 +33,17 @@
      */
     private $subject;
     /**
-<<<<<<< HEAD
-     * @var StockItemCriteriaInterfaceFactory|\PHPUnit\Framework\MockObject\MockObject
-=======
      * @var StockItemCriteriaInterfaceFactory|MockObject
->>>>>>> b2f063af
      */
     private $criteriaInterfaceFactoryMock;
 
     /**
-<<<<<<< HEAD
-     * @var StockItemRepositoryInterface|\PHPUnit\Framework\MockObject\MockObject
-=======
      * @var StockItemRepositoryInterface|MockObject
->>>>>>> b2f063af
      */
     private $stockItemRepositoryMock;
 
     /**
-<<<<<<< HEAD
-     * @var StockConfigurationInterface|\PHPUnit\Framework\MockObject\MockObject
-=======
      * @var StockConfigurationInterface|MockObject
->>>>>>> b2f063af
      */
     private $stockConfigurationMock;
 
@@ -155,11 +143,7 @@
             ->with(self::identicalTo($productExtension))
             ->willReturnSelf();
 
-<<<<<<< HEAD
-        /** @var ProductCollection|\PHPUnit\Framework\MockObject\MockObject $productCollection */
-=======
         /** @var ProductCollection|MockObject $productCollection */
->>>>>>> b2f063af
         $productCollection = $this->getMockBuilder(ProductCollection::class)
             ->disableOriginalConstructor()
             ->getMock();
@@ -171,11 +155,7 @@
             ->with(self::identicalTo($productId))
             ->willReturn($product);
 
-<<<<<<< HEAD
-        /** @var Observer|\PHPUnit\Framework\MockObject\MockObject $observer */
-=======
         /** @var Observer|MockObject $observer */
->>>>>>> b2f063af
         $observer = $this->getMockBuilder(Observer::class)
             ->disableOriginalConstructor()
             ->getMock();
