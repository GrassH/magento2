--- conflicted
+++ resolved
@@ -50,11 +50,7 @@
     /**
      * Set Up
      */
-<<<<<<< HEAD
-    protected function setUp(): void
-=======
     public function setUp(): void
->>>>>>> b2f063af
     {
         $objectManager = new ObjectManager($this);
         $this->priceIndexProcessorMock = $this->createMock(Processor::class);
