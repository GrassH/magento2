<?xml version="1.0" encoding="UTF-8"?>
<!--
 /**
  * Copyright © Magento, Inc. All rights reserved.
  * See COPYING.txt for license details.
  */
-->

<tests xmlns:xsi="http://www.w3.org/2001/XMLSchema-instance"
       xsi:noNamespaceSchemaLocation="urn:magento:mftf:Test/etc/testSchema.xsd">
    <test name="AssociatedProductToConfigurableOutOfStockTest">
        <annotations>
            <features value="CatalogInventory"/>
            <stories value="Add/remove images and videos for all product types and category"/>
            <title value="Out of stock associated products to configurable are not full page cache cleaned "/>
            <description value="After last configurable product was ordered it becomes out of stock"/>
            <severity value="MAJOR"/>
            <testCaseId value="MAGETWO-94135"/>
            <group value="CatalogInventory"/>
            <group value="cloud"/>
        </annotations>

        <before>
            <createData entity="SimpleSubCategory" stepKey="simplecategory"/>

            <!-- Create configurable product with two options -->
            <createData entity="ApiConfigurableProduct" stepKey="createConfigProduct">
                <requiredEntity createDataKey="simplecategory"/>
            </createData>

            <createData entity="productAttributeWithTwoOptions" stepKey="createConfigProductAttribute"/>
            <createData entity="productAttributeOption1" stepKey="createConfigProductAttributeOption1">
                <requiredEntity createDataKey="createConfigProductAttribute"/>
            </createData>
            <createData entity="productAttributeOption2" stepKey="createConfigProductAttributeOption2">
                <requiredEntity createDataKey="createConfigProductAttribute"/>
            </createData>

            <createData entity="AddToDefaultSet" stepKey="createConfigAddToAttributeSet">
                <requiredEntity createDataKey="createConfigProductAttribute"/>
            </createData>

            <getData entity="ProductAttributeOptionGetter" index="1" stepKey="getConfigAttributeOption1">
                <requiredEntity createDataKey="createConfigProductAttribute"/>
            </getData>
            <getData entity="ProductAttributeOptionGetter" index="2" stepKey="getConfigAttributeOption2">
                <requiredEntity createDataKey="createConfigProductAttribute"/>
            </getData>

            <!-- Create child product with single quantity -->
            <createData entity="ApiSimpleSingleQty" stepKey="createConfigChildProduct1">
                <requiredEntity createDataKey="createConfigProductAttribute"/>
                <requiredEntity createDataKey="getConfigAttributeOption1"/>
            </createData>

            <createData entity="ApiSimpleOne" stepKey="createConfigChildProduct2">
                <requiredEntity createDataKey="createConfigProductAttribute"/>
                <requiredEntity createDataKey="getConfigAttributeOption2"/>
            </createData>

            <createData entity="ConfigurableProductTwoOptions" stepKey="createConfigProductOption">
                <requiredEntity createDataKey="createConfigProduct"/>
                <requiredEntity createDataKey="createConfigProductAttribute"/>
                <requiredEntity createDataKey="getConfigAttributeOption1"/>
                <requiredEntity createDataKey="getConfigAttributeOption2"/>
            </createData>

            <createData entity="ConfigurableProductAddChild" stepKey="createConfigProductAddChild1">
                <requiredEntity createDataKey="createConfigProduct"/>
                <requiredEntity createDataKey="createConfigChildProduct1"/>
            </createData>
            <createData entity="ConfigurableProductAddChild" stepKey="createConfigProductAddChild2">
                <requiredEntity createDataKey="createConfigProduct"/>
                <requiredEntity createDataKey="createConfigChildProduct2"/>
            </createData>

            <!-- Create customer -->
            <createData entity="Simple_US_Customer" stepKey="createSimpleUsCustomer">
                <field key="group_id">1</field>
            </createData>
            <actionGroup ref="CliIndexerReindexActionGroup" stepKey="runCronIndex">
                <argument name="indices" value=""/>
            </actionGroup>
        </before>

        <after>
            <deleteData createDataKey="createConfigProduct" stepKey="deleteConfigProduct"/>
            <deleteData createDataKey="simplecategory" stepKey="deleteSimpleCategory"/>
            <actionGroup ref="StorefrontCustomerLogoutActionGroup" stepKey="logoutCustomer" />
            <deleteData createDataKey="createSimpleUsCustomer" stepKey="deleteCustomer"/>
            <deleteData createDataKey="createConfigChildProduct1" stepKey="deleteConfigChildProduct1"/>
            <deleteData createDataKey="createConfigChildProduct2" stepKey="deleteConfigChildProduct2"/>
            <deleteData createDataKey="createConfigProductAttribute" stepKey="deleteConfigProductAttribute"/>

            <!-- Reindex invalidated indices after product attribute has been created/deleted -->
            <actionGroup ref="CliIndexerReindexActionGroup" stepKey="reindexInvalidatedIndices">
                <argument name="indices" value=""/>
            </actionGroup>
        </after>

        <!-- Login as a customer -->
        <actionGroup ref="LoginToStorefrontActionGroup" stepKey="signUpNewUser">
            <argument name="Customer" value="$$createSimpleUsCustomer$$"/>
        </actionGroup>
        <amOnPage url="/{{ApiConfigurableProduct.urlKey}}2.html" stepKey="goToConfigProductPage"/>
        <!-- Go to configurable product page -->
        <waitForPageLoad stepKey="waitForProductPageLoad"/>

        <!-- Order product with single quantity -->
        <selectOption userInput="$$createConfigProductAttributeOption1.option[store_labels][1][label]$$" selector="{{StorefrontProductInfoMainSection.optionByAttributeId($$createConfigProductAttribute.attribute_id$$)}}" stepKey="configProductFillOption" />
        <waitForElementClickable selector="{{StorefrontProductActionSection.addToCart}}" stepKey="waitForAddToCartButton"/>
        <click stepKey="addSimpleProductToCart" selector="{{StorefrontProductActionSection.addToCart}}"/>
        <waitForElementVisible selector="{{StorefrontCategoryMainSection.SuccessMsg}}" time="30" stepKey="waitForProductAdded"/>
        <actionGroup ref="StorefrontCartPageOpenActionGroup" stepKey="goToShoppingCartPage"/>
        <actionGroup ref="GoToCheckoutFromMinicartActionGroup" stepKey="goToCheckoutFromMinicart"/>
        <actionGroup ref="StorefrontCheckoutClickNextOnShippingStepActionGroup" stepKey="clickNext"/>
        <!-- Checkout select Check/Money Order payment -->
        <actionGroup ref="CheckoutSelectCheckMoneyOrderPaymentActionGroup" stepKey="selectCheckMoneyPayment"/>
        <actionGroup ref="ClickPlaceOrderActionGroup" stepKey="clickPlaceOrder"/>
        <comment userInput="Comment is added to preserve the step key for backward compatibility" stepKey="waitForOrderSuccessPage1"/>
        <grabTextFrom selector="{{CheckoutSuccessMainSection.orderNumber22}}" stepKey="grabOrderNumber"/>
        <actionGroup ref="StorefrontCustomerLogoutActionGroup" stepKey="StorefrontSignOutActionGroup"/>
        <actionGroup ref="AdminLoginActionGroup" stepKey="loginAsAdmin1"/>

        <!-- Reset admin order filter -->
        <actionGroup ref="AdminOrdersGridClearFiltersActionGroup" stepKey="clearOrderFilters"/>
        <fillField selector="{{AdminOrdersGridSection.search}}" userInput="{$grabOrderNumber}" stepKey="searchOrderNum"/>
        <click selector="{{AdminOrdersGridSection.submitSearch}}" stepKey="submitSearch"/>
        <waitForLoadingMaskToDisappear stepKey="waitForLoadingMask4"/>

        <actionGroup ref="AdminOrderGridClickFirstRowActionGroup" stepKey="clickOrderRow"/>
        <actionGroup ref="AdminClickInvoiceButtonOrderViewActionGroup" stepKey="clickInvoice"/>
        <actionGroup ref="AdminInvoiceClickSubmitActionGroup" stepKey="clickSubmitInvoice"/>
        <see selector="{{AdminOrderDetailsMessagesSection.successMessage}}" userInput="The invoice has been created." stepKey="seeSuccessMessage"/>
        <click selector="{{AdminOrderDetailsMainActionsSection.ship}}" stepKey="clickShip"/>
        <waitForLoadingMaskToDisappear stepKey="waitForShipLoadingMask"/>
        <click selector="{{AdminShipmentMainActionsSection.submitShipment}}" stepKey="submitShipment"/>
        <waitForPageLoad stepKey="waitShipmentCreated"/>
        <actionGroup ref="AdminLogoutActionGroup" stepKey="logout"/>
<<<<<<< HEAD
        <magentoCron groups="index" stepKey="runCron"/>

        <!-- Wait till cron job runs for schedule updates -->
        <wait time="60" stepKey="waitForUpdateStarts"/>
=======
        <actionGroup ref="CliIndexerReindexActionGroup" stepKey="runCron">
            <argument name="indices" value=""/>
        </actionGroup>
        <comment userInput="BIC workaround" stepKey="waitForUpdateStarts"/>
>>>>>>> 9a587943

        <!-- Assert that product with single quantity is not available for order -->
        <amOnPage url="/{{ApiConfigurableProduct.urlKey}}2.html" stepKey="goToConfigProductPage2"/>
        <waitForPageLoad stepKey="waitForProductPageLoad2"/>
        <dontSee userInput="$$createConfigProductAttributeOption1.option[store_labels][1][label]$$" selector="{{StorefrontProductInfoMainSection.optionByAttributeId($$createConfigProductAttribute.attribute_id$$)}}" stepKey="assertOptionNotAvailable" />
    </test>
</tests><|MERGE_RESOLUTION|>--- conflicted
+++ resolved
@@ -137,17 +137,9 @@
         <click selector="{{AdminShipmentMainActionsSection.submitShipment}}" stepKey="submitShipment"/>
         <waitForPageLoad stepKey="waitShipmentCreated"/>
         <actionGroup ref="AdminLogoutActionGroup" stepKey="logout"/>
-<<<<<<< HEAD
-        <magentoCron groups="index" stepKey="runCron"/>
-
-        <!-- Wait till cron job runs for schedule updates -->
-        <wait time="60" stepKey="waitForUpdateStarts"/>
-=======
         <actionGroup ref="CliIndexerReindexActionGroup" stepKey="runCron">
             <argument name="indices" value=""/>
         </actionGroup>
-        <comment userInput="BIC workaround" stepKey="waitForUpdateStarts"/>
->>>>>>> 9a587943
 
         <!-- Assert that product with single quantity is not available for order -->
         <amOnPage url="/{{ApiConfigurableProduct.urlKey}}2.html" stepKey="goToConfigProductPage2"/>
