--- conflicted
+++ resolved
@@ -104,14 +104,10 @@
             $select->where('stock_item.use_config_manage_stock = 0 AND stock_item.manage_stock = 1');
         }
 
-<<<<<<< HEAD
-        $select->where('stock_item.product_id in (?)', $entityIds);
-=======
         if (!empty($entityIds)) {
             $select->where('stock_item.product_id in (?)', $entityIds);   
         }
 
->>>>>>> 6677a497
         $select->group('stock_item.product_id');
         $select->having('max_is_in_stock = 0');
 
