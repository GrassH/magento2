--- conflicted
+++ resolved
@@ -43,29 +43,18 @@
     private $queryProcessorComposite;
 
     /**
-     * DefaultStock constructor.
+     * Class constructor
      *
      * @param \Magento\Framework\Model\ResourceModel\Db\Context $context
      * @param \Magento\Framework\Indexer\Table\StrategyInterface $tableStrategy
      * @param \Magento\Eav\Model\Config $eavConfig
-<<<<<<< HEAD
-     * @param \Magento\Framework\EntityManager\MetadataPool $metadataPool
-     * @param \Magento\Framework\App\Config\ScopeConfigInterface $scopeConfig
-     * @param QueryProcessorComposite $queryProcessorComposite
-     * @param null $connectionName
-=======
      * @param \Magento\Framework\App\Config\ScopeConfigInterface $scopeConfig
      * @param string $connectionName
->>>>>>> bd1c47bc
      */
     public function __construct(
         \Magento\Framework\Model\ResourceModel\Db\Context $context,
         \Magento\Framework\Indexer\Table\StrategyInterface $tableStrategy,
         \Magento\Eav\Model\Config $eavConfig,
-<<<<<<< HEAD
-        \Magento\Framework\EntityManager\MetadataPool $metadataPool,
-=======
->>>>>>> bd1c47bc
         \Magento\Framework\App\Config\ScopeConfigInterface $scopeConfig,
         $connectionName = null
     ) {
