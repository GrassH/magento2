--- conflicted
+++ resolved
@@ -138,17 +138,13 @@
         $itemIds = [];
         $preSelect = $this->getConnection()->select()->from($itemTable, 'item_id')
             ->where('website_id = ?', $websiteId)
-<<<<<<< HEAD
-            ->where('product_id IN(?)', $productIds, \Zend_Db::BIGINT_TYPE)
-=======
-            ->where('product_id IN(?)', $productIds);
+            ->where('product_id IN(?)', $productIds, \Zend_Db::BIGINT_TYPE);
         foreach ($this->getConnection()->query($preSelect)->fetchAll() as $item) {
             $itemIds[] = (int)$item['item_id'];
         }
 
         $select = $this->getConnection()->select()->from(['si' => $itemTable])
-            ->where('item_id IN (?)', $itemIds)
->>>>>>> 6b6f428c
+            ->where('item_id IN (?)', $itemIds, \Zend_Db::BIGINT_TYPE)
             ->forUpdate(true);
 
         $productTable = $this->getTable('catalog_product_entity');
