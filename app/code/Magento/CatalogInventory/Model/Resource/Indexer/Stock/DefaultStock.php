<?php
/**
 * Copyright © 2015 Magento. All rights reserved.
 * See COPYING.txt for license details.
 */

namespace Magento\CatalogInventory\Model\Resource\Indexer\Stock;

/**
 * CatalogInventory Default Stock Status Indexer Resource Model
 */
class DefaultStock extends \Magento\Catalog\Model\Resource\Product\Indexer\AbstractIndexer implements StockInterface
{
    /**
     * Current Product Type Id
     *
     * @var string
     */
    protected $_typeId;

    /**
     * Product Type is composite flag
     *
     * @var bool
     */
    protected $_isComposite = false;

    /**
     * Core store config
     *
     * @var \Magento\Framework\App\Config\ScopeConfigInterface
     */
    protected $_scopeConfig;

    /**
     * Class constructor
     *
     * @param \Magento\Framework\Model\Resource\Db\Context $context
     * @param \Magento\Indexer\Model\Indexer\Table\StrategyInterface $tableStrategy
     * @param \Magento\Eav\Model\Config $eavConfig
     * @param \Magento\Framework\App\Config\ScopeConfigInterface $scopeConfig
     * @param \Magento\Indexer\Model\Indexer\Table\StrategyInterface $tableStrategy
     * @param string|null $resourcePrefix
     */
    public function __construct(
        \Magento\Framework\Model\Resource\Db\Context $context,
        \Magento\Indexer\Model\Indexer\Table\StrategyInterface $tableStrategy,
        \Magento\Eav\Model\Config $eavConfig,
        \Magento\Framework\App\Config\ScopeConfigInterface $scopeConfig,
        \Magento\Indexer\Model\Indexer\Table\StrategyInterface $tableStrategy,
        $resourcePrefix = null
    ) {
        $this->_scopeConfig = $scopeConfig;
<<<<<<< HEAD
        parent::__construct($context, $eavConfig, $tableStrategy, $resourcePrefix);
=======
        parent::__construct($context, $tableStrategy, $eavConfig, $resourcePrefix);
>>>>>>> 7488b627
    }

    /**
     * Initialize connection and define main table name
     *
     * @return void
     */
    protected function _construct()
    {
        $this->_init('cataloginventory_stock_status', 'product_id');
    }

    /**
     * Reindex all stock status data for default logic product type
     *
     * @return $this
     * @throws \Exception
     */
    public function reindexAll()
    {
        $this->tableStrategy->setUseIdxTable(true);
        $this->beginTransaction();
        try {
            $this->_prepareIndexTable();
            $this->commit();
        } catch (\Exception $e) {
            $this->rollBack();
            throw $e;
        }
        return $this;
    }

    /**
     * Reindex stock data for defined product ids
     *
     * @param int|array $entityIds
     * @return $this
     */
    public function reindexEntity($entityIds)
    {
        $this->_updateIndex($entityIds);
        return $this;
    }

    /**
     * Set active Product Type Id
     *
     * @param string $typeId
     * @return $this
     */
    public function setTypeId($typeId)
    {
        $this->_typeId = $typeId;
        return $this;
    }

    /**
     * Retrieve active Product Type Id
     *
     * @return string
     * @throws \Magento\Framework\Exception\LocalizedException
     */
    public function getTypeId()
    {
        if ($this->_typeId === null) {
            throw new \Magento\Framework\Exception\LocalizedException(__('Undefined product type'));
        }
        return $this->_typeId;
    }

    /**
     * Set Product Type Composite flag
     *
     * @param bool $flag
     * @return $this
     */
    public function setIsComposite($flag)
    {
        $this->_isComposite = (bool) $flag;
        return $this;
    }

    /**
     * Check product type is composite
     *
     * @return bool
     * @SuppressWarnings(PHPMD.BooleanGetMethodName)
     */
    public function getIsComposite()
    {
        return $this->_isComposite;
    }

    /**
     * Retrieve is Global Manage Stock enabled
     *
     * @return bool
     */
    protected function _isManageStock()
    {
        return $this->_scopeConfig->isSetFlag(
            \Magento\CatalogInventory\Model\Configuration::XML_PATH_MANAGE_STOCK,
            \Magento\Store\Model\ScopeInterface::SCOPE_STORE
        );
    }

    /**
     * Get the select object for get stock status by product ids
     *
     * @param int|array $entityIds
     * @param bool $usePrimaryTable use primary or temporary index table
     * @return \Magento\Framework\DB\Select
     * @SuppressWarnings(PHPMD.UnusedFormalParameter)
     */
    protected function _getStockStatusSelect($entityIds = null, $usePrimaryTable = false)
    {
        $adapter = $this->_getWriteAdapter();
        $qtyExpr = $adapter->getCheckSql('cisi.qty > 0', 'cisi.qty', 0);
        $select = $adapter->select()->from(
            ['e' => $this->getTable('catalog_product_entity')],
            ['entity_id']
        );
        $this->_addWebsiteJoinToSelect($select, true);
        $this->_addProductWebsiteJoinToSelect($select, 'cw.website_id', 'e.entity_id');
        $select->columns('cw.website_id')->join(
            ['cis' => $this->getTable('cataloginventory_stock')],
            '',
            ['stock_id']
        )->joinLeft(
            ['cisi' => $this->getTable('cataloginventory_stock_item')],
            'cisi.stock_id = cis.stock_id AND cisi.product_id = e.entity_id',
            []
        )->columns(['qty' => $qtyExpr])
            ->where('cw.website_id != 0')
            ->where('e.type_id = ?', $this->getTypeId());

        // add limitation of status
        $condition = $adapter->quoteInto('=?', \Magento\Catalog\Model\Product\Attribute\Source\Status::STATUS_ENABLED);
        $this->_addAttributeToSelect($select, 'status', 'e.entity_id', 'cs.store_id', $condition);

        if ($this->_isManageStock()) {
            $statusExpr = $adapter->getCheckSql(
                'cisi.use_config_manage_stock = 0 AND cisi.manage_stock = 0',
                1,
                'cisi.is_in_stock'
            );
        } else {
            $statusExpr = $adapter->getCheckSql(
                'cisi.use_config_manage_stock = 0 AND cisi.manage_stock = 1',
                'cisi.is_in_stock',
                1
            );
        }

        $select->columns(['status' => $statusExpr]);

        if ($entityIds !== null) {
            $select->where('e.entity_id IN(?)', $entityIds);
        }

        return $select;
    }

    /**
     * Prepare stock status data in temporary index table
     *
     * @param int|array $entityIds the product limitation
     * @return $this
     */
    protected function _prepareIndexTable($entityIds = null)
    {
        $adapter = $this->_getWriteAdapter();
        $select = $this->_getStockStatusSelect($entityIds);
        $query = $select->insertFromSelect($this->getIdxTable());
        $adapter->query($query);

        return $this;
    }

    /**
     * Update Stock status index by product ids
     *
     * @param array|int $entityIds
     * @return $this
     */
    protected function _updateIndex($entityIds)
    {
        $adapter = $this->_getWriteAdapter();
        $select = $this->_getStockStatusSelect($entityIds, true);
        $query = $adapter->query($select);

        $i = 0;
        $data = [];
        while ($row = $query->fetch(\PDO::FETCH_ASSOC)) {
            $i++;
            $data[] = [
                'product_id' => (int)$row['entity_id'],
                'website_id' => (int)$row['website_id'],
                'stock_id' => (int)$row['stock_id'],
                'qty' => (double)$row['qty'],
                'stock_status' => (int)$row['status'],
            ];
            if ($i % 1000 == 0) {
                $this->_updateIndexTable($data);
                $data = [];
            }
        }
        $this->_updateIndexTable($data);

        return $this;
    }

    /**
     * Update stock status index table (INSERT ... ON DUPLICATE KEY UPDATE ...)
     *
     * @param array $data
     * @return $this
     */
    protected function _updateIndexTable($data)
    {
        if (empty($data)) {
            return $this;
        }

        $adapter = $this->_getWriteAdapter();
        $adapter->insertOnDuplicate($this->getMainTable(), $data, ['qty', 'stock_status']);

        return $this;
    }

    /**
     * Retrieve temporary index table name
     *
     * @param string $table
     * @return string
     * @SuppressWarnings(PHPMD.UnusedFormalParameter)
     */
    public function getIdxTable($table = null)
    {
        return $this->tableStrategy->getTableName('cataloginventory_stock_status');
    }
}<|MERGE_RESOLUTION|>--- conflicted
+++ resolved
@@ -39,7 +39,6 @@
      * @param \Magento\Indexer\Model\Indexer\Table\StrategyInterface $tableStrategy
      * @param \Magento\Eav\Model\Config $eavConfig
      * @param \Magento\Framework\App\Config\ScopeConfigInterface $scopeConfig
-     * @param \Magento\Indexer\Model\Indexer\Table\StrategyInterface $tableStrategy
      * @param string|null $resourcePrefix
      */
     public function __construct(
@@ -47,15 +46,10 @@
         \Magento\Indexer\Model\Indexer\Table\StrategyInterface $tableStrategy,
         \Magento\Eav\Model\Config $eavConfig,
         \Magento\Framework\App\Config\ScopeConfigInterface $scopeConfig,
-        \Magento\Indexer\Model\Indexer\Table\StrategyInterface $tableStrategy,
         $resourcePrefix = null
     ) {
         $this->_scopeConfig = $scopeConfig;
-<<<<<<< HEAD
-        parent::__construct($context, $eavConfig, $tableStrategy, $resourcePrefix);
-=======
         parent::__construct($context, $tableStrategy, $eavConfig, $resourcePrefix);
->>>>>>> 7488b627
     }
 
     /**
