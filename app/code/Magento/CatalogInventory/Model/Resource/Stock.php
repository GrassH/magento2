--- conflicted
+++ resolved
@@ -74,11 +74,7 @@
     protected $dateTime;
 
     /**
-<<<<<<< HEAD
-     * @var \Magento\Store\Model\StoreManagerInterface
-=======
      * @var StoreManagerInterface
->>>>>>> baadf057
      */
     protected $storeManager;
 
