--- conflicted
+++ resolved
@@ -24,11 +24,7 @@
      * @param Logger $logger
      * @param FetchStrategyInterface $fetchStrategy
      * @param ObjectFactory $objectFactory
-<<<<<<< HEAD
-     * @param \Magento\Store\Model\StoreManagerInterface $storeManager
-=======
      * @param StoreManagerInterface $storeManager
->>>>>>> baadf057
      * @param MapperFactory $mapperFactory
      * @param Select $select
      */
