<?php
/**
 * Copyright © 2015 Magento. All rights reserved.
 * See COPYING.txt for license details.
 */
namespace Magento\CatalogInventory\Model\Resource\Stock;

use Magento\CatalogInventory\Api\Data\StockItemInterface;
use Magento\CatalogInventory\Model\Indexer\Stock\Processor;
use Magento\Framework\App\Resource as AppResource;
use Magento\Framework\Model\AbstractModel;
use Magento\Framework\Model\Resource\Db\TransactionManagerInterface;

/**
 * Stock item resource model
 */
class Item extends \Magento\Framework\Model\Resource\Db\AbstractDb
{
    /**
     * Whether index events should be processed immediately
     *
     * @var bool
     */
    protected $processIndexEvents = true;

    /**
     * @var Processor
     */
    protected $stockIndexerProcessor;

    /**
     * @param \Magento\Framework\Model\Resource\Db\Context $context
     * @param Processor $processor
     * @param string|null $resourcePrefix
     */
    public function __construct(
<<<<<<< HEAD
        \Magento\Framework\Model\Resource\Db\Context $context,
        Processor $processor
    ) {
        $this->stockIndexerProcessor = $processor;
        parent::__construct($context);
=======
        AppResource $resource,
        Processor $processor,
        $resourcePrefix = null
    ) {
        $this->stockIndexerProcessor = $processor;
        parent::__construct($resource, $resourcePrefix);
>>>>>>> f6216a13
    }

    /**
     * Define main table and initialize connection
     *
     * @return void
     */
    protected function _construct()
    {
        $this->_init('cataloginventory_stock_item', 'item_id');
    }

    /**
     * Loading stock item data by product
     *
     * @param \Magento\CatalogInventory\Api\Data\StockItemInterface $item
     * @param int $productId
     * @param int $websiteId
     * @return $this
     */
    public function loadByProductId(\Magento\CatalogInventory\Api\Data\StockItemInterface $item, $productId, $websiteId)
    {
        $select = $this->_getLoadSelect('product_id', $productId, $item)->where('website_id = :website_id');
        $data = $this->_getReadAdapter()->fetchRow($select, [':website_id' => $websiteId]);
        if ($data) {
            $item->setData($data);
        } else {
            // see \Magento\CatalogInventory\Model\Stock\Item::getStockQty
            $item->setStockQty(0);
        }
        $this->_afterLoad($item);
        return $this;
    }

    /**
     * Retrieve select object and join it to product entity table to get type ids
     *
     * @param string $field
     * @param int $value
     * @param \Magento\CatalogInventory\Model\Stock\Item $object
     * @return \Magento\Framework\DB\Select
     */
    protected function _getLoadSelect($field, $value, $object)
    {
        $select = parent::_getLoadSelect($field, $value, $object)
            ->join(['p' => $this->getTable('catalog_product_entity')], 'product_id=p.entity_id', ['type_id']);
        return $select;
    }

    /**
     * Use qty correction for qty column update
     *
     * @param \Magento\Framework\Object $object
     * @param string $table
     * @return array
     */
    protected function _prepareDataForTable(\Magento\Framework\Object $object, $table)
    {
        $data = parent::_prepareDataForTable($object, $table);
        $ifNullSql = $this->_getWriteAdapter()->getIfNullSql('qty');
        if (!$object->isObjectNew() && $object->getQtyCorrection()) {
            if ($object->getQty() === null) {
                $data['qty'] = null;
            } elseif ($object->getQtyCorrection() < 0) {
                $data['qty'] = new \Zend_Db_Expr($ifNullSql . '-' . abs($object->getQtyCorrection()));
            } else {
                $data['qty'] = new \Zend_Db_Expr($ifNullSql . '+' . $object->getQtyCorrection());
            }
        }
        return $data;
    }

    /**
     * Reindex CatalogInventory save event
     *
     * @param AbstractModel $object
     * @return $this
     */
    protected function _afterSave(AbstractModel $object)
    {
        parent::_afterSave($object);
        /** @var StockItemInterface $object */
        if ($this->processIndexEvents) {
            $this->stockIndexerProcessor->reindexRow($object->getProductId());
        }
        return $this;
    }

    /**
     * Set whether index events should be processed immediately
     *
     * @param bool $process
     * @return $this
     */
    public function setProcessIndexEvents($process = true)
    {
        $this->processIndexEvents = $process;
        return $this;
    }
}<|MERGE_RESOLUTION|>--- conflicted
+++ resolved
@@ -34,20 +34,12 @@
      * @param string|null $resourcePrefix
      */
     public function __construct(
-<<<<<<< HEAD
         \Magento\Framework\Model\Resource\Db\Context $context,
-        Processor $processor
+        Processor $processor,
+        $resourcePrefix = nul
     ) {
         $this->stockIndexerProcessor = $processor;
-        parent::__construct($context);
-=======
-        AppResource $resource,
-        Processor $processor,
-        $resourcePrefix = null
-    ) {
-        $this->stockIndexerProcessor = $processor;
-        parent::__construct($resource, $resourcePrefix);
->>>>>>> f6216a13
+        parent::__construct($context, $resourcePrefix);
     }
 
     /**
