<?php
/**
 * Copyright © 2016 Magento. All rights reserved.
 * See COPYING.txt for license details.
 */
namespace Magento\CatalogInventory\Model\Stock;

use Magento\Catalog\Model\ProductFactory;
use Magento\CatalogInventory\Api\Data\StockItemCollectionInterfaceFactory;
use Magento\CatalogInventory\Api\Data\StockItemInterface;
use Magento\CatalogInventory\Api\Data\StockItemInterfaceFactory;
use Magento\CatalogInventory\Api\StockConfigurationInterface;
use Magento\CatalogInventory\Api\StockItemRepositoryInterface as StockItemRepositoryInterface;
use Magento\CatalogInventory\Model\Indexer\Stock\Processor;
use Magento\CatalogInventory\Model\ResourceModel\Stock\Item as StockItemResource;
use Magento\CatalogInventory\Model\Spi\StockStateProviderInterface;
use Magento\CatalogInventory\Model\StockRegistryStorage;
use Magento\Framework\App\ObjectManager;
use Magento\Framework\DB\MapperFactory;
use Magento\Framework\DB\QueryBuilderFactory;
use Magento\Framework\Exception\CouldNotDeleteException;
use Magento\Framework\Exception\CouldNotSaveException;
use Magento\Framework\Exception\NoSuchEntityException;
use Magento\Framework\Stdlib\DateTime\DateTime;
use Magento\Framework\Stdlib\DateTime\TimezoneInterface;

/**
 * Class StockItemRepository
 * @SuppressWarnings(PHPMD.CouplingBetweenObjects)
 */
class StockItemRepository implements StockItemRepositoryInterface
{
    /**
     * @var StockConfigurationInterface
     */
    protected $stockConfiguration;

    /**
     * @var StockStateProviderInterface
     */
    protected $stockStateProvider;

    /**
     * @var StockItemResource
     */
    protected $resource;

    /**
     * @var StockItemInterfaceFactory
     */
    protected $stockItemFactory;

    /**
     * @var StockItemCollectionInterfaceFactory
     */
    protected $stockItemCollectionFactory;

    /**
     * @var ProductFactory
     */
    protected $productFactory;

    /**
     * @var QueryBuilderFactory
     */
    protected $queryBuilderFactory;

    /**
     * @var MapperFactory
     */
    protected $mapperFactory;

    /**
     * @var TimezoneInterface
     */
    protected $localeDate;

    /**
     * @var Processor
     */
    protected $indexProcessor;

    /**
     * @var DateTime
     */
    protected $dateTime;

    /**
     * @var StockRegistryStorage
     */
    protected $stockRegistryStorage;

    /** @var  \Magento\Catalog\Model\ResourceModel\Product\CollectionFactory */
    protected $productCollectionFactory;

    /**
     * @param StockConfigurationInterface $stockConfiguration
     * @param StockStateProviderInterface $stockStateProvider
     * @param StockItemResource $resource
     * @param StockItemInterfaceFactory $stockItemFactory
     * @param StockItemCollectionInterfaceFactory $stockItemCollectionFactory
     * @param ProductFactory $productFactory
     * @param QueryBuilderFactory $queryBuilderFactory
     * @param MapperFactory $mapperFactory
     * @param TimezoneInterface $localeDate
     * @param Processor $indexProcessor
     * @param DateTime $dateTime
     * @SuppressWarnings(PHPMD.ExcessiveParameterList)
     */
    public function __construct(
        StockConfigurationInterface $stockConfiguration,
        StockStateProviderInterface $stockStateProvider,
        StockItemResource $resource,
        StockItemInterfaceFactory $stockItemFactory,
        StockItemCollectionInterfaceFactory $stockItemCollectionFactory,
        ProductFactory $productFactory,
        QueryBuilderFactory $queryBuilderFactory,
        MapperFactory $mapperFactory,
        TimezoneInterface $localeDate,
        Processor $indexProcessor,
        DateTime $dateTime
    ) {
        $this->stockConfiguration = $stockConfiguration;
        $this->stockStateProvider = $stockStateProvider;
        $this->resource = $resource;
        $this->stockItemFactory = $stockItemFactory;
        $this->stockItemCollectionFactory = $stockItemCollectionFactory;
        $this->productFactory = $productFactory;
        $this->queryBuilderFactory = $queryBuilderFactory;
        $this->mapperFactory = $mapperFactory;
        $this->localeDate = $localeDate;
        $this->indexProcessor = $indexProcessor;
        $this->dateTime = $dateTime;
    }

    /**
     * @return  \Magento\Catalog\Model\ResourceModel\Product\CollectionFactory
     */
    private function getProductCollectionFactory()
    {
        if ($this->productCollectionFactory === null) {
            $this->productCollectionFactory = ObjectManager::getInstance()->get(
                \Magento\Catalog\Model\ResourceModel\Product\CollectionFactory::class
            );
        }

        return $this->productCollectionFactory;
    }

    /**
     * @inheritdoc
     */
    public function save(\Magento\CatalogInventory\Api\Data\StockItemInterface $stockItem)
    {
        try {
            /** @var \Magento\Catalog\Model\Product $product */
<<<<<<< HEAD
            $product = $this->getProductCollectionFactory()->create()
                ->setFlag('has_stock_status_filter')
                ->addIdFilter($stockItem->getProductId())
                ->addFieldToSelect('type_id')
                ->getFirstItem();
=======
            $product = $this->productFactory->create();
            $product->load($stockItem->getProductId());
>>>>>>> b2437a9f

            if (!$product->getId()) {
                return $stockItem;
            }
            $typeId = $product->getTypeId() ?: $product->getTypeInstance()->getTypeId();
            $isQty = $this->stockConfiguration->isQty($typeId);
            if ($isQty) {
                $isInStock = $this->stockStateProvider->verifyStock($stockItem);
                if ($stockItem->getManageStock() && !$isInStock) {
                    $stockItem->setIsInStock(false)->setStockStatusChangedAutomaticallyFlag(true);
                }
                // if qty is below notify qty, update the low stock date to today date otherwise set null
                $stockItem->setLowStockDate(null);
                if ($this->stockStateProvider->verifyNotification($stockItem)) {
                    $stockItem->setLowStockDate($this->dateTime->gmtDate());
                }
                $stockItem->setStockStatusChangedAuto(0);
                if ($stockItem->hasStockStatusChangedAutomaticallyFlag()) {
                    $stockItem->setStockStatusChangedAuto((int)$stockItem->getStockStatusChangedAutomaticallyFlag());
                }
            } else {
                $stockItem->setQty(0);
            }

            $stockItem->setWebsiteId($stockItem->getWebsiteId());
            $stockItem->setStockId($stockItem->getStockId());

            $this->resource->save($stockItem);

            $this->indexProcessor->reindexRow($stockItem->getProductId());
        } catch (\Exception $exception) {
            throw new CouldNotSaveException(__('Unable to save Stock Item'), $exception);
        }
        return $stockItem;
    }

    /**
     * @inheritdoc
     */
    public function get($stockItemId)
    {
        $stockItem = $this->stockItemFactory->create();
        $this->resource->load($stockItem, $stockItemId);
        if (!$stockItem->getItemId()) {
            throw new NoSuchEntityException(__('Stock Item with id "%1" does not exist.', $stockItemId));
        }
        return $stockItem;
    }

    /**
     * @inheritdoc
     */
    public function getList(\Magento\CatalogInventory\Api\StockItemCriteriaInterface $criteria)
    {
        $queryBuilder = $this->queryBuilderFactory->create();
        $queryBuilder->setCriteria($criteria);
        $queryBuilder->setResource($this->resource);
        $query = $queryBuilder->create();
        $collection = $this->stockItemCollectionFactory->create(['query' => $query]);
        return $collection;
    }

    /**
     * @inheritdoc
     */
    public function delete(StockItemInterface $stockItem)
    {
        try {
            $this->resource->delete($stockItem);
            $this->getStockRegistryStorage()->removeStockItem($stockItem->getProductId());
            $this->getStockRegistryStorage()->removeStockStatus($stockItem->getProductId());
        } catch (\Exception $exception) {
            throw new CouldNotDeleteException(
                __('Unable to remove Stock Item with id "%1"', $stockItem->getItemId()),
                $exception
            );
        }
        return true;
    }

    /**
     * @inheritdoc
     */
    public function deleteById($id)
    {
        try {
            $stockItem = $this->get($id);
            $this->delete($stockItem);
        } catch (\Exception $exception) {
            throw new CouldNotDeleteException(
                __('Unable to remove Stock Item with id "%1"', $id),
                $exception
            );
        }
        return true;
    }

    /**
     * @return StockRegistryStorage
     */
    private function getStockRegistryStorage()
    {
        if (null === $this->stockRegistryStorage) {
            $this->stockRegistryStorage = \Magento\Framework\App\ObjectManager::getInstance()
                ->get(\Magento\CatalogInventory\Model\StockRegistryStorage::class);
        }
        return $this->stockRegistryStorage;
    }
}<|MERGE_RESOLUTION|>--- conflicted
+++ resolved
@@ -89,9 +89,6 @@
      * @var StockRegistryStorage
      */
     protected $stockRegistryStorage;
-
-    /** @var  \Magento\Catalog\Model\ResourceModel\Product\CollectionFactory */
-    protected $productCollectionFactory;
 
     /**
      * @param StockConfigurationInterface $stockConfiguration
@@ -134,36 +131,17 @@
     }
 
     /**
-     * @return  \Magento\Catalog\Model\ResourceModel\Product\CollectionFactory
-     */
-    private function getProductCollectionFactory()
-    {
-        if ($this->productCollectionFactory === null) {
-            $this->productCollectionFactory = ObjectManager::getInstance()->get(
-                \Magento\Catalog\Model\ResourceModel\Product\CollectionFactory::class
-            );
-        }
-
-        return $this->productCollectionFactory;
-    }
-
-    /**
      * @inheritdoc
      */
     public function save(\Magento\CatalogInventory\Api\Data\StockItemInterface $stockItem)
     {
         try {
             /** @var \Magento\Catalog\Model\Product $product */
-<<<<<<< HEAD
             $product = $this->getProductCollectionFactory()->create()
                 ->setFlag('has_stock_status_filter')
                 ->addIdFilter($stockItem->getProductId())
                 ->addFieldToSelect('type_id')
                 ->getFirstItem();
-=======
-            $product = $this->productFactory->create();
-            $product->load($stockItem->getProductId());
->>>>>>> b2437a9f
 
             if (!$product->getId()) {
                 return $stockItem;
