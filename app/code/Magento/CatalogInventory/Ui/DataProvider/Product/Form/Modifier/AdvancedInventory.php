<?php

declare(strict_types=1);

/**
 * Copyright © Magento, Inc. All rights reserved.
 * See COPYING.txt for license details.
 */
namespace Magento\CatalogInventory\Ui\DataProvider\Product\Form\Modifier;

use Magento\Catalog\Controller\Adminhtml\Product\Initialization\StockDataFilter;
use Magento\Catalog\Model\Locator\LocatorInterface;
use Magento\Catalog\Ui\DataProvider\Product\Form\Modifier\AbstractModifier;
use Magento\CatalogInventory\Api\Data\StockItemInterface;
use Magento\CatalogInventory\Api\StockConfigurationInterface;
use Magento\CatalogInventory\Api\StockRegistryInterface;
use Magento\Framework\Serialize\Serializer\Json;
use Magento\Framework\Stdlib\ArrayManager;
use Magento\Framework\App\ObjectManager;
use Magento\Framework\Serialize\JsonValidator;

/**
 * Data provider for advanced inventory form
 */
class AdvancedInventory extends AbstractModifier
{
    const STOCK_DATA_FIELDS = 'stock_data';

    /**
     * @var LocatorInterface
     */
    private $locator;

    /**
     * @var StockRegistryInterface
     */
    private $stockRegistry;

    /**
     * @var ArrayManager
     */
    private $arrayManager;

    /**
     * @var StockConfigurationInterface
     */
    private $stockConfiguration;

    /**
     * @var array
     */
    private $meta = [];

    /**
     * @var Json
     */
    private $serializer;

    /**
     * @var JsonValidator
     */
    private $jsonValidator;

    /**
     * Constructor
     *
     * @param LocatorInterface $locator
     * @param StockRegistryInterface $stockRegistry
     * @param ArrayManager $arrayManager
     * @param StockConfigurationInterface $stockConfiguration
     * @param Json|null $serializer
     * @param JsonValidator|null $jsonValidator
     */
    public function __construct(
        LocatorInterface $locator,
        StockRegistryInterface $stockRegistry,
        ArrayManager $arrayManager,
        StockConfigurationInterface $stockConfiguration,
        Json $serializer = null,
        JsonValidator $jsonValidator = null
    ) {
        $this->locator = $locator;
        $this->stockRegistry = $stockRegistry;
        $this->arrayManager = $arrayManager;
        $this->stockConfiguration = $stockConfiguration;
        $this->serializer = $serializer ?: ObjectManager::getInstance()->get(Json::class);
        $this->jsonValidator = $jsonValidator ?: ObjectManager::getInstance()->get(JsonValidator::class);
    }

    /**
     * @inheritdoc
     */
    public function modifyData(array $data)
    {
        $fieldCode = 'quantity_and_stock_status';

        $model = $this->locator->getProduct();
        $modelId = $model->getId();

        /** @var StockItemInterface $stockItem */
        $stockItem = $this->stockRegistry->getStockItem(
            $modelId,
            $model->getStore()->getWebsiteId()
        );

        $stockData = $modelId ? $this->getData($stockItem) : [];
        if (!empty($stockData)) {
            $data[$modelId][self::DATA_SOURCE_DEFAULT][self::STOCK_DATA_FIELDS] = $stockData;
        }
        if (isset($stockData['is_in_stock'])) {
            $data[$modelId][self::DATA_SOURCE_DEFAULT][$fieldCode]['is_in_stock'] =
                (int)$stockData['is_in_stock'];
        }

        if (!empty($this->stockConfiguration->getDefaultConfigValue(StockItemInterface::MIN_SALE_QTY))) {
            $minSaleQtyData = $this->stockConfiguration->getDefaultConfigValue(StockItemInterface::MIN_SALE_QTY);

            if (is_string($minSaleQtyData) && $this->jsonValidator->isValid($minSaleQtyData)) {
                // Set data source for dynamicRows minimum qty allowed in shopping cart
                $unserializedMinSaleQty = $this->serializer->unserialize($minSaleQtyData);
                if (is_array($unserializedMinSaleQty)) {
                    $minSaleQtyData = array_map(
                        function ($group, $qty) {
                            return [
                                StockItemInterface::CUSTOMER_GROUP_ID => $group,
                                StockItemInterface::MIN_SALE_QTY => $qty
                            ];
                        },
                        array_keys($unserializedMinSaleQty),
                        array_values($unserializedMinSaleQty)
                    );
                }
            }

            $path = $modelId . '/' . self::DATA_SOURCE_DEFAULT . '/stock_data/min_qty_allowed_in_shopping_cart';
            $data = $this->arrayManager->set($path, $data, $minSaleQtyData);
        }

        return $data;
    }

    /**
     * Get Stock Data
     *
     * @param StockItemInterface $stockItem
     * @return array
     */
    private function getData(StockItemInterface $stockItem)
    {
        $result = $stockItem->getData();

        $result[StockItemInterface::MANAGE_STOCK] = (int)$stockItem->getManageStock();
        $result[StockItemInterface::QTY] = (float)$stockItem->getQty();
        $result[StockItemInterface::MIN_QTY] = (float)$stockItem->getMinQty();
        $result[StockItemInterface::MIN_SALE_QTY] = (float)$stockItem->getMinSaleQty();
        $result[StockItemInterface::MAX_SALE_QTY] = (float)$stockItem->getMaxSaleQty();
        $result[StockItemInterface::IS_QTY_DECIMAL] = (int)$stockItem->getIsQtyDecimal();
        $result[StockItemInterface::IS_DECIMAL_DIVIDED]= (int)$stockItem->getIsDecimalDivided();
        $result[StockItemInterface::BACKORDERS] = (int)$stockItem->getBackorders();
        $result[StockItemInterface::NOTIFY_STOCK_QTY] = (float)$stockItem->getNotifyStockQty();
        $result[StockItemInterface::ENABLE_QTY_INCREMENTS] = (int)$stockItem->getEnableQtyIncrements();
        $result[StockItemInterface::QTY_INCREMENTS] = (float)$stockItem->getQtyIncrements();
        $result[StockItemInterface::IS_IN_STOCK] = (int)$stockItem->getIsInStock();

        return $result;
    }

    /**
     * @inheritdoc
     */
    public function modifyMeta(array $meta)
    {
        $this->meta = $meta;

        $this->prepareMeta();

        return $this->meta;
    }

    /**
<<<<<<< HEAD
     * Prepare Meta
=======
     * Modify UI Quantity and Stock status attribute meta.
>>>>>>> 88d7d116
     *
     * @return void
     */
    private function prepareMeta()
    {
        $fieldCode = 'quantity_and_stock_status';
        $pathField = $this->arrayManager->findPath($fieldCode, $this->meta, null, 'children');

        if ($pathField) {
            $fieldsetPath = $this->arrayManager->slicePath($pathField, 0, -4);

            $this->meta = $this->arrayManager->merge(
                $pathField . '/arguments/data/config',
                $this->meta,
                [
                    'label' => __('Stock Status'),
                    'value' => '1',
                    'dataScope' => $fieldCode . '.is_in_stock',
                    'scopeLabel' => '[GLOBAL]',
                    'imports' => [
                        'visible' => '${$.provider}:data.product.stock_data.manage_stock',
                    ],
                ]
            );
            $this->meta = $this->arrayManager->merge(
                $this->arrayManager->slicePath($pathField, 0, -2) . '/arguments/data/config',
                $this->meta,
                [
                    'label' => __('Stock Status'),
                    'scopeLabel' => '[GLOBAL]',
                ]
            );
            $container['arguments']['data']['config'] = [
                'formElement' => 'container',
                'componentType' => 'container',
                'component' => "Magento_Ui/js/form/components/group",
                'label' => false,
                'breakLine' => false,
                'dataScope' => $fieldCode,
                'source' => 'product_details',
                'sortOrder' => (int) $this->arrayManager->get(
                    $this->arrayManager->slicePath($pathField, 0, -2) . '/arguments/data/config/sortOrder',
                    $this->meta
                ) - 1,
                'disabled' => $this->locator->getProduct()->isLockedAttribute($fieldCode),
            ];
            $container['children'] = [
                'qty' => $this->getQtyMetaStructure(),
                'advanced_inventory_button' => $this->getAdvancedInventoryButtonMetaStructure(),
            ];

            $this->meta = $this->arrayManager->merge(
                $fieldsetPath . '/children',
                $this->meta,
                ['container_quantity_and_stock_status_qty' => $container]
            );
        }
    }

    /**
     * Get Qty meta structure
     *
     * @return array
     */
    private function getQtyMetaStructure()
    {
        return  [
            'arguments' => [
                'data' => [
                    'config' => [
                        'component' => 'Magento_CatalogInventory/js/components/qty-validator-changer',
                        'group' => 'quantity_and_stock_status_qty',
                        'dataType' => 'number',
                        'formElement' => 'input',
                        'componentType' => 'field',
                        'visible' => '1',
                        'require' => '0',
                        'additionalClasses' => 'admin__field-small',
                        'label' => __('Quantity'),
                        'scopeLabel' => '[GLOBAL]',
                        'dataScope' => 'qty',
                        'validation' => [
                            'validate-number' => true,
                            'less-than-equals-to' => StockDataFilter::MAX_QTY_VALUE,
                        ],
                        'imports' => [
                            'handleChanges' => '${$.provider}:data.product.stock_data.is_qty_decimal',
                        ],
                        'sortOrder' => 10,
                        'disabled' => $this->locator->getProduct()->isLockedAttribute('quantity_and_stock_status'),
                    ]
                ]
            ]
        ];
    }

    /**
     * Get advances inventory button meta structure
     *
     * @return array
     */
    private function getAdvancedInventoryButtonMetaStructure()
    {
        return  [
            'arguments' => [
                'data' => [
                    'config' => [
                        'displayAsLink' => true,
                        'formElement' => 'container',
                        'componentType' => 'container',
                        'component' => 'Magento_Ui/js/form/components/button',
                        'template' => 'ui/form/components/button/container',
                        'actions' => [
                            [
                                'targetName' => 'product_form.product_form.advanced_inventory_modal',
                                'actionName' => 'toggleModal',
                            ],
                        ],
                        'title' => __('Advanced Inventory'),
                        'provider' => false,
                        'additionalForGroup' => true,
                        'source' => 'product_details',
                        'sortOrder' => 20,
                    ]
                ]
            ]
        ];
    }
}<|MERGE_RESOLUTION|>--- conflicted
+++ resolved
@@ -178,11 +178,7 @@
     }
 
     /**
-<<<<<<< HEAD
-     * Prepare Meta
-=======
      * Modify UI Quantity and Stock status attribute meta.
->>>>>>> 88d7d116
      *
      * @return void
      */
