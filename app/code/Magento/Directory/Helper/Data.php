<?php
/**
 * Copyright © 2015 Magento. All rights reserved.
 * See COPYING.txt for license details.
 */

/**
 * Directory data helper
 */
namespace Magento\Directory\Helper;

class Data extends \Magento\Framework\App\Helper\AbstractHelper
{
    /**
     * Config value that lists ISO2 country codes which have optional Zip/Postal pre-configured
     */
    const OPTIONAL_ZIP_COUNTRIES_CONFIG_PATH = 'general/country/optional_zip_countries';

    /*
     * Path to config value, which lists countries, for which state is required.
     */
    const XML_PATH_STATES_REQUIRED = 'general/region/state_required';

    /*
     * Path to config value, which detects whether or not display the state for the country, if it is not required
     */
    const XML_PATH_DISPLAY_ALL_STATES = 'general/region/display_all';

    /**#@+
     * Path to config value, which is default country
     */
    const XML_PATH_DEFAULT_COUNTRY = 'general/country/default';
    const XML_PATH_DEFAULT_LOCALE = 'general/locale/code';
    const XML_PATH_DEFAULT_TIMEZONE = 'general/locale/timezone';
    /**#@-*/

    /**
     * Country collection
     *
     * @var \Magento\Directory\Model\Resource\Country\Collection
     */
    protected $_countryCollection;

    /**
     * Region collection
     *
     * @var \Magento\Directory\Model\Resource\Region\Collection
     */
    protected $_regionCollection;

    /**
     * Json representation of regions data
     *
     * @var string
     */
    protected $_regionJson;

    /**
     * Currency cache
     *
     * @var array
     */
    protected $_currencyCache = [];

    /**
     * ISO2 country codes which have optional Zip/Postal pre-configured
     *
     * @var array
     */
    protected $_optZipCountries = null;

    /**
     * @var \Magento\Framework\App\Cache\Type\Config
     */
    protected $_configCacheType;

    /**
     * @var \Magento\Directory\Model\Resource\Region\CollectionFactory
     */
    protected $_regCollectionFactory;

    /**
     * @var \Magento\Core\Helper\Data
     */
    protected $_coreHelper;

    /**
     * @var \Magento\Store\Model\StoreManagerInterface
     */
    protected $_storeManager;

    /**
     * @var \Magento\Directory\Model\CurrencyFactory
     */
    protected $_currencyFactory;

    /**
     * @param \Magento\Framework\App\Helper\Context $context
     * @param \Magento\Framework\App\Cache\Type\Config $configCacheType
     * @param \Magento\Directory\Model\Resource\Country\Collection $countryCollection
     * @param \Magento\Directory\Model\Resource\Region\CollectionFactory $regCollectionFactory,
     * @param \Magento\Core\Helper\Data $coreHelper
     * @param \Magento\Store\Model\StoreManagerInterface $storeManager
     * @param \Magento\Directory\Model\CurrencyFactory $currencyFactory
     */
    public function __construct(
        \Magento\Framework\App\Helper\Context $context,
        \Magento\Framework\App\Cache\Type\Config $configCacheType,
        \Magento\Directory\Model\Resource\Country\Collection $countryCollection,
        \Magento\Directory\Model\Resource\Region\CollectionFactory $regCollectionFactory,
        \Magento\Core\Helper\Data $coreHelper,
        \Magento\Store\Model\StoreManagerInterface $storeManager,
<<<<<<< HEAD
        \Magento\Directory\Model\CurrencyFactory $currencyFactory,
        \Magento\Framework\App\Config\ScopeConfigInterface $config
=======
        \Magento\Directory\Model\CurrencyFactory $currencyFactory
>>>>>>> 92552fa9
    ) {
        parent::__construct($context);
        $this->_configCacheType = $configCacheType;
        $this->_countryCollection = $countryCollection;
        $this->_regCollectionFactory = $regCollectionFactory;
        $this->_coreHelper = $coreHelper;
        $this->_storeManager = $storeManager;
        $this->_currencyFactory = $currencyFactory;
    }

    /**
     * Retrieve region collection
     *
     * @return \Magento\Directory\Model\Resource\Region\Collection
     */
    public function getRegionCollection()
    {
        if (!$this->_regionCollection) {
            $this->_regionCollection = $this->_regCollectionFactory->create();
            $this->_regionCollection->addCountryFilter($this->getAddress()->getCountryId())->load();
        }
        return $this->_regionCollection;
    }

    /**
     * Retrieve country collection
     *
     * @return \Magento\Directory\Model\Resource\Country\Collection
     */
    public function getCountryCollection()
    {
        if (!$this->_countryCollection->isLoaded()) {
            $this->_countryCollection->loadByStore();
        }
        return $this->_countryCollection;
    }

    /**
     * Retrieve regions data json
     *
     * @return string
     */
    public function getRegionJson()
    {
        \Magento\Framework\Profiler::start('TEST: ' . __METHOD__, ['group' => 'TEST', 'method' => __METHOD__]);
        if (!$this->_regionJson) {
            $cacheKey = 'DIRECTORY_REGIONS_JSON_STORE' . $this->_storeManager->getStore()->getId();
            $json = $this->_configCacheType->load($cacheKey);
            if (empty($json)) {
                $countryIds = [];
                foreach ($this->getCountryCollection() as $country) {
                    $countryIds[] = $country->getCountryId();
                }
                $collection = $this->_regCollectionFactory->create();
                $collection->addCountryFilter($countryIds)->load();
                $regions = [
                    'config' => [
                        'show_all_regions' => $this->isShowNonRequiredState(),
                        'regions_required' => $this->getCountriesWithStatesRequired(),
                    ],
                ];
                foreach ($collection as $region) {
                    /** @var $region \Magento\Directory\Model\Region */
                    if (!$region->getRegionId()) {
                        continue;
                    }
                    $regions[$region->getCountryId()][$region->getRegionId()] = [
                        'code' => $region->getCode(),
                        'name' => (string)__($region->getName()),
                    ];
                }
                $json = $this->_coreHelper->jsonEncode($regions);
                if ($json === false) {
                    $json = 'false';
                }
                $this->_configCacheType->save($json, $cacheKey);
            }
            $this->_regionJson = $json;
        }

        \Magento\Framework\Profiler::stop('TEST: ' . __METHOD__);
        return $this->_regionJson;
    }

    /**
     * Convert currency
     *
     * @param float $amount
     * @param string $from
     * @param string $to
     * @return float
     * @SuppressWarnings(PHPMD.ShortVariable)
     */
    public function currencyConvert($amount, $from, $to = null)
    {
        if (empty($this->_currencyCache[$from])) {
            $this->_currencyCache[$from] = $this->_currencyFactory->create()->load($from);
        }
        if (is_null($to)) {
            $to = $this->_storeManager->getStore()->getCurrentCurrencyCode();
        }
        $converted = $this->_currencyCache[$from]->convert($amount, $to);
        return $converted;
    }

    /**
     * Return ISO2 country codes, which have optional Zip/Postal pre-configured
     *
     * @param bool $asJson
     * @return array|string
     */
    public function getCountriesWithOptionalZip($asJson = false)
    {
        if (null === $this->_optZipCountries) {
            $value = trim(
                $this->scopeConfig->getValue(
                    self::OPTIONAL_ZIP_COUNTRIES_CONFIG_PATH,
                    \Magento\Store\Model\ScopeInterface::SCOPE_STORE
                )
            );
            $this->_optZipCountries = preg_split('/\,/', $value, 0, PREG_SPLIT_NO_EMPTY);
        }
        if ($asJson) {
            return $this->_coreHelper->jsonEncode($this->_optZipCountries);
        }
        return $this->_optZipCountries;
    }

    /**
     * Check whether zip code is optional for specified country code
     *
     * @param string $countryCode
     * @return boolean
     */
    public function isZipCodeOptional($countryCode)
    {
        $this->getCountriesWithOptionalZip();
        return in_array($countryCode, $this->_optZipCountries);
    }

    /**
     * Returns the list of countries, for which region is required
     *
     * @param boolean $asJson
     * @return array
     */
    public function getCountriesWithStatesRequired($asJson = false)
    {
        $value = trim(
<<<<<<< HEAD
            $this->_config->getValue(self::XML_PATH_STATES_REQUIRED, \Magento\Store\Model\ScopeInterface::SCOPE_STORE)
=======
            $this->scopeConfig->getValue(self::XML_PATH_STATES_REQUIRED, \Magento\Store\Model\ScopeInterface::SCOPE_STORE)
>>>>>>> 92552fa9
        );
        $countryList = preg_split('/\,/', $value, 0, PREG_SPLIT_NO_EMPTY);
        if ($asJson) {
            return $this->_coreHelper->jsonEncode($countryList);
        }
        return $countryList;
    }

    /**
     * Return, whether non-required state should be shown
     *
     * @return bool
     */
    public function isShowNonRequiredState()
    {
        return (bool)$this->scopeConfig->getValue(
            self::XML_PATH_DISPLAY_ALL_STATES,
            \Magento\Store\Model\ScopeInterface::SCOPE_STORE
        );
    }

    /**
     * Returns flag, which indicates whether region is required for specified country
     *
     * @param string $countryId
     * @return bool
     */
    public function isRegionRequired($countryId)
    {
        $countyList = $this->getCountriesWithStatesRequired();
        if (!is_array($countyList)) {
            return false;
        }
        return in_array($countryId, $countyList);
    }

    /**
     * Retrieve application base currency code
     *
     * @return string
     */
    public function getBaseCurrencyCode()
    {
        return $this->scopeConfig->getValue(\Magento\Directory\Model\Currency::XML_PATH_CURRENCY_BASE, 'default');
    }

    /**
     * Return default country code
     *
     * @param \Magento\Store\Model\Store|string|int $store
     * @return string
     */
    public function getDefaultCountry($store = null)
    {
        return $this->scopeConfig->getValue(
            self::XML_PATH_DEFAULT_COUNTRY,
            \Magento\Store\Model\ScopeInterface::SCOPE_STORE,
            $store
        );
    }
}<|MERGE_RESOLUTION|>--- conflicted
+++ resolved
@@ -110,12 +110,7 @@
         \Magento\Directory\Model\Resource\Region\CollectionFactory $regCollectionFactory,
         \Magento\Core\Helper\Data $coreHelper,
         \Magento\Store\Model\StoreManagerInterface $storeManager,
-<<<<<<< HEAD
-        \Magento\Directory\Model\CurrencyFactory $currencyFactory,
-        \Magento\Framework\App\Config\ScopeConfigInterface $config
-=======
         \Magento\Directory\Model\CurrencyFactory $currencyFactory
->>>>>>> 92552fa9
     ) {
         parent::__construct($context);
         $this->_configCacheType = $configCacheType;
@@ -265,11 +260,7 @@
     public function getCountriesWithStatesRequired($asJson = false)
     {
         $value = trim(
-<<<<<<< HEAD
-            $this->_config->getValue(self::XML_PATH_STATES_REQUIRED, \Magento\Store\Model\ScopeInterface::SCOPE_STORE)
-=======
             $this->scopeConfig->getValue(self::XML_PATH_STATES_REQUIRED, \Magento\Store\Model\ScopeInterface::SCOPE_STORE)
->>>>>>> 92552fa9
         );
         $countryList = preg_split('/\,/', $value, 0, PREG_SPLIT_NO_EMPTY);
         if ($asJson) {
