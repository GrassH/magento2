--- conflicted
+++ resolved
@@ -27,47 +27,27 @@
 class DataTest extends TestCase
 {
     /**
-<<<<<<< HEAD
-     * @var \Magento\Directory\Model\ResourceModel\Country\Collection|\PHPUnit\Framework\MockObject\MockObject
-=======
      * @var Collection|MockObject
->>>>>>> b2f063af
      */
     protected $_countryCollection;
 
     /**
-<<<<<<< HEAD
-     * @var \Magento\Directory\Model\ResourceModel\Region\CollectionFactory|\PHPUnit\Framework\MockObject\MockObject
-=======
      * @var CollectionFactory|MockObject
->>>>>>> b2f063af
      */
     protected $_regionCollection;
 
     /**
-<<<<<<< HEAD
-     * @var \Magento\Framework\Json\Helper\Data|\PHPUnit\Framework\MockObject\MockObject
-=======
      * @var \Magento\Framework\Json\Helper\Data|MockObject
->>>>>>> b2f063af
      */
     protected $jsonHelperMock;
 
     /**
-<<<<<<< HEAD
-     * @var \Magento\Store\Model\Store|\PHPUnit\Framework\MockObject\MockObject
-=======
      * @var Store|MockObject
->>>>>>> b2f063af
      */
     protected $_store;
 
     /**
-<<<<<<< HEAD
-     * @var \Magento\Framework\App\Config\ScopeConfigInterface|\PHPUnit\Framework\MockObject\MockObject
-=======
      * @var ScopeConfigInterface|MockObject
->>>>>>> b2f063af
      */
     protected $scopeConfigMock;
 
@@ -99,21 +79,15 @@
             $this->any()
         )->method(
             'create'
-        )->willReturn(
-            $this->_regionCollection
+        )->will(
+            $this->returnValue($this->_regionCollection)
         );
 
         $this->jsonHelperMock = $this->createMock(\Magento\Framework\Json\Helper\Data::class);
 
-<<<<<<< HEAD
-        $this->_store = $this->createMock(\Magento\Store\Model\Store::class);
-        $storeManager = $this->createMock(\Magento\Store\Model\StoreManagerInterface::class);
-        $storeManager->expects($this->any())->method('getStore')->willReturn($this->_store);
-=======
         $this->_store = $this->createMock(Store::class);
         $storeManager = $this->createMock(StoreManagerInterface::class);
         $storeManager->expects($this->any())->method('getStore')->will($this->returnValue($this->_store));
->>>>>>> b2f063af
 
         $currencyFactory = $this->createMock(CurrencyFactory::class);
 
@@ -140,8 +114,8 @@
             $this->atLeastOnce()
         )->method(
             'getIterator'
-        )->willReturn(
-            $countryIterator
+        )->will(
+            $this->returnValue($countryIterator)
         );
 
         $regions = [
@@ -163,16 +137,16 @@
             'addCountryFilter'
         )->with(
             ['Country1', 'Country2']
-        )->willReturnSelf(
-            
+        )->will(
+            $this->returnSelf()
         );
         $this->_regionCollection->expects($this->once())->method('load');
         $this->_regionCollection->expects(
             $this->once()
         )->method(
             'getIterator'
-        )->willReturn(
-            $regionIterator
+        )->will(
+            $this->returnValue($regionIterator)
         );
 
         $expectedDataToEncode = [
@@ -188,15 +162,9 @@
         )->method(
             'jsonEncode'
         )->with(
-<<<<<<< HEAD
-            new \PHPUnit\Framework\Constraint\IsIdentical($expectedDataToEncode)
-        )->willReturn(
-            'encoded_json'
-=======
             new IsIdentical($expectedDataToEncode)
         )->will(
             $this->returnValue('encoded_json')
->>>>>>> b2f063af
         );
 
         // Test
@@ -217,8 +185,8 @@
             'getValue'
         )->with(
             'general/region/state_required'
-        )->willReturn(
-            $configValue
+        )->will(
+            $this->returnValue($configValue)
         );
 
         $result = $this->_object->getCountriesWithStatesRequired();
@@ -238,8 +206,8 @@
             'getValue'
         )->with(
             'general/country/optional_zip_countries'
-        )->willReturn(
-            $configValue
+        )->will(
+            $this->returnValue($configValue)
         );
 
         $result = $this->_object->getCountriesWithOptionalZip();
@@ -268,7 +236,7 @@
                 Data::XML_PATH_DEFAULT_COUNTRY,
                 ScopeInterface::SCOPE_STORE,
                 $storeId
-            )->willReturn($country);
+            )->will($this->returnValue($country));
 
         $this->assertEquals($country, $this->_object->getDefaultCountry($storeId));
     }
@@ -279,8 +247,8 @@
             $this->once()
         )->method(
             'isLoaded'
-        )->willReturn(
-            0
+        )->will(
+            $this->returnValue(0)
         );
 
         $store = $this->createMock(Store::class);
