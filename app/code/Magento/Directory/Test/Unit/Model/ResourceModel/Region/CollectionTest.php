--- conflicted
+++ resolved
@@ -16,14 +16,10 @@
 use Magento\Framework\Locale\ResolverInterface;
 use Magento\Framework\Model\ResourceModel\Db\AbstractDb;
 use Magento\Framework\TestFramework\Unit\Helper\ObjectManager;
-<<<<<<< HEAD
-use PHPUnit\Framework\MockObject\MockObject as MockObject;
-=======
 use Magento\Store\Model\ScopeInterface;
 use PHPUnit\Framework\MockObject\MockObject as MockObject;
 use PHPUnit\Framework\TestCase;
 use Psr\Log\LoggerInterface;
->>>>>>> b2f063af
 
 /**
  * @SuppressWarnings(PHPMD.CouplingBetweenObjects)
@@ -44,10 +40,10 @@
     {
         $objectManager = new ObjectManager($this);
         $entityFactoryMock = $this->createMock(EntityFactory::class);
-        $loggerMock = $this->getMockForAbstractClass(LoggerInterface::class);
-        $fetchStrategyMock = $this->getMockForAbstractClass(FetchStrategyInterface::class);
-        $eventManagerMock = $this->getMockForAbstractClass(ManagerInterface::class);
-        $localeResolverMock = $this->getMockForAbstractClass(ResolverInterface::class);
+        $loggerMock = $this->createMock(LoggerInterface::class);
+        $fetchStrategyMock = $this->createMock(FetchStrategyInterface::class);
+        $eventManagerMock = $this->createMock(ManagerInterface::class);
+        $localeResolverMock = $this->createMock(ResolverInterface::class);
         $connectionMock = $this->createMock(Mysql::class);
         $resourceMock = $this->getMockForAbstractClass(
             AbstractDb::class,
@@ -61,9 +57,9 @@
         $this->allowedCountries = $this->createMock(AllowedCountries::class);
 
         $selectMock = $this->createMock(Select::class);
-        $connectionMock->expects($this->any())->method('select')->willReturn($selectMock);
-        $resourceMock->expects($this->any())->method('getConnection')->willReturn($connectionMock);
-        $resourceMock->expects($this->any())->method('getTable')->willReturnArgument(0);
+        $connectionMock->expects($this->any())->method('select')->will($this->returnValue($selectMock));
+        $resourceMock->expects($this->any())->method('getConnection')->will($this->returnValue($connectionMock));
+        $resourceMock->expects($this->any())->method('getTable')->will($this->returnArgument(0));
 
         $this->collection = new Collection(
             $entityFactoryMock,
