<?php declare(strict_types=1);
/**
 * Copyright © Magento, Inc. All rights reserved.
 * See COPYING.txt for license details.
 */
namespace Magento\Directory\Test\Unit\Model\Currency\Import;

use Magento\Directory\Model\Currency\Import\Config;
use Magento\Directory\Model\Currency\Import\Factory;
use Magento\Directory\Model\Currency\Import\ImportInterface;
use Magento\Framework\ObjectManagerInterface;
use PHPUnit\Framework\MockObject\MockObject;
use PHPUnit\Framework\TestCase;

class FactoryTest extends TestCase
{
    /**
     * @var Factory
     */
    protected $_model;

    /**
<<<<<<< HEAD
     * @var \Magento\Framework\ObjectManagerInterface|\PHPUnit\Framework\MockObject\MockObject
=======
     * @var ObjectManagerInterface|MockObject
>>>>>>> b2f063af
     */
    protected $_objectManager;

    /**
<<<<<<< HEAD
     * @var \Magento\Directory\Model\Currency\Import\Config|\PHPUnit\Framework\MockObject\MockObject
=======
     * @var Config|MockObject
>>>>>>> b2f063af
     */
    protected $_importConfig;

    protected function setUp(): void
    {
        $this->_objectManager = $this->createMock(ObjectManagerInterface::class);
        $this->_importConfig = $this->createMock(Config::class);
        $this->_model = new Factory(
            $this->_objectManager,
            $this->_importConfig
        );
    }

    public function testCreate()
    {
        $expectedResult = $this->createMock(ImportInterface::class);
        $this->_importConfig->expects(
            $this->once()
        )->method(
            'getServiceClass'
        )->with(
            'test'
        )->willReturn(
            'Test_Class'
        );
        $this->_objectManager->expects(
            $this->once()
        )->method(
            'create'
        )->with(
            'Test_Class',
            ['argument' => 'value']
        )->willReturn(
            $expectedResult
        );
        $actualResult = $this->_model->create('test', ['argument' => 'value']);
        $this->assertSame($expectedResult, $actualResult);
    }

<<<<<<< HEAD
    /**
     */
    public function testCreateUndefinedServiceClass()
    {
        $this->expectException(\InvalidArgumentException::class);
        $this->expectExceptionMessage('Currency import service \'test\' is not defined');

=======
    public function testCreateUndefinedServiceClass()
    {
        $this->expectException('InvalidArgumentException');
        $this->expectExceptionMessage('Currency import service \'test\' is not defined');
>>>>>>> b2f063af
        $this->_importConfig->expects(
            $this->once()
        )->method(
            'getServiceClass'
        )->with(
            'test'
        )->willReturn(
            null
        );
        $this->_objectManager->expects($this->never())->method('create');
        $this->_model->create('test');
    }

<<<<<<< HEAD
    /**
     */
    public function testCreateIrrelevantServiceClass()
    {
        $this->expectException(\UnexpectedValueException::class);
        $this->expectExceptionMessage('Class \'stdClass\' has to implement \\Magento\\Directory\\Model\\Currency\\Import\\ImportInterface');

=======
    public function testCreateIrrelevantServiceClass()
    {
        $this->expectException('UnexpectedValueException');
        $this->expectExceptionMessage(
            'Class \'stdClass\' has to implement \Magento\Directory\Model\Currency\Import\ImportInterface'
        );
>>>>>>> b2f063af
        $this->_importConfig->expects(
            $this->once()
        )->method(
            'getServiceClass'
        )->with(
            'test'
        )->willReturn(
            'stdClass'
        );
        $this->_objectManager->expects(
            $this->once()
        )->method(
            'create'
        )->with(
            'stdClass'
        )->willReturn(
            new \stdClass()
        );
        $this->_model->create('test');
    }
}<|MERGE_RESOLUTION|>--- conflicted
+++ resolved
@@ -20,20 +20,12 @@
     protected $_model;
 
     /**
-<<<<<<< HEAD
-     * @var \Magento\Framework\ObjectManagerInterface|\PHPUnit\Framework\MockObject\MockObject
-=======
      * @var ObjectManagerInterface|MockObject
->>>>>>> b2f063af
      */
     protected $_objectManager;
 
     /**
-<<<<<<< HEAD
-     * @var \Magento\Directory\Model\Currency\Import\Config|\PHPUnit\Framework\MockObject\MockObject
-=======
      * @var Config|MockObject
->>>>>>> b2f063af
      */
     protected $_importConfig;
 
@@ -56,8 +48,8 @@
             'getServiceClass'
         )->with(
             'test'
-        )->willReturn(
-            'Test_Class'
+        )->will(
+            $this->returnValue('Test_Class')
         );
         $this->_objectManager->expects(
             $this->once()
@@ -66,64 +58,44 @@
         )->with(
             'Test_Class',
             ['argument' => 'value']
-        )->willReturn(
-            $expectedResult
+        )->will(
+            $this->returnValue($expectedResult)
         );
         $actualResult = $this->_model->create('test', ['argument' => 'value']);
         $this->assertSame($expectedResult, $actualResult);
     }
 
-<<<<<<< HEAD
-    /**
-     */
-    public function testCreateUndefinedServiceClass()
-    {
-        $this->expectException(\InvalidArgumentException::class);
-        $this->expectExceptionMessage('Currency import service \'test\' is not defined');
-
-=======
     public function testCreateUndefinedServiceClass()
     {
         $this->expectException('InvalidArgumentException');
         $this->expectExceptionMessage('Currency import service \'test\' is not defined');
->>>>>>> b2f063af
         $this->_importConfig->expects(
             $this->once()
         )->method(
             'getServiceClass'
         )->with(
             'test'
-        )->willReturn(
-            null
+        )->will(
+            $this->returnValue(null)
         );
         $this->_objectManager->expects($this->never())->method('create');
         $this->_model->create('test');
     }
 
-<<<<<<< HEAD
-    /**
-     */
-    public function testCreateIrrelevantServiceClass()
-    {
-        $this->expectException(\UnexpectedValueException::class);
-        $this->expectExceptionMessage('Class \'stdClass\' has to implement \\Magento\\Directory\\Model\\Currency\\Import\\ImportInterface');
-
-=======
     public function testCreateIrrelevantServiceClass()
     {
         $this->expectException('UnexpectedValueException');
         $this->expectExceptionMessage(
             'Class \'stdClass\' has to implement \Magento\Directory\Model\Currency\Import\ImportInterface'
         );
->>>>>>> b2f063af
         $this->_importConfig->expects(
             $this->once()
         )->method(
             'getServiceClass'
         )->with(
             'test'
-        )->willReturn(
-            'stdClass'
+        )->will(
+            $this->returnValue('stdClass')
         );
         $this->_objectManager->expects(
             $this->once()
@@ -131,8 +103,8 @@
             'create'
         )->with(
             'stdClass'
-        )->willReturn(
-            new \stdClass()
+        )->will(
+            $this->returnValue(new \stdClass())
         );
         $this->_model->create('test');
     }
