--- conflicted
+++ resolved
@@ -15,10 +15,7 @@
 use Magento\Framework\HTTP\ZendClient;
 use Magento\Framework\HTTP\ZendClientFactory;
 use PHPUnit\Framework\MockObject\MockObject as MockObject;
-<<<<<<< HEAD
-=======
 use PHPUnit\Framework\TestCase;
->>>>>>> b2f063af
 
 class FixerIoTest extends TestCase
 {
@@ -58,7 +55,7 @@
         $this->scopeConfig = $this->getMockBuilder(ScopeConfigInterface::class)
             ->disableOriginalConstructor()
             ->setMethods([])
-            ->getMockForAbstractClass();
+            ->getMock();
 
         $this->model = new FixerIo($this->currencyFactory, $this->scopeConfig, $this->httpClientFactory);
     }
@@ -120,7 +117,7 @@
 
         $messages = $this->model->getMessages();
         self::assertNotEmpty($messages);
-        self::assertIsArray($messages);
+        self::assertTrue(is_array($messages));
         self::assertEquals($message, (string)$messages[0]);
     }
 }