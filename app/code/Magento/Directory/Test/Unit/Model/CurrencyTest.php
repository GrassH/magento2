<?php declare(strict_types=1);
/**
 * Copyright © Magento, Inc. All rights reserved.
 * See COPYING.txt for license details.
 */

namespace Magento\Directory\Test\Unit\Model;

use Magento\Directory\Model\Currency;
use Magento\Framework\Locale\CurrencyInterface;
use Magento\Framework\TestFramework\Unit\Helper\ObjectManager;
use PHPUnit\Framework\MockObject\MockObject;
use PHPUnit\Framework\TestCase;

class CurrencyTest extends TestCase
{
    /**
     * @var Currency
     */
    protected $currency;

    protected $currencyCode = 'USD';

    /**
<<<<<<< HEAD
     * @var \Magento\Framework\Locale\CurrencyInterface|\PHPUnit\Framework\MockObject\MockObject
=======
     * @var CurrencyInterface|MockObject
>>>>>>> b2f063af
     */
    protected $localeCurrencyMock;

    protected function setUp(): void
    {
        $this->localeCurrencyMock = $this->createMock(CurrencyInterface::class);

        $objectManager = new ObjectManager($this);
        $this->currency = $objectManager->getObject(
            Currency::class,
            [
                'localeCurrency' => $this->localeCurrencyMock,
                'data' => [
                    'currency_code' => $this->currencyCode,
                ]
            ]
        );
    }

    public function testGetCurrencySymbol()
    {
        $currencySymbol = '$';

        $currencyMock = $this->getMockBuilder(\Magento\Framework\Currency::class)
            ->disableOriginalConstructor()
            ->getMock();
        $currencyMock->expects($this->once())
            ->method('getSymbol')
            ->willReturn($currencySymbol);

        $this->localeCurrencyMock->expects($this->once())
            ->method('getCurrency')
            ->with($this->currencyCode)
            ->willReturn($currencyMock);
        $this->assertEquals($currencySymbol, $this->currency->getCurrencySymbol());
    }

    /**
     * @dataProvider getOutputFormatDataProvider
     * @param $withCurrency
     * @param $noCurrency
     * @param $expected
     */
    public function testGetOutputFormat($withCurrency, $noCurrency, $expected)
    {
        $currencyMock = $this->getMockBuilder(\Magento\Framework\Currency::class)
            ->disableOriginalConstructor()
            ->getMock();
        $currencyMock->expects($this->at(0))
            ->method('toCurrency')
            ->willReturn($withCurrency);
        $currencyMock->expects($this->at(1))
            ->method('toCurrency')
            ->willReturn($noCurrency);
        $this->localeCurrencyMock->expects($this->atLeastOnce())
            ->method('getCurrency')
            ->with($this->currencyCode)
            ->willReturn($currencyMock);
        $this->assertEquals($expected, $this->currency->getOutputFormat());
    }

    /**
     * Return data sets for testGetCurrencySymbol()
     *
     * @return array
     */
    public function getOutputFormatDataProvider()
    {
        return [
            'no_unicode' => [
                'withCurrency' => '$0.00',
                'noCurrency' => '0.00',
                'expected' => '$%s',
            ],
            'arabic_unicode' => [
                'withCurrency' => json_decode('"\u200E"') . '$0.00',
                'noCurrency' => json_decode('"\u200E"') . '0.00',
                'expected' => json_decode('"\u200E"') . '$%s',
            ]
        ];
    }
}<|MERGE_RESOLUTION|>--- conflicted
+++ resolved
@@ -22,11 +22,7 @@
     protected $currencyCode = 'USD';
 
     /**
-<<<<<<< HEAD
-     * @var \Magento\Framework\Locale\CurrencyInterface|\PHPUnit\Framework\MockObject\MockObject
-=======
      * @var CurrencyInterface|MockObject
->>>>>>> b2f063af
      */
     protected $localeCurrencyMock;
 
