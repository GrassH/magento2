<?php declare(strict_types=1);
/**
 * Copyright © Magento, Inc. All rights reserved.
 * See COPYING.txt for license details.
 */
namespace Magento\Directory\Test\Unit\Model\Country\Postcode\Config;

use Magento\Directory\Model\Country\Postcode\Config\Data;
use Magento\Directory\Model\Country\Postcode\Config\Reader;
use Magento\Framework\App\Cache\Type\Config;
use Magento\Framework\Serialize\SerializerInterface;
use PHPUnit\Framework\MockObject\MockObject;
use PHPUnit\Framework\TestCase;

class DataTest extends TestCase
{
    /**
<<<<<<< HEAD
     * @var \Magento\Directory\Model\Country\Postcode\Config\Reader|\PHPUnit\Framework\MockObject\MockObject
=======
     * @var Reader|MockObject
>>>>>>> b2f063af
     */
    private $readerMock;

    /**
<<<<<<< HEAD
     * @var \Magento\Framework\App\Cache\Type\Config|\PHPUnit\Framework\MockObject\MockObject
=======
     * @var Config|MockObject
>>>>>>> b2f063af
     */
    private $cacheMock;

    /**
<<<<<<< HEAD
     * @var \Magento\Framework\Serialize\SerializerInterface|\PHPUnit\Framework\MockObject\MockObject
=======
     * @var SerializerInterface|MockObject
>>>>>>> b2f063af
     */
    private $serializerMock;

    protected function setUp(): void
    {
        $this->readerMock = $this->createMock(Reader::class);
        $this->cacheMock = $this->createMock(Config::class);
        $this->serializerMock = $this->createMock(SerializerInterface::class);
    }

    public function testGet()
    {
        $expected = ['someData' => ['someValue', 'someKey' => 'someValue']];
        $this->cacheMock->expects($this->once())
            ->method('load')
            ->willReturn(json_encode($expected));
        $this->serializerMock->expects($this->once())
            ->method('unserialize')
            ->willReturn($expected);
        $configData = new Data(
            $this->readerMock,
            $this->cacheMock,
            'country_postcodes',
            $this->serializerMock
        );
        $this->assertEquals($expected, $configData->get());
    }
}<|MERGE_RESOLUTION|>--- conflicted
+++ resolved
@@ -15,29 +15,17 @@
 class DataTest extends TestCase
 {
     /**
-<<<<<<< HEAD
-     * @var \Magento\Directory\Model\Country\Postcode\Config\Reader|\PHPUnit\Framework\MockObject\MockObject
-=======
      * @var Reader|MockObject
->>>>>>> b2f063af
      */
     private $readerMock;
 
     /**
-<<<<<<< HEAD
-     * @var \Magento\Framework\App\Cache\Type\Config|\PHPUnit\Framework\MockObject\MockObject
-=======
      * @var Config|MockObject
->>>>>>> b2f063af
      */
     private $cacheMock;
 
     /**
-<<<<<<< HEAD
-     * @var \Magento\Framework\Serialize\SerializerInterface|\PHPUnit\Framework\MockObject\MockObject
-=======
      * @var SerializerInterface|MockObject
->>>>>>> b2f063af
      */
     private $serializerMock;
 
