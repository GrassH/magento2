--- conflicted
+++ resolved
@@ -13,11 +13,7 @@
 class SchemaLocatorTest extends TestCase
 {
     /**
-<<<<<<< HEAD
-     * @var \PHPUnit\Framework\MockObject\MockObject
-=======
      * @var MockObject
->>>>>>> b2f063af
      */
     protected $moduleReaderMock;
 
@@ -36,8 +32,8 @@
         )->with(
             'etc',
             'Magento_Directory'
-        )->willReturn(
-            'schema_dir'
+        )->will(
+            $this->returnValue('schema_dir')
         );
 
         $this->model = new SchemaLocator($this->moduleReaderMock);
