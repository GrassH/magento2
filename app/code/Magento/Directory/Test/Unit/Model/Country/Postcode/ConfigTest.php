<?php declare(strict_types=1);
/**
 * Copyright © Magento, Inc. All rights reserved.
 * See COPYING.txt for license details.
 */
namespace Magento\Directory\Test\Unit\Model\Country\Postcode;

use Magento\Directory\Model\Country\Postcode\Config;
use Magento\Directory\Model\Country\Postcode\Config\Data;
use PHPUnit\Framework\MockObject\MockObject;
use PHPUnit\Framework\TestCase;

class ConfigTest extends TestCase
{
    /**
<<<<<<< HEAD
     * @var \PHPUnit\Framework\MockObject\MockObject
=======
     * @var MockObject
>>>>>>> b2f063af
     */
    protected $dataStorageMock;

    protected function setUp(): void
    {
        $this->dataStorageMock = $this->createMock(Data::class);
    }

    public function testGet()
    {
        $expected = ['US' => ['pattern_01' => 'pattern_01', 'pattern_02' => 'pattern_02']];
        $this->dataStorageMock->expects($this->once())->method('get')->willReturn($expected);
        $configData = new Config($this->dataStorageMock);
        $this->assertEquals($expected, $configData->getPostCodes());
    }
}<|MERGE_RESOLUTION|>--- conflicted
+++ resolved
@@ -13,11 +13,7 @@
 class ConfigTest extends TestCase
 {
     /**
-<<<<<<< HEAD
-     * @var \PHPUnit\Framework\MockObject\MockObject
-=======
      * @var MockObject
->>>>>>> b2f063af
      */
     protected $dataStorageMock;
 
