--- conflicted
+++ resolved
@@ -13,11 +13,7 @@
 class ValidatorTest extends TestCase
 {
     /**
-<<<<<<< HEAD
-     * @var \PHPUnit\Framework\MockObject\MockObject
-=======
      * @var MockObject
->>>>>>> b2f063af
      */
     protected $postcodesConfigMock;
 
@@ -53,20 +49,10 @@
         $this->assertFalse($this->model->validate($postcode, $countryId));
     }
 
-<<<<<<< HEAD
-    /**
-     */
-    public function testValidateThrowExceptionIfCountryDoesNotExist()
-    {
-        $this->expectException(\InvalidArgumentException::class);
-        $this->expectExceptionMessage('Provided countryId does not exist.');
-
-=======
     public function testValidateThrowExceptionIfCountryDoesNotExist()
     {
         $this->expectException('InvalidArgumentException');
         $this->expectExceptionMessage('Provided countryId does not exist.');
->>>>>>> b2f063af
         $postcode = '12345-6789';
         $countryId = 'QQ';
         $this->assertFalse($this->model->validate($postcode, $countryId));
