--- conflicted
+++ resolved
@@ -17,11 +17,7 @@
     protected $country;
 
     /**
-<<<<<<< HEAD
-     * @var \Magento\Framework\Locale\ListsInterface|\PHPUnit\Framework\MockObject\MockObject
-=======
      * @var ListsInterface|MockObject
->>>>>>> b2f063af
      */
     protected $localeListsMock;
 
