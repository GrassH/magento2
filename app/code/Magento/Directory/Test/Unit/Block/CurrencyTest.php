--- conflicted
+++ resolved
@@ -33,30 +33,6 @@
         );
         $this->urlBuilderMock->expects($this->any())->method('getUrl')->will($this->returnArgument(0));
 
-<<<<<<< HEAD
-        /** @var $context \Magento\Framework\View\Element\Template\Context|\PHPUnit_Framework_MockObject_MockObject */
-        $context = $this->getMockBuilder(\Magento\Framework\View\Element\Template\Context::class)
-            ->disableOriginalConstructor()
-            ->getMock();
-        $context->expects($this->any())->method('getUrlBuilder')->will($this->returnValue($this->urlBuilder));
-
-        $escaperMock = $this->getMockBuilder(\Magento\Framework\Escaper::class)
-            ->disableOriginalConstructor()
-            ->getMock();
-        $escaperMock->method('escapeUrl')
-            ->willReturnCallback(
-                function ($string) {
-                    return 'escapeUrl' . $string;
-                }
-            );
-        $context->expects($this->once())
-            ->method('getEscaper')
-            ->willReturn($escaperMock);
-
-        /** @var \Magento\Directory\Model\CurrencyFactory $currencyFactory */
-        $currencyFactory = $this->getMock(\Magento\Directory\Model\CurrencyFactory::class, [], [], '', false);
-        $this->postDataHelper = $this->getMock(\Magento\Framework\Data\Helper\PostHelper::class, [], [], '', false);
-=======
         /**
          * @var \Magento\Framework\View\Element\Template\Context|\PHPUnit_Framework_MockObject_MockObject $contextMock
          */
@@ -81,7 +57,6 @@
         /** @var \Magento\Directory\Model\CurrencyFactory $currencyFactoryMock */
         $currencyFactoryMock = $this->getMock(\Magento\Directory\Model\CurrencyFactory::class, [], [], '', false);
         $this->postDataHelperMock = $this->getMock(\Magento\Framework\Data\Helper\PostHelper::class, [], [], '', false);
->>>>>>> eafb432a
 
         /** @var \Magento\Framework\Locale\ResolverInterface $localeResolverMock */
         $localeResolverMock = $this->getMock(\Magento\Framework\Locale\ResolverInterface::class, [], [], '', false);
