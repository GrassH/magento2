<?php declare(strict_types=1);
/**
 * Copyright © Magento, Inc. All rights reserved.
 * See COPYING.txt for license details.
 */
namespace Magento\Directory\Test\Unit\Block;

use Magento\Directory\Block\Currency;
use Magento\Directory\Model\CurrencyFactory;
use Magento\Framework\Data\Helper\PostHelper;
use Magento\Framework\Escaper;
use Magento\Framework\Locale\ResolverInterface;
use Magento\Framework\UrlInterface;
use Magento\Framework\View\Element\Template\Context;
use PHPUnit\Framework\MockObject\MockObject;
use PHPUnit\Framework\TestCase;

class CurrencyTest extends TestCase
{
    /**
     * @var Currency
     */
    protected $object;

    /**
<<<<<<< HEAD
     * @var \PHPUnit\Framework\MockObject\MockObject
=======
     * @var MockObject
>>>>>>> b2f063af
     */
    protected $postDataHelperMock;

    /**
<<<<<<< HEAD
     * @var \PHPUnit\Framework\MockObject\MockObject
=======
     * @var MockObject
>>>>>>> b2f063af
     */
    protected $urlBuilderMock;

    protected function setUp(): void
    {
<<<<<<< HEAD
        $this->urlBuilderMock = $this->createMock(\Magento\Framework\UrlInterface::class);
        $this->urlBuilderMock->expects($this->any())->method('getUrl')->willReturnArgument(0);

        /**
         * @var \Magento\Framework\View\Element\Template\Context|\PHPUnit\Framework\MockObject\MockObject $contextMock
=======
        $this->urlBuilderMock = $this->createMock(UrlInterface::class);
        $this->urlBuilderMock->expects($this->any())->method('getUrl')->will($this->returnArgument(0));

        /**
         * @var Context|MockObject $contextMock
>>>>>>> b2f063af
         */
        $contextMock = $this->getMockBuilder(Context::class)
            ->disableOriginalConstructor()
            ->getMock();
        $contextMock->expects($this->any())->method('getUrlBuilder')->willReturn($this->urlBuilderMock);

        $escaperMock = $this->getMockBuilder(Escaper::class)
            ->disableOriginalConstructor()
            ->getMock();
        $escaperMock->method('escapeUrl')
            ->willReturnCallback(
                function ($string) {
                    return 'escapeUrl' . $string;
                }
            );
        $contextMock->expects($this->once())
            ->method('getEscaper')
            ->willReturn($escaperMock);

        /** @var CurrencyFactory $currencyFactoryMock */
        $currencyFactoryMock = $this->createMock(CurrencyFactory::class);
        $this->postDataHelperMock = $this->createMock(PostHelper::class);

        /** @var ResolverInterface $localeResolverMock */
        $localeResolverMock = $this->createMock(ResolverInterface::class);

        $this->object = new Currency(
            $contextMock,
            $currencyFactoryMock,
            $this->postDataHelperMock,
            $localeResolverMock
        );
    }

    public function testGetSwitchCurrencyPostData()
    {
        $expectedResult = 'post_data';
        $expectedCurrencyCode = 'test';
        $switchUrl = 'escapeUrldirectory/currency/switch';

        $this->postDataHelperMock->expects($this->once())
            ->method('getPostData')
            ->with($this->equalTo($switchUrl), $this->equalTo(['currency' => $expectedCurrencyCode]))
            ->willReturn($expectedResult);

        $this->assertEquals($expectedResult, $this->object->getSwitchCurrencyPostData($expectedCurrencyCode));
    }
}<|MERGE_RESOLUTION|>--- conflicted
+++ resolved
@@ -23,43 +23,27 @@
     protected $object;
 
     /**
-<<<<<<< HEAD
-     * @var \PHPUnit\Framework\MockObject\MockObject
-=======
      * @var MockObject
->>>>>>> b2f063af
      */
     protected $postDataHelperMock;
 
     /**
-<<<<<<< HEAD
-     * @var \PHPUnit\Framework\MockObject\MockObject
-=======
      * @var MockObject
->>>>>>> b2f063af
      */
     protected $urlBuilderMock;
 
     protected function setUp(): void
     {
-<<<<<<< HEAD
-        $this->urlBuilderMock = $this->createMock(\Magento\Framework\UrlInterface::class);
-        $this->urlBuilderMock->expects($this->any())->method('getUrl')->willReturnArgument(0);
-
-        /**
-         * @var \Magento\Framework\View\Element\Template\Context|\PHPUnit\Framework\MockObject\MockObject $contextMock
-=======
         $this->urlBuilderMock = $this->createMock(UrlInterface::class);
         $this->urlBuilderMock->expects($this->any())->method('getUrl')->will($this->returnArgument(0));
 
         /**
          * @var Context|MockObject $contextMock
->>>>>>> b2f063af
          */
         $contextMock = $this->getMockBuilder(Context::class)
             ->disableOriginalConstructor()
             ->getMock();
-        $contextMock->expects($this->any())->method('getUrlBuilder')->willReturn($this->urlBuilderMock);
+        $contextMock->expects($this->any())->method('getUrlBuilder')->will($this->returnValue($this->urlBuilderMock));
 
         $escaperMock = $this->getMockBuilder(Escaper::class)
             ->disableOriginalConstructor()
@@ -98,7 +82,7 @@
         $this->postDataHelperMock->expects($this->once())
             ->method('getPostData')
             ->with($this->equalTo($switchUrl), $this->equalTo(['currency' => $expectedCurrencyCode]))
-            ->willReturn($expectedResult);
+            ->will($this->returnValue($expectedResult));
 
         $this->assertEquals($expectedResult, $this->object->getSwitchCurrencyPostData($expectedCurrencyCode));
     }
