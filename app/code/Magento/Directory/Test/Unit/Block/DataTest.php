--- conflicted
+++ resolved
@@ -170,12 +170,8 @@
             ->method('getCode')
             ->willReturn($storeCode);
 
-<<<<<<< HEAD
-        $this->serializerMock->method('serialize')
-=======
         $this->serializerMock->expects($this->once())
             ->method('serialize')
->>>>>>> fbb5fbf5
             ->willReturn('serializedData');
 
         $this->cacheTypeConfigMock->expects($this->once())
