<?php
/**
 * Copyright © 2016 Magento. All rights reserved.
 * See COPYING.txt for license details.
 */
namespace Magento\Directory\Test\Unit\Block;

use Magento\Directory\Block\Data;
use Magento\Directory\Helper\Data as HelperData;
use Magento\Directory\Model\ResourceModel\Country\Collection as CountryCollection;
use Magento\Directory\Model\ResourceModel\Country\CollectionFactory as CountryCollectionFactory;
use Magento\Framework\App\Cache\Type\Config;
use Magento\Framework\App\Config\ScopeConfigInterface;
<<<<<<< HEAD
use Magento\Framework\Json\JsonInterface;
=======
use Magento\Framework\Serialize\SerializerInterface;
>>>>>>> 8578eeca
use Magento\Framework\View\Element\Template\Context;
use Magento\Framework\View\LayoutInterface;
use Magento\Store\Model\ScopeInterface;
use Magento\Store\Model\Store;
use Magento\Store\Model\StoreManagerInterface;

/**
 * @SuppressWarnings(PHPMD.CouplingBetweenObjects)
 */
class DataTest extends \PHPUnit_Framework_TestCase
{
    /** @var  Data */
    private $block;

    /** @var  Context |\PHPUnit_Framework_MockObject_MockObject */
    private $contextMock;

    /** @var  HelperData |\PHPUnit_Framework_MockObject_MockObject */
    private $helperDataMock;

    /** @var  Config |\PHPUnit_Framework_MockObject_MockObject */
    private $cacheTypeConfigMock;

    /** @var  CountryCollectionFactory |\PHPUnit_Framework_MockObject_MockObject */
    private $countryCollectionFactoryMock;

    /** @var  ScopeConfigInterface |\PHPUnit_Framework_MockObject_MockObject */
    private $scopeConfigMock;

    /** @var  StoreManagerInterface |\PHPUnit_Framework_MockObject_MockObject */
    private $storeManagerMock;

    /** @var  Store |\PHPUnit_Framework_MockObject_MockObject */
    private $storeMock;

    /** @var  CountryCollection |\PHPUnit_Framework_MockObject_MockObject */
    private $countryCollectionMock;

    /** @var  LayoutInterface |\PHPUnit_Framework_MockObject_MockObject */
    private $layoutMock;

    protected function setUp()
    {
        $objectManagerHelper = new \Magento\Framework\TestFramework\Unit\Helper\ObjectManager($this);
        $this->prepareContext();

        $this->helperDataMock = $this->getMockBuilder(\Magento\Directory\Helper\Data::class)
            ->disableOriginalConstructor()
            ->getMock();

        $this->cacheTypeConfigMock = $this->getMockBuilder(\Magento\Framework\App\Cache\Type\Config::class)
            ->disableOriginalConstructor()
            ->getMock();

        $this->prepareCountryCollection();

        $this->block = $objectManagerHelper->getObject(
            Data::class,
            [
                'context' => $this->contextMock,
                'directoryHelper' => $this->helperDataMock,
                'configCacheType' => $this->cacheTypeConfigMock,
                'countryCollectionFactory' => $this->countryCollectionFactoryMock
            ]
        );

<<<<<<< HEAD
        $jsonMock = $this->getMock(JsonInterface::class, [], [], '', false);
        $jsonMock->method('encode')
            ->willReturnCallback(function ($string) {
                return json_encode($string);
            });
        $jsonMock->method('decode')
=======
        $serializerMock = $this->getMock(SerializerInterface::class, [], [], '', false);
        $serializerMock->method('serialize')
            ->willReturnCallback(function ($string) {
                return json_encode($string);
            });
        $serializerMock->method('unserialize')
>>>>>>> 8578eeca
            ->willReturnCallback(function ($string) {
                return json_decode($string, true);
            });
        $objectManagerHelper->setBackwardCompatibleProperty(
            $this->block,
<<<<<<< HEAD
            'json',
            $jsonMock
=======
            'serializer',
            $serializerMock
>>>>>>> 8578eeca
        );
    }

    protected function prepareContext()
    {
        $this->storeMock = $this->getMockBuilder(\Magento\Store\Model\Store::class)
            ->disableOriginalConstructor()
            ->getMock();

        $this->scopeConfigMock = $this->getMockBuilder(\Magento\Framework\App\Config\ScopeConfigInterface::class)
            ->getMockForAbstractClass();

        $this->storeManagerMock = $this->getMockBuilder(\Magento\Store\Model\StoreManagerInterface::class)
            ->getMockForAbstractClass();

        $this->storeManagerMock->expects($this->any())
            ->method('getStore')
            ->willReturn($this->storeMock);

        $this->layoutMock = $this->getMockBuilder(\Magento\Framework\View\LayoutInterface::class)
            ->getMockForAbstractClass();

        $this->contextMock = $this->getMockBuilder(\Magento\Framework\View\Element\Template\Context::class)
            ->disableOriginalConstructor()
            ->getMock();

        $this->contextMock->expects($this->any())
            ->method('getScopeConfig')
            ->willReturn($this->scopeConfigMock);

        $this->contextMock->expects($this->any())
            ->method('getStoreManager')
            ->willReturn($this->storeManagerMock);

        $this->contextMock->expects($this->any())
            ->method('getLayout')
            ->willReturn($this->layoutMock);
    }

    protected function prepareCountryCollection()
    {
        $this->countryCollectionMock = $this->getMockBuilder(
            \Magento\Directory\Model\ResourceModel\Country\Collection::class
        )->disableOriginalConstructor()->getMock();

        $this->countryCollectionFactoryMock = $this->getMockBuilder(
            \Magento\Directory\Model\ResourceModel\Country\CollectionFactory::class
        )
            ->disableOriginalConstructor()
            ->setMethods([
                'create'
            ])
            ->getMock();

        $this->countryCollectionFactoryMock->expects($this->any())
            ->method('create')
            ->willReturn($this->countryCollectionMock);
    }

    /**
     * @param string $storeCode
     * @param int $defaultCountry
     * @param string $destinations
     * @param array $expectedDestinations
     * @param array $options
     * @param string $resultHtml
     * @dataProvider dataProviderGetCountryHtmlSelect
     */
    public function testGetCountryHtmlSelect(
        $storeCode,
        $defaultCountry,
        $destinations,
        $expectedDestinations,
        $options,
        $resultHtml
    ) {
        $this->helperDataMock->expects($this->once())
            ->method('getDefaultCountry')
            ->willReturn($defaultCountry);

        $this->storeMock->expects($this->once())
            ->method('getCode')
            ->willReturn($storeCode);

        $this->cacheTypeConfigMock->expects($this->once())
            ->method('load')
            ->with('DIRECTORY_COUNTRY_SELECT_STORE_' . $storeCode)
            ->willReturn(false);
        $this->cacheTypeConfigMock->expects($this->once())
            ->method('save')
<<<<<<< HEAD
            ->with(\Zend_Json::encode($options), 'DIRECTORY_COUNTRY_SELECT_STORE_' . $storeCode)
=======
            ->with(json_encode($options), 'DIRECTORY_COUNTRY_SELECT_STORE_' . $storeCode)
>>>>>>> 8578eeca
            ->willReturnSelf();

        $this->scopeConfigMock->expects($this->once())
            ->method('getValue')
            ->with('general/country/destinations', ScopeInterface::SCOPE_STORE)
            ->willReturn($destinations);

        $this->countryCollectionMock->expects($this->once())
            ->method('loadByStore')
            ->willReturnSelf();
        $this->countryCollectionMock->expects($this->any())
            ->method('setForegroundCountries')
            ->with($expectedDestinations)
            ->willReturnSelf();
        $this->countryCollectionMock->expects($this->once())
            ->method('toOptionArray')
            ->willReturn($options);

        $elementHtmlSelect = $this->mockElementHtmlSelect($defaultCountry, $options, $resultHtml);

        $this->layoutMock->expects($this->once())
            ->method('createBlock')
            ->willReturn($elementHtmlSelect);

        $this->assertEquals($resultHtml, $this->block->getCountryHtmlSelect());
    }

    /**
     * 1. Store code
     * 2. Default Country ID
     * 3. Top Destinations
     * 4. Exploded Top Destinations
     * 5. Result options
     *
     * @return array
     */
    public function dataProviderGetCountryHtmlSelect()
    {
        return [
            [
                'default',
                1,
                '',
                [],
                [
                    [
                        'value' => 'US',
                        'label' => 'United States',
                    ],
                ],
                'result html',
            ],
            [
                'default',
                1,
                'US',
                [
                    0 => 'US',
                ],
                [
                    [
                        'value' => 'US',
                        'label' => 'United States',
                    ],
                ],
                'result html',
            ],
            [
                'default',
                1,
                'US,GB',
                [
                    0 => 'US',
                    1 => 'GB',
                ],
                [
                    [
                        'value' => 'US',
                        'label' => 'United States',
                    ],
                    [
                        'value' => 'GB',
                        'label' => 'Great Britain',
                    ],
                ],
                'result html',
            ],
        ];
    }

    /**
     * @param $defaultCountry
     * @param $options
     * @param $resultHtml
     * @return \PHPUnit_Framework_MockObject_MockObject
     */
    protected function mockElementHtmlSelect($defaultCountry, $options, $resultHtml)
    {
        $name = 'country_id';
        $id = 'country';
        $title = 'Country';

        $elementHtmlSelect = $this->getMockBuilder(\Magento\Framework\View\Element\Html\Select::class)
            ->disableOriginalConstructor()
            ->setMethods([
                'setName',
                'setId',
                'setTitle',
                'setValue',
                'setOptions',
                'setExtraParams',
                'getHtml',
            ])
            ->getMock();

        $elementHtmlSelect->expects($this->once())
            ->method('setName')
            ->with($name)
            ->willReturnSelf();
        $elementHtmlSelect->expects($this->once())
            ->method('setId')
            ->with($id)
            ->willReturnSelf();
        $elementHtmlSelect->expects($this->once())
            ->method('setTitle')
            ->with(__($title))
            ->willReturnSelf();
        $elementHtmlSelect->expects($this->once())
            ->method('setValue')
            ->with($defaultCountry)
            ->willReturnSelf();
        $elementHtmlSelect->expects($this->once())
            ->method('setOptions')
            ->with($options)
            ->willReturnSelf();
        $elementHtmlSelect->expects($this->once())
            ->method('setExtraParams')
            ->with('data-validate="{\'validate-select\':true}"')
            ->willReturnSelf();
        $elementHtmlSelect->expects($this->once())
            ->method('getHtml')
            ->willReturn($resultHtml);

        return $elementHtmlSelect;
    }
}<|MERGE_RESOLUTION|>--- conflicted
+++ resolved
@@ -11,11 +11,7 @@
 use Magento\Directory\Model\ResourceModel\Country\CollectionFactory as CountryCollectionFactory;
 use Magento\Framework\App\Cache\Type\Config;
 use Magento\Framework\App\Config\ScopeConfigInterface;
-<<<<<<< HEAD
-use Magento\Framework\Json\JsonInterface;
-=======
 use Magento\Framework\Serialize\SerializerInterface;
->>>>>>> 8578eeca
 use Magento\Framework\View\Element\Template\Context;
 use Magento\Framework\View\LayoutInterface;
 use Magento\Store\Model\ScopeInterface;
@@ -82,33 +78,19 @@
             ]
         );
 
-<<<<<<< HEAD
-        $jsonMock = $this->getMock(JsonInterface::class, [], [], '', false);
-        $jsonMock->method('encode')
-            ->willReturnCallback(function ($string) {
-                return json_encode($string);
-            });
-        $jsonMock->method('decode')
-=======
         $serializerMock = $this->getMock(SerializerInterface::class, [], [], '', false);
         $serializerMock->method('serialize')
             ->willReturnCallback(function ($string) {
                 return json_encode($string);
             });
         $serializerMock->method('unserialize')
->>>>>>> 8578eeca
             ->willReturnCallback(function ($string) {
                 return json_decode($string, true);
             });
         $objectManagerHelper->setBackwardCompatibleProperty(
             $this->block,
-<<<<<<< HEAD
-            'json',
-            $jsonMock
-=======
             'serializer',
             $serializerMock
->>>>>>> 8578eeca
         );
     }
 
@@ -199,11 +181,7 @@
             ->willReturn(false);
         $this->cacheTypeConfigMock->expects($this->once())
             ->method('save')
-<<<<<<< HEAD
-            ->with(\Zend_Json::encode($options), 'DIRECTORY_COUNTRY_SELECT_STORE_' . $storeCode)
-=======
             ->with(json_encode($options), 'DIRECTORY_COUNTRY_SELECT_STORE_' . $storeCode)
->>>>>>> 8578eeca
             ->willReturnSelf();
 
         $this->scopeConfigMock->expects($this->once())
