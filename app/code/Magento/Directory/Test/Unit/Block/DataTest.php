--- conflicted
+++ resolved
@@ -30,36 +30,6 @@
     /** @var  Data */
     private $block;
 
-<<<<<<< HEAD
-    /** @var  Context |\PHPUnit\Framework\MockObject\MockObject */
-    private $contextMock;
-
-    /** @var  HelperData |\PHPUnit\Framework\MockObject\MockObject */
-    private $helperDataMock;
-
-    /** @var  Config |\PHPUnit\Framework\MockObject\MockObject */
-    private $cacheTypeConfigMock;
-
-    /** @var  CountryCollectionFactory |\PHPUnit\Framework\MockObject\MockObject */
-    private $countryCollectionFactoryMock;
-
-    /** @var  ScopeConfigInterface |\PHPUnit\Framework\MockObject\MockObject */
-    private $scopeConfigMock;
-
-    /** @var  StoreManagerInterface |\PHPUnit\Framework\MockObject\MockObject */
-    private $storeManagerMock;
-
-    /** @var  Store |\PHPUnit\Framework\MockObject\MockObject */
-    private $storeMock;
-
-    /** @var  CountryCollection |\PHPUnit\Framework\MockObject\MockObject */
-    private $countryCollectionMock;
-
-    /** @var  LayoutInterface |\PHPUnit\Framework\MockObject\MockObject */
-    private $layoutMock;
-
-    /** @var SerializerInterface|\PHPUnit\Framework\MockObject\MockObject */
-=======
     /** @var  Context|MockObject */
     private $contextMock;
 
@@ -88,7 +58,6 @@
     private $layoutMock;
 
     /** @var SerializerInterface|MockObject */
->>>>>>> b2f063af
     private $serializerMock;
 
     protected function setUp(): void
@@ -116,7 +85,7 @@
             ]
         );
 
-        $this->serializerMock = $this->getMockForAbstractClass(SerializerInterface::class);
+        $this->serializerMock = $this->createMock(SerializerInterface::class);
         $objectManagerHelper->setBackwardCompatibleProperty(
             $this->block,
             'serializer',
@@ -310,11 +279,7 @@
      * @param $defaultCountry
      * @param $options
      * @param $resultHtml
-<<<<<<< HEAD
-     * @return \PHPUnit\Framework\MockObject\MockObject
-=======
      * @return MockObject
->>>>>>> b2f063af
      */
     protected function mockElementHtmlSelect($defaultCountry, $options, $resultHtml)
     {
