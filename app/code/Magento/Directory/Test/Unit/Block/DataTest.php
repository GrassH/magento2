--- conflicted
+++ resolved
@@ -52,12 +52,9 @@
 
     /** @var  LayoutInterface |\PHPUnit_Framework_MockObject_MockObject */
     private $layoutMock;
-<<<<<<< HEAD
-=======
 
     /** @var SerializerInterface|\PHPUnit_Framework_MockObject_MockObject */
     private $serializerMock;
->>>>>>> 592e5919
 
     protected function setUp()
     {
@@ -84,27 +81,11 @@
             ]
         );
 
-<<<<<<< HEAD
-        $serializerMock = $this->getMock(SerializerInterface::class, [], [], '', false);
-        $serializerMock->method('serialize')
-            ->willReturnCallback(function ($string) {
-                return json_encode($string);
-            });
-        $serializerMock->method('unserialize')
-            ->willReturnCallback(function ($string) {
-                return json_decode($string, true);
-            });
-        $objectManagerHelper->setBackwardCompatibleProperty(
-            $this->block,
-            'serializer',
-            $serializerMock
-=======
         $this->serializerMock = $this->getMock(SerializerInterface::class, [], [], '', false);
         $objectManagerHelper->setBackwardCompatibleProperty(
             $this->block,
             'serializer',
             $this->serializerMock
->>>>>>> 592e5919
         );
     }
 
@@ -189,24 +170,17 @@
             ->method('getCode')
             ->willReturn($storeCode);
 
-<<<<<<< HEAD
-=======
         $this->serializerMock->expects($this->once())
             ->method('serialize')
             ->willReturn('serializedData');
 
->>>>>>> 592e5919
         $this->cacheTypeConfigMock->expects($this->once())
             ->method('load')
             ->with('DIRECTORY_COUNTRY_SELECT_STORE_' . $storeCode)
             ->willReturn(false);
         $this->cacheTypeConfigMock->expects($this->once())
             ->method('save')
-<<<<<<< HEAD
-            ->with(json_encode($options), 'DIRECTORY_COUNTRY_SELECT_STORE_' . $storeCode)
-=======
             ->with('serializedData', 'DIRECTORY_COUNTRY_SELECT_STORE_' . $storeCode)
->>>>>>> 592e5919
             ->willReturnSelf();
 
         $this->scopeConfigMock->expects($this->once())
