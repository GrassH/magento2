<?php
/**
 * Copyright © Magento, Inc. All rights reserved.
 * See COPYING.txt for license details.
 */
declare(strict_types=1);

namespace Magento\Directory\Test\Unit\Block;

use Magento\Directory\Block\Data;
use Magento\Directory\Helper\Data as HelperData;
use Magento\Directory\Model\ResourceModel\Country\Collection as CountryCollection;
use Magento\Directory\Model\ResourceModel\Country\CollectionFactory as CountryCollectionFactory;
use Magento\Framework\App\Cache\Type\Config;
use Magento\Framework\App\Config\ScopeConfigInterface;
use Magento\Framework\Serialize\SerializerInterface;
use Magento\Framework\TestFramework\Unit\Helper\ObjectManager;
use Magento\Framework\View\Element\Html\Select;
use Magento\Framework\View\Element\Template\Context;
use Magento\Framework\View\LayoutInterface;
use Magento\Store\Model\ScopeInterface;
use Magento\Store\Model\Store;
use Magento\Store\Model\StoreManagerInterface;
<<<<<<< HEAD
use Magento\Framework\Escaper;
=======
use PHPUnit\Framework\MockObject\MockObject;
use PHPUnit\Framework\TestCase;
>>>>>>> 40a78763

/**
 * @SuppressWarnings(PHPMD.CouplingBetweenObjects)
 */
class DataTest extends TestCase
{
    /** @var  Data */
    private $block;

    /** @var  Context|MockObject */
    private $contextMock;

    /** @var  HelperData|MockObject */
    private $helperDataMock;

    /** @var  Config|MockObject */
    private $cacheTypeConfigMock;

    /** @var  CountryCollectionFactory|MockObject */
    private $countryCollectionFactoryMock;

    /** @var  ScopeConfigInterface|MockObject */
    private $scopeConfigMock;

    /** @var  StoreManagerInterface|MockObject */
    private $storeManagerMock;

    /** @var  Store|MockObject */
    private $storeMock;

    /** @var  CountryCollection|MockObject */
    private $countryCollectionMock;

    /** @var  LayoutInterface|MockObject */
    private $layoutMock;

    /** @var SerializerInterface|MockObject */
    private $serializerMock;

<<<<<<< HEAD
    /** @var \Magento\Framework\Escaper */
    private $escaper;

    protected function setUp()
    {
        $objectManagerHelper = new \Magento\Framework\TestFramework\Unit\Helper\ObjectManager($this);
        $this->escaper = $this->getMockBuilder(Escaper::class)
            ->disableOriginalConstructor()
            ->setMethods(['escapeHtmlAttr'])
            ->getMock();
=======
    protected function setUp(): void
    {
        $objectManagerHelper = new ObjectManager($this);
>>>>>>> 40a78763
        $this->prepareContext();

        $this->helperDataMock = $this->getMockBuilder(\Magento\Directory\Helper\Data::class)
            ->disableOriginalConstructor()
            ->getMock();

        $this->cacheTypeConfigMock = $this->getMockBuilder(Config::class)
            ->disableOriginalConstructor()
            ->getMock();

        $this->prepareCountryCollection();

        $this->block = $objectManagerHelper->getObject(
            Data::class,
            [
                'context' => $this->contextMock,
                'directoryHelper' => $this->helperDataMock,
                'configCacheType' => $this->cacheTypeConfigMock,
                'countryCollectionFactory' => $this->countryCollectionFactoryMock
            ]
        );

        $this->serializerMock = $this->getMockForAbstractClass(SerializerInterface::class);
        $objectManagerHelper->setBackwardCompatibleProperty(
            $this->block,
            'serializer',
            $this->serializerMock
        );
    }

    protected function prepareContext()
    {
        $this->storeMock = $this->getMockBuilder(Store::class)
            ->disableOriginalConstructor()
            ->getMock();

        $this->scopeConfigMock = $this->getMockBuilder(ScopeConfigInterface::class)
            ->getMockForAbstractClass();

        $this->storeManagerMock = $this->getMockBuilder(StoreManagerInterface::class)
            ->getMockForAbstractClass();

        $this->storeManagerMock->expects($this->any())
            ->method('getStore')
            ->willReturn($this->storeMock);

        $this->layoutMock = $this->getMockBuilder(LayoutInterface::class)
            ->getMockForAbstractClass();

        $this->contextMock = $this->getMockBuilder(Context::class)
            ->disableOriginalConstructor()
            ->getMock();

        $this->contextMock->expects($this->any())
            ->method('getScopeConfig')
            ->willReturn($this->scopeConfigMock);

        $this->contextMock->expects($this->any())
            ->method('getStoreManager')
            ->willReturn($this->storeManagerMock);

        $this->contextMock->expects($this->any())
            ->method('getLayout')
            ->willReturn($this->layoutMock);

        $this->contextMock->expects($this->once())
            ->method('getEscaper')
            ->willReturn($this->escaper);
    }

    protected function prepareCountryCollection()
    {
        $this->countryCollectionMock = $this->getMockBuilder(
            \Magento\Directory\Model\ResourceModel\Country\Collection::class
        )->disableOriginalConstructor()
            ->getMock();

        $this->countryCollectionFactoryMock = $this->getMockBuilder(
            \Magento\Directory\Model\ResourceModel\Country\CollectionFactory::class
        )
            ->disableOriginalConstructor()
            ->setMethods(
                [
                    'create'
                ]
            )
            ->getMock();

        $this->countryCollectionFactoryMock->expects($this->any())
            ->method('create')
            ->willReturn($this->countryCollectionMock);
    }

    /**
     * @param string $storeCode
     * @param int $defaultCountry
     * @param string $destinations
     * @param array $expectedDestinations
     * @param array $options
     * @param string $resultHtml
     * @dataProvider dataProviderGetCountryHtmlSelect
     */
    public function testGetCountryHtmlSelect(
        $storeCode,
        $defaultCountry,
        $destinations,
        $expectedDestinations,
        $options,
        $resultHtml
    ) {
        $this->helperDataMock->expects($this->once())
            ->method('getDefaultCountry')
            ->willReturn($defaultCountry);

        $this->storeMock->expects($this->once())
            ->method('getCode')
            ->willReturn($storeCode);

        $this->serializerMock->expects($this->once())
            ->method('serialize')
            ->willReturn('serializedData');

        $this->cacheTypeConfigMock->expects($this->once())
            ->method('load')
            ->with('DIRECTORY_COUNTRY_SELECT_STORE_' . $storeCode)
            ->willReturn(false);
        $this->cacheTypeConfigMock->expects($this->once())
            ->method('save')
            ->with('serializedData', 'DIRECTORY_COUNTRY_SELECT_STORE_' . $storeCode)
            ->willReturnSelf();

        $this->scopeConfigMock->expects($this->once())
            ->method('getValue')
            ->with('general/country/destinations', ScopeInterface::SCOPE_STORE)
            ->willReturn($destinations);

        $this->countryCollectionMock->expects($this->once())
            ->method('loadByStore')
            ->willReturnSelf();
        $this->countryCollectionMock->expects($this->any())
            ->method('setForegroundCountries')
            ->with($expectedDestinations)
            ->willReturnSelf();
        $this->countryCollectionMock->expects($this->once())
            ->method('toOptionArray')
            ->willReturn($options);

        $elementHtmlSelect = $this->mockElementHtmlSelect($defaultCountry, $options, $resultHtml);

        $this->layoutMock->expects($this->once())
            ->method('createBlock')
            ->willReturn($elementHtmlSelect);

        $this->assertEquals($resultHtml, $this->block->getCountryHtmlSelect());
    }

    /**
     * 1. Store code
     * 2. Default Country ID
     * 3. Top Destinations
     * 4. Exploded Top Destinations
     * 5. Result options
     *
     * @return array
     */
    public function dataProviderGetCountryHtmlSelect()
    {
        return [
            [
                'default',
                1,
                '',
                [],
                [
                    [
                        'value' => 'US',
                        'label' => 'United States',
                    ],
                ],
                'result html',
            ],
            [
                'default',
                1,
                'US',
                [
                    0 => 'US',
                ],
                [
                    [
                        'value' => 'US',
                        'label' => 'United States',
                    ],
                ],
                'result html',
            ],
            [
                'default',
                1,
                'US,GB',
                [
                    0 => 'US',
                    1 => 'GB',
                ],
                [
                    [
                        'value' => 'US',
                        'label' => 'United States',
                    ],
                    [
                        'value' => 'GB',
                        'label' => 'Great Britain',
                    ],
                ],
                'result html',
            ],
        ];
    }

    /**
     * @param $defaultCountry
     * @param $options
     * @param $resultHtml
     * @return MockObject
     */
    protected function mockElementHtmlSelect($defaultCountry, $options, $resultHtml)
    {
        $name = 'country_id';
        $id = 'country';
        $title = 'Country';

        $elementHtmlSelect = $this->getMockBuilder(Select::class)
            ->disableOriginalConstructor()
            ->setMethods(
                [
                    'setName',
                    'setId',
                    'setTitle',
                    'setValue',
                    'setOptions',
                    'setExtraParams',
                    'getHtml',
                ]
            )
            ->getMock();

        $elementHtmlSelect->expects($this->once())
            ->method('setName')
            ->with($name)
            ->willReturnSelf();
        $elementHtmlSelect->expects($this->once())
            ->method('setId')
            ->with($id)
            ->willReturnSelf();
        $elementHtmlSelect->expects($this->once())
            ->method('setTitle')
            ->with(__($title))
            ->willReturnSelf();
        $elementHtmlSelect->expects($this->once())
            ->method('setValue')
            ->with($defaultCountry)
            ->willReturnSelf();
        $elementHtmlSelect->expects($this->once())
            ->method('setOptions')
            ->with($options)
            ->willReturnSelf();
        $elementHtmlSelect->expects($this->once())
            ->method('setExtraParams')
            ->with('data-validate="{\'validate-select\':true}"')
            ->willReturnSelf();
        $elementHtmlSelect->expects($this->once())
            ->method('getHtml')
            ->willReturn($resultHtml);
        $this->escaper->expects($this->once())
            ->method('escapeHtmlAttr')
            ->with(__($title))
            ->willReturn(__($title));

        return $elementHtmlSelect;
    }
}<|MERGE_RESOLUTION|>--- conflicted
+++ resolved
@@ -21,12 +21,9 @@
 use Magento\Store\Model\ScopeInterface;
 use Magento\Store\Model\Store;
 use Magento\Store\Model\StoreManagerInterface;
-<<<<<<< HEAD
 use Magento\Framework\Escaper;
-=======
 use PHPUnit\Framework\MockObject\MockObject;
 use PHPUnit\Framework\TestCase;
->>>>>>> 40a78763
 
 /**
  * @SuppressWarnings(PHPMD.CouplingBetweenObjects)
@@ -66,22 +63,16 @@
     /** @var SerializerInterface|MockObject */
     private $serializerMock;
 
-<<<<<<< HEAD
     /** @var \Magento\Framework\Escaper */
     private $escaper;
 
-    protected function setUp()
-    {
-        $objectManagerHelper = new \Magento\Framework\TestFramework\Unit\Helper\ObjectManager($this);
+    protected function setUp(): void
+    {
+        $objectManagerHelper = new ObjectManager($this);
         $this->escaper = $this->getMockBuilder(Escaper::class)
             ->disableOriginalConstructor()
             ->setMethods(['escapeHtmlAttr'])
             ->getMock();
-=======
-    protected function setUp(): void
-    {
-        $objectManagerHelper = new ObjectManager($this);
->>>>>>> 40a78763
         $this->prepareContext();
 
         $this->helperDataMock = $this->getMockBuilder(\Magento\Directory\Helper\Data::class)
