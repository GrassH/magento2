--- conflicted
+++ resolved
@@ -31,11 +31,7 @@
     protected $logger;
 
     /**
-<<<<<<< HEAD
-     * @param StoreManagerInterface $storeManager
-=======
      * @param \Magento\Store\Model\StoreManagerInterface $storeManager
->>>>>>> 92552fa9
      * @param CurrencyFactory $currencyFactory
      * @param Logger $logger
      */
