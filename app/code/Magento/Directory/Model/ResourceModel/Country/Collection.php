--- conflicted
+++ resolved
@@ -56,11 +56,7 @@
     /**
      * @var string[]
      */
-<<<<<<< HEAD
-    protected $countiesWithNotRequiredRegions;
-=======
     protected $countriesWithNotRequiredStates;
->>>>>>> c8265676
 
     /**
      * Initialize dependencies.
@@ -75,11 +71,7 @@
      * @param \Magento\Framework\Stdlib\ArrayUtils $arrayUtils
      * @param \Magento\Framework\Locale\ResolverInterface $localeResolver
      * @param \Magento\Framework\App\Helper\AbstractHelper $helperData
-<<<<<<< HEAD
-     * @param array $countiesWithNotRequiredRegions
-=======
      * @param array $countriesWithNotRequiredStates
->>>>>>> c8265676
      * @param mixed $connection
      * @param \Magento\Framework\Model\ResourceModel\Db\AbstractDb $resource
      * @SuppressWarnings(PHPMD.ExcessiveParameterList)
@@ -95,11 +87,7 @@
         \Magento\Framework\Stdlib\ArrayUtils $arrayUtils,
         \Magento\Framework\Locale\ResolverInterface $localeResolver,
         \Magento\Framework\App\Helper\AbstractHelper $helperData,
-<<<<<<< HEAD
-        array $countiesWithNotRequiredRegions = [],
-=======
         array $countriesWithNotRequiredStates = [],
->>>>>>> c8265676
         \Magento\Framework\DB\Adapter\AdapterInterface $connection = null,
         \Magento\Framework\Model\ResourceModel\Db\AbstractDb $resource = null
     ) {
@@ -110,11 +98,7 @@
         $this->_countryFactory = $countryFactory;
         $this->_arrayUtils = $arrayUtils;
         $this->helperData = $helperData;
-<<<<<<< HEAD
-        $this->countiesWithNotRequiredRegions = $countiesWithNotRequiredRegions;
-=======
         $this->countriesWithNotRequiredStates = $countriesWithNotRequiredStates;
->>>>>>> c8265676
     }
 
     /**
@@ -295,11 +279,7 @@
         foreach ($this->getItems() as $country) {
             /** @var \Magento\Directory\Model\Country $country  */
             if ($country->getRegionCollection()->getSize() > 0
-<<<<<<< HEAD
-                && !in_array($country->getId(), $this->countiesWithNotRequiredRegions)
-=======
                 && !in_array($country->getId(), $this->countriesWithNotRequiredStates)
->>>>>>> c8265676
             ) {
                 $countries[$country->getId()] = $country;
             }
