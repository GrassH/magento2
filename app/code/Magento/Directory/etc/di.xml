<?xml version="1.0"?>
<!--
/**
 * Copyright © 2015 Magento. All rights reserved.
 * See COPYING.txt for license details.
 */
-->
<config xmlns:xsi="http://www.w3.org/2001/XMLSchema-instance" xsi:noNamespaceSchemaLocation="urn:magento:framework:ObjectManager/etc/config.xsd">
    <type name="Magento\Directory\Model\Currency\Import\Config">
        <arguments>
            <argument name="servicesConfig" xsi:type="array">
                <item name="webservicex" xsi:type="array">
                    <item name="label" xsi:type="string">Webservicex</item>
                    <item name="class" xsi:type="string">Magento\Directory\Model\Currency\Import\Webservicex</item>
                </item>
            </argument>
        </arguments>
    </type>

    <virtualType name="DirectoryHelperDataProxy" type="Magento\Directory\Helper\Data\Proxy">
        <arguments>
            <argument name="instanceName" xsi:type="string">Magento\Directory\Helper\Data</argument>
        </arguments>
    </virtualType>
    <type name="Magento\Directory\Model\ResourceModel\Country\Collection" shared="false">
        <arguments>
            <argument name="helperData" xsi:type="object">DirectoryHelperDataProxy</argument>
<<<<<<< HEAD
            <argument name="countiesWithNotRequiredRegions" xsi:type="array">
=======
            <argument name="countriesWithNotRequiredStates" xsi:type="array">
>>>>>>> c8265676
                <item name="FR" xsi:type="string">FR</item>
                <item name="DE" xsi:type="string">DE</item>
            </argument>
        </arguments>
    </type>
    <preference for="Magento\Directory\Model\Country\Postcode\ConfigInterface" type="Magento\Directory\Model\Country\Postcode\Config" />
    <preference for="Magento\Directory\Model\Country\Postcode\ValidatorInterface" type="Magento\Directory\Model\Country\Postcode\Validator" />
    <preference for="Magento\Directory\Api\CurrencyInformationAcquirerInterface" type="Magento\Directory\Model\CurrencyInformationAcquirer" />
    <preference for="Magento\Directory\Api\Data\CurrencyInformationInterface" type="Magento\Directory\Model\Data\CurrencyInformation" />
    <preference for="Magento\Directory\Api\Data\ExchangeRateInterface" type="Magento\Directory\Model\Data\ExchangeRate" />
    <preference for="Magento\Directory\Api\CountryInformationAcquirerInterface" type="Magento\Directory\Model\CountryInformationAcquirer" />
    <preference for="Magento\Directory\Api\Data\CountryInformationInterface" type="Magento\Directory\Model\Data\CountryInformation" />
    <preference for="Magento\Directory\Api\Data\RegionInformationInterface" type="Magento\Directory\Model\Data\RegionInformation" />
</config><|MERGE_RESOLUTION|>--- conflicted
+++ resolved
@@ -25,11 +25,7 @@
     <type name="Magento\Directory\Model\ResourceModel\Country\Collection" shared="false">
         <arguments>
             <argument name="helperData" xsi:type="object">DirectoryHelperDataProxy</argument>
-<<<<<<< HEAD
-            <argument name="countiesWithNotRequiredRegions" xsi:type="array">
-=======
             <argument name="countriesWithNotRequiredStates" xsi:type="array">
->>>>>>> c8265676
                 <item name="FR" xsi:type="string">FR</item>
                 <item name="DE" xsi:type="string">DE</item>
             </argument>
