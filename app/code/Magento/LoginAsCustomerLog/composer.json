--- conflicted
+++ resolved
@@ -1,21 +1,5 @@
 {
     "name": "magento/module-login-as-customer-log",
-<<<<<<< HEAD
-    "description": "",
-    "require": {
-        "php": "~8.1.0||~8.2.0",
-        "magento/framework": "*",
-        "magento/module-backend": "*",
-        "magento/module-customer": "*",
-        "magento/module-login-as-customer-api": "*",
-        "magento/module-ui": "*",
-        "magento/module-user": "*"
-    },
-    "suggest": {
-        "magento/module-login-as-customer": "*"
-    },
-=======
->>>>>>> 1df45659
     "type": "magento2-module",
     "license": [
         "OSL-3.0",
@@ -23,7 +7,7 @@
     ],
     "version": "100.4.3",
     "require": {
-        "php": "~7.4.0||~8.1.0",
+        "php": "~8.1.0||~8.2.0",
         "magento/framework": "103.0.*",
         "magento/module-backend": "102.0.*",
         "magento/module-customer": "103.0.*",
