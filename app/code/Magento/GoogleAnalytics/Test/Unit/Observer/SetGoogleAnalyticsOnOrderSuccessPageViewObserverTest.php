--- conflicted
+++ resolved
@@ -21,47 +21,27 @@
 class SetGoogleAnalyticsOnOrderSuccessPageViewObserverTest extends TestCase
 {
     /**
-<<<<<<< HEAD
-     * @var Event|\PHPUnit\Framework\MockObject\MockObject
-=======
      * @var Event|MockObject
->>>>>>> b2f063af
      */
     private $eventMock;
 
     /**
-<<<<<<< HEAD
-     * @var Observer|\PHPUnit\Framework\MockObject\MockObject
-=======
      * @var Observer|MockObject
->>>>>>> b2f063af
      */
     private $observerMock;
 
     /**
-<<<<<<< HEAD
-     * @var GaDataHelper|\PHPUnit\Framework\MockObject\MockObject
-=======
      * @var GaDataHelper|MockObject
->>>>>>> b2f063af
      */
     private $googleAnalyticsDataMock;
 
     /**
-<<<<<<< HEAD
-     * @var LayoutInterface|\PHPUnit\Framework\MockObject\MockObject
-=======
      * @var LayoutInterface|MockObject
->>>>>>> b2f063af
      */
     private $layoutMock;
 
     /**
-<<<<<<< HEAD
-     * @var StoreManagerInterface|\PHPUnit\Framework\MockObject\MockObject
-=======
      * @var StoreManagerInterface|MockObject
->>>>>>> b2f063af
      */
     private $storeManagerMock;
 
@@ -80,10 +60,10 @@
             ->getMock();
         $this->storeManagerMock = $this->getMockBuilder(StoreManagerInterface::class)
             ->disableOriginalConstructor()
-            ->getMockForAbstractClass();
+            ->getMock();
         $this->layoutMock = $this->getMockBuilder(LayoutInterface::class)
             ->disableOriginalConstructor()
-            ->getMockForAbstractClass();
+            ->getMock();
         $this->observerMock = $this->getMockBuilder(Observer::class)->getMock();
         $this->eventMock = $this->getMockBuilder(Event::class)->getMock();
 
