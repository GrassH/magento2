--- conflicted
+++ resolved
@@ -31,12 +31,7 @@
      */
     public function isGoogleAnalyticsAvailable($store = null)
     {
-<<<<<<< HEAD
-        $accountId = $this->_scopeConfig->getValue(self::XML_PATH_ACCOUNT, \Magento\Store\Model\ScopeInterface::SCOPE_STORE, $store);
-        return $accountId && $this->_scopeConfig->isSetFlag(self::XML_PATH_ACTIVE, \Magento\Store\Model\ScopeInterface::SCOPE_STORE, $store);
-=======
         $accountId = $this->scopeConfig->getValue(self::XML_PATH_ACCOUNT, \Magento\Store\Model\ScopeInterface::SCOPE_STORE, $store);
         return $accountId && $this->scopeConfig->isSetFlag(self::XML_PATH_ACTIVE, \Magento\Store\Model\ScopeInterface::SCOPE_STORE, $store);
->>>>>>> 92552fa9
     }
 }