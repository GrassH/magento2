--- conflicted
+++ resolved
@@ -1,21 +1,6 @@
 {
     "name": "magento/module-login-as-customer-graph-ql",
     "description": "Flexible login as a customer so a merchant or merchant admin can log into an end customer's account to assist them with their account.",
-<<<<<<< HEAD
-    "require": {
-        "php": "~8.1.0||~8.2.0||~8.3.0",
-        "magento/framework": "*",
-        "magento/module-login-as-customer-api": "*",
-        "magento/module-login-as-customer-assistance": "*",
-        "magento/module-integration": "*",
-        "magento/module-store": "*",
-        "magento/module-customer": "*"
-    },
-    "suggest": {
-        "magento/module-login-as-customer": "*"
-    },
-=======
->>>>>>> 75f576f6
     "type": "magento2-module",
     "license": [
         "OSL-3.0",
@@ -23,7 +8,7 @@
     ],
     "version": "100.4.4-beta2",
     "require": {
-        "php": "~8.1.0||~8.2.0",
+        "php": "~8.1.0||~8.2.0||~8.3.0",
         "magento/framework": "103.0.*",
         "magento/module-login-as-customer-api": "100.4.*",
         "magento/module-login-as-customer-assistance": "100.4.*",
