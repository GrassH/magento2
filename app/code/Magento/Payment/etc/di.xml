--- conflicted
+++ resolved
@@ -38,7 +38,6 @@
         </arguments>
     </type>
 
-<<<<<<< HEAD
     <virtualType name="Magento\Payment\Gateway\ErrorMapper\VirtualSchemaLocator" type="Magento\Framework\Config\GenericSchemaLocator">
         <arguments>
             <argument name="moduleName" xsi:type="string">Magento_Payment</argument>
@@ -61,7 +60,9 @@
     <type name="Magento\Payment\Gateway\ErrorMapper\ErrorMessageMapper">
         <arguments>
             <argument name="messageMapping" xsi:type="object">Magento\Payment\Gateway\ErrorMapper\NullMappingData</argument>
-=======
+        </arguments>
+    </type>
+
     <virtualType name="Magento\Payment\Model\Method\VirtualDebug" type="Magento\Framework\Logger\Handler\Base">
         <arguments>
             <argument name="fileName" xsi:type="string">/var/log/payment.log</argument>
@@ -77,7 +78,6 @@
     <type name="Magento\Payment\Model\Method\Logger">
         <arguments>
             <argument name="logger" xsi:type="object">Magento\Payment\Model\Method\VirtualLogger</argument>
->>>>>>> 18a7e29a
         </arguments>
     </type>
 </config>