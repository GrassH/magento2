--- conflicted
+++ resolved
@@ -40,16 +40,9 @@
      */
     public function __construct(\Magento\Framework\Module\Dir\Reader $moduleReader)
     {
-<<<<<<< HEAD
-        $this->_schema = $moduleReader->getModuleDir(Dir::MODULE_ETC_DIR, 'Magento_Payment')
-            . '/' . self::MERGED_CONFIG_SCHEMA;
-        $this->_perFileSchema = $moduleReader->getModuleDir(Dir::MODULE_ETC_DIR, 'Magento_Payment')
-            . '/' . self::PER_FILE_VALIDATION_SCHEMA;
-=======
         $etcDir = $moduleReader->getModuleDir('etc', 'Magento_Payment');
         $this->_schema = $etcDir . '/' . self::MERGED_CONFIG_SCHEMA;
         $this->_perFileSchema = $etcDir . '/' . self::PER_FILE_VALIDATION_SCHEMA;
->>>>>>> 9cf74aad
     }
 
     /**
