--- conflicted
+++ resolved
@@ -19,12 +19,9 @@
                 creditCardExpYear: '',
                 creditCardExpMonth: '',
                 creditCardNumber: '',
-<<<<<<< HEAD
-=======
                 creditCardSsStartMonth: '',
                 creditCardSsStartYear: '',
                 creditCardSsIssue: '',
->>>>>>> 494e83f9
                 creditCardVerificationNumber: '',
                 selectedCardType: null
             },
@@ -37,12 +34,9 @@
                         'creditCardExpMonth',
                         'creditCardNumber',
                         'creditCardVerificationNumber',
-<<<<<<< HEAD
-=======
                         'creditCardSsStartMonth',
                         'creditCardSsStartYear',
                         'creditCardSsIssue',
->>>>>>> 494e83f9
                         'selectedCardType'
                     ]);
                 return this;
@@ -100,12 +94,9 @@
                     'method': this.item.method,
                     'additional_data': {
                         'cc_cid': this.creditCardVerificationNumber(),
-<<<<<<< HEAD
-=======
                         'cc_ss_start_month': this.creditCardSsStartMonth(),
                         'cc_ss_start_year': this.creditCardSsStartYear(),
                         'cc_ss_issue': this.creditCardSsIssue(),
->>>>>>> 494e83f9
                         'cc_type': this.creditCardType(),
                         'cc_exp_year': this.creditCardExpYear(),
                         'cc_exp_month': this.creditCardExpMonth(),
