/**
 * Copyright © 2015 Magento. All rights reserved.
 * See COPYING.txt for license details.
 */

define([
    "jquery",
    "mage/template",
    "jquery/ui"
], function($, mageTemplate){
    "use strict";

    $.widget('mage.transparent', {
        options: {
            context: null,
            placeOrderSelector: '[data-role="review-save"]',
            paymentFormSelector: '#co-payment-form',
            updateSelectorPrefix: '#checkout-',
            updateSelectorSuffix: '-load',
            hiddenFormTmpl:
                '<form target="<%= data.target %>" action="<%= data.action %>" method="POST" hidden enctype="application/x-www-form-urlencoded" class="no-display">' +
                    '<% _.each(data.inputs, function(val, key){ %>' +
                    '<input value="<%= val %>" name="<%= key %>" type="hidden">' +
                    '<% }); %>' +
                '</form>',
            reviewAgreementForm: '#checkout-agreements',
            cgiUrl: null,
            orderSaveUrl: null,
            controller: null,
            gateway: null,
            dateDelim: null,
            cardFieldsMap: null,
            expireYearLength: 2
        },

        _create: function() {
            this.hiddenFormTmpl = mageTemplate(this.options.hiddenFormTmpl);

            if (this.options.context) {
                this.options.context.setPlaceOrderHandler($.proxy(this._orderSave, this));
                this.options.context.setValidateHandler($.proxy(this._validateHandler, this));
            } else {
                $(this.options.placeOrderSelector)
                    .off('click')
                    .on('click', $.proxy(this._placeOrderHandler, this));
            }
        },

        /**
         * handler for credit card validation
         * @return {Boolean}
         * @private
         */
        _validateHandler: function() {
            return (this.element.validation && this.element.validation('isValid'));
        },

        /**
         * handler for Place Order button to call gateway for credit card validation
         * @return {Boolean}
         * @private
         */
        _placeOrderHandler: function() {
            if (this._validateHandler()) {
                this._orderSave();
            }
            return false;
        },

        /**
         * Save order and generate post data for gateway call
         * @private
         */
        _orderSave: function() {
            var postData = $(this.options.paymentFormSelector).serialize();
            if ($(this.options.reviewAgreementForm).length) {
                postData += '&' + $(this.options.reviewAgreementForm).serialize();
            }
            postData += '&controller=' + this.options.controller;
<<<<<<< HEAD
            return $.ajax({
=======
            postData += '&cc_type=' + this.element.find(
                '[data-container="' + this.options.gateway + '-cc-type"]'
            ).val();

            $.ajax({
>>>>>>> 6f8cab22
                url: this.options.orderSaveUrl,
                type: 'post',
                context: this,
                data: postData,
                dataType: 'json',
                beforeSend: function() {this.element.trigger('showAjaxLoader');},
                success: function(response) {
                    var preparedData,
                        msg;
                    if (response.success && response[this.options.gateway]) {
                        preparedData = this._preparePaymentData(
                            response[this.options.gateway].fields,
                            this.options.cardFieldsMap
                        );
                        this._postPaymentToGateway(preparedData);
                    } else {
                        msg = response.error_messages;
                        if (typeof (msg) === 'object') {
                            alert(msg.join("\n"));
                        }
                        if (msg) {
                            alert(msg);
                        }
                    }
                }
            });
        },

        /**
         * Post data to gateway for credit card validation
         * @param data
         * @private
         */
        _postPaymentToGateway: function(data) {
            var tmpl;
            var iframeSelector = '[data-container="' + this.options.gateway + '-transparent-iframe"]';

            tmpl = this.hiddenFormTmpl({
                data: {
                    target: $(iframeSelector).attr('name'),
                    action: this.options.cgiUrl,
                    inputs: data
                }
            });
            $(tmpl).appendTo($(iframeSelector)).submit();
        },

        /**
         * Add credit card fields to post data for gateway
         * @param data
         * @param ccfields
         * @private
         */
        _preparePaymentData: function(data, ccfields) {
            if (this.element.find('[data-container="' + this.options.gateway + '-cc-cvv"]').length) {
                data[ccfields.cccvv] = this.element.find(
                    '[data-container="' + this.options.gateway + '-cc-cvv"]'
                ).val();
            }
            var preparedata = this._prepareExpDate();
            data[ccfields.ccexpdate] = preparedata.month + this.options.dateDelim + preparedata.year;
            data[ccfields.ccnum] = this.element.find(
                '[data-container="' + this.options.gateway + '-cc-number"]'
            ).val();
            return data;
        },

        /**
         * Grab Month and Year into one
         * @returns {object}
         * @private
         */
        _prepareExpDate: function() {
            var year = this.element.find('[data-container="' + this.options.gateway + '-cc-year"]').val(),
                month = parseInt(
                    this.element.find('[data-container="' + this.options.gateway + '-cc-month"]').val(),
                    10
                );
            if (year.length > this.options.expireYearLength) {
                year = year.substring(year.length - this.options.expireYearLength);
            }

            if (month < 10) {
                month = '0' + month;
            }
            return {month: month, year: year};
        }
    });

    return $.mage.transparent;
});<|MERGE_RESOLUTION|>--- conflicted
+++ resolved
@@ -77,15 +77,11 @@
                 postData += '&' + $(this.options.reviewAgreementForm).serialize();
             }
             postData += '&controller=' + this.options.controller;
-<<<<<<< HEAD
-            return $.ajax({
-=======
             postData += '&cc_type=' + this.element.find(
                 '[data-container="' + this.options.gateway + '-cc-type"]'
             ).val();
 
-            $.ajax({
->>>>>>> 6f8cab22
+            return $.ajax({
                 url: this.options.orderSaveUrl,
                 type: 'post',
                 context: this,
