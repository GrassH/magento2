<?php
/**
 * Copyright © 2015 Magento. All rights reserved.
 * See COPYING.txt for license details.
 */
namespace Magento\Payment\Gateway\Data\Quote;

use Magento\Framework\Exception\LocalizedException;
use Magento\Payment\Gateway\Data\OrderAdapterInterface;
use Magento\Quote\Api\Data\CartInterface;
use Magento\Payment\Gateway\Data\AddressAdapterInterface;

/**
 * Class QuoteAdapter
 */
class QuoteAdapter implements OrderAdapterInterface
{
    /**
     * @var CartInterface
     */
    private $quote;

    /**
     * @var AddressAdapter
     */
    private $addressAdapterFactory;

    /**
     * @param CartInterface $quote
     * @param AddressAdapterFactory $addressAdapterFactory
     */
    public function __construct(
        CartInterface $quote,
        AddressAdapterFactory $addressAdapterFactory
    ) {
        $this->quote = $quote;
        $this->addressAdapterFactory = $addressAdapterFactory;
    }

    /**
     * Returns currency code
     *
     * @return string
     */
    public function getCurrencyCode()
    {
        return $this->quote->getCurrency()->getBaseCurrencyCode();
    }

    /**
     * Returns order increment id
     *
     * @return string
     */
    public function getOrderIncrementId()
    {
        return $this->quote->getReservedOrderId();
    }

    /**
     * Returns customer ID
     *
     * @return int|null
     */
    public function getCustomerId()
    {
        return $this->quote->getCustomer()->getId();
    }

    /**
     * Returns billing address
     *
     * @return AddressAdapterInterface
     */
    public function getBillingAddress()
    {
        return $this->addressAdapterFactory->create(
            ['address' => $this->quote->getBillingAddress()]
        );
    }

    /**
     * Returns shipping address
     *
     * @return AddressAdapterInterface
     */
    public function getShippingAddress()
    {
        return $this->addressAdapterFactory->create(
            ['address' => $this->quote->getShippingAddress()]
        );
    }

    /**
     * Returns order store id
     *
     * @return int
     */
    public function getStoreId()
    {
        return $this->quote->getStoreId();
    }

    /**
     * Returns order id
     *
     * @return int
     */
    public function getId()
    {
        return $this->quote->getId();
    }

    /**
<<<<<<< HEAD
     * Returns order increment id
     *
     * @return string
     *
     */
    public function getIncrementId()
    {
        return $this->quote->getReservedOrderId();
    }

    /**
     * Returns quote id
     *
     * @return int
     */
    public function getQuoteId()
    {
        return $this->quote->getId();
    }

    /**
     * Returns order grand total
     *
     * @return float
     * @throws LocalizedException
     */
    public function getGrandTotal()
    {
        throw new LocalizedException(__('This method cannot be implemented in this class "' . __CLASS__ . '"'));
    }

    /**
     * Returns base currency code
     *
     * @return string
     */
    public function getBaseCurrencyCode()
    {
        return $this->quote->getCurrency()->getBaseCurrencyCode();
=======
     * Returns order grand total amount
     *
     * @return null
     */
    public function getGrandTotalAmount()
    {
        return null;
>>>>>>> cf826770
    }
}<|MERGE_RESOLUTION|>--- conflicted
+++ resolved
@@ -112,7 +112,6 @@
     }
 
     /**
-<<<<<<< HEAD
      * Returns order increment id
      *
      * @return string
@@ -152,7 +151,10 @@
     public function getBaseCurrencyCode()
     {
         return $this->quote->getCurrency()->getBaseCurrencyCode();
-=======
+
+    }
+
+    /**
      * Returns order grand total amount
      *
      * @return null
@@ -160,6 +162,5 @@
     public function getGrandTotalAmount()
     {
         return null;
->>>>>>> cf826770
     }
 }