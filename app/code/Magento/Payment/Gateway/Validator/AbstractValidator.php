--- conflicted
+++ resolved
@@ -9,14 +9,8 @@
 namespace Magento\Payment\Gateway\Validator;
 
 /**
-<<<<<<< HEAD
- * Class AbstractValidator
- *
- * @package Magento\Payment\Gateway\Validator
-=======
  * Represents a basic validator shell that can create a result
  *
->>>>>>> 08959c96
  * @api
  * @since 100.0.2
  */
