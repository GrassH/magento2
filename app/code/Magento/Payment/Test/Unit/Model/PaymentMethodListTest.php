--- conflicted
+++ resolved
@@ -24,29 +24,17 @@
     private $objectManagerHelper;
 
     /**
-<<<<<<< HEAD
-     * @var \Magento\Payment\Model\PaymentMethodList|\PHPUnit\Framework\MockObject\MockObject
-=======
      * @var PaymentMethodList|MockObject
->>>>>>> 6cdc8a17
      */
     private $paymentMethodList;
 
     /**
-<<<<<<< HEAD
-     * @var \Magento\Payment\Api\Data\PaymentMethodInterfaceFactory|\PHPUnit\Framework\MockObject\MockObject
-=======
      * @var PaymentMethodInterfaceFactory|MockObject
->>>>>>> 6cdc8a17
      */
     private $methodFactoryMock;
 
     /**
-<<<<<<< HEAD
-     * @var \Magento\Payment\Helper\Data|\PHPUnit\Framework\MockObject\MockObject
-=======
      * @var \Magento\Payment\Helper\Data|MockObject
->>>>>>> 6cdc8a17
      */
     private $helperMock;
 
@@ -55,11 +43,7 @@
      *
      * @return void
      */
-<<<<<<< HEAD
-    protected function setUp(): void
-=======
     public function setUp(): void
->>>>>>> 6cdc8a17
     {
         $this->methodFactoryMock = $this->getMockBuilder(PaymentMethodInterfaceFactory::class)
             ->setMethods(['create'])
@@ -209,11 +193,7 @@
      * @param string $code
      * @param string $title
      * @param bool $isActive
-<<<<<<< HEAD
-     * @return \PHPUnit\Framework\MockObject\MockObject
-=======
      * @return MockObject
->>>>>>> 6cdc8a17
      */
     private function mockPaymentMethodInstance($storeId, $sortOrder, $code, $title, $isActive)
     {
