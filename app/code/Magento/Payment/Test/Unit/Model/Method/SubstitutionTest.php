--- conflicted
+++ resolved
@@ -45,17 +45,11 @@
         )->method(
             'getAdditionalInformation'
         )->with(
-<<<<<<< HEAD
-            \Magento\Payment\Model\Method\Substitution::INFO_KEY_TITLE
-        )->willReturn(
-            
-=======
             Substitution::INFO_KEY_TITLE
         )->will(
             $this->returnValue(
->>>>>>> 6cdc8a17
                 $expectedResult
-            
+            )
         );
 
         $this->assertEquals($expectedResult, $this->model->getTitle());
