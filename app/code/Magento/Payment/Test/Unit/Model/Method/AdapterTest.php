--- conflicted
+++ resolved
@@ -20,13 +20,9 @@
 use Magento\Payment\Gateway\Validator\ValidatorPoolInterface;
 use Magento\Payment\Model\InfoInterface;
 use Magento\Payment\Model\Method\Adapter;
-<<<<<<< HEAD
-use PHPUnit\Framework\MockObject\MockObject as MockObject;
-=======
 use PHPUnit\Framework\MockObject\MockObject;
 use PHPUnit\Framework\TestCase;
 use Psr\Log\LoggerInterface;
->>>>>>> 6cdc8a17
 
 /**
  * @SuppressWarnings(PHPMD.CouplingBetweenObjects)
@@ -85,10 +81,10 @@
 
     protected function setUp(): void
     {
-        $this->eventManager = $this->getMockForAbstractClass(ManagerInterface::class);
-        $this->valueHandlerPool = $this->getMockForAbstractClass(ValueHandlerPoolInterface::class);
-        $this->validatorPool = $this->getMockForAbstractClass(ValidatorPoolInterface::class);
-        $this->commandPool = $this->getMockForAbstractClass(CommandPoolInterface::class);
+        $this->eventManager = $this->createMock(ManagerInterface::class);
+        $this->valueHandlerPool = $this->createMock(ValueHandlerPoolInterface::class);
+        $this->validatorPool = $this->createMock(ValidatorPoolInterface::class);
+        $this->commandPool = $this->createMock(CommandPoolInterface::class);
         $this->paymentDataObjectFactory = $this->getMockBuilder(PaymentDataObjectFactory::class)
             ->disableOriginalConstructor()
             ->getMock();
@@ -156,7 +152,7 @@
      */
     public function testIsAvailableNotActive()
     {
-        $activeValueHandler = $this->getMockForAbstractClass(ValueHandlerInterface::class);
+        $activeValueHandler = $this->createMock(ValueHandlerInterface::class);
 
         $this->valueHandlerPool->expects(static::once())
             ->method('get')
@@ -178,11 +174,11 @@
      */
     public function testIsAvailableEmptyQuote()
     {
-        $activeValueHandler = $this->getMockForAbstractClass(ValueHandlerInterface::class);
-        $availabilityValidator = $this->getMockForAbstractClass(ValidatorInterface::class);
-        $paymentDO = $this->getMockForAbstractClass(PaymentDataObjectInterface::class);
-        $validationResult = $this->getMockForAbstractClass(ResultInterface::class);
-        $paymentInfo = $this->getMockForAbstractClass(InfoInterface::class);
+        $activeValueHandler = $this->createMock(ValueHandlerInterface::class);
+        $availabilityValidator = $this->createMock(ValidatorInterface::class);
+        $paymentDO = $this->createMock(PaymentDataObjectInterface::class);
+        $validationResult = $this->createMock(ResultInterface::class);
+        $paymentInfo = $this->createMock(InfoInterface::class);
 
         $this->valueHandlerPool->expects(static::once())
             ->method('get')
@@ -220,7 +216,7 @@
      */
     public function testIsAvailableWithEmptyInfoInstance()
     {
-        $activeValueHandler = $this->getMockForAbstractClass(ValueHandlerInterface::class);
+        $activeValueHandler = $this->createMock(ValueHandlerInterface::class);
         $this->valueHandlerPool->expects(static::once())
             ->method('get')
             ->with('active')
@@ -264,8 +260,8 @@
             ->disableOriginalConstructor()
             ->getMock();
 
-        $paymentInfo = $this->getMockForAbstractClass(InfoInterface::class);
-        $paymentDO = $this->getMockForAbstractClass(PaymentDataObjectInterface::class);
+        $paymentInfo = $this->createMock(InfoInterface::class);
+        $paymentDO = $this->createMock(PaymentDataObjectInterface::class);
 
         $adapter = new Adapter(
             $eventManager,
@@ -280,7 +276,7 @@
             $this->logger
         );
 
-        $valueHandler = $this->getMockForAbstractClass(ValueHandlerInterface::class);
+        $valueHandler = $this->createMock(ValueHandlerInterface::class);
 
         $valueHandlerPool->expects(static::once())
             ->method('get')
@@ -307,21 +303,21 @@
     public function testExecuteCommandWithCommandPool()
     {
         /** @var ManagerInterface|MockObject $eventManager */
-        $eventManager = $this->getMockForAbstractClass(ManagerInterface::class);
+        $eventManager = $this->createMock(ManagerInterface::class);
 
         /** @var ValueHandlerPoolInterface|MockObject $valueHandlerPool */
-        $valueHandlerPool = $this->getMockForAbstractClass(ValueHandlerPoolInterface::class);
+        $valueHandlerPool = $this->createMock(ValueHandlerPoolInterface::class);
 
         /** @var CommandPoolInterface|MockObject $commandPool */
-        $commandPool = $this->getMockForAbstractClass(CommandPoolInterface::class);
+        $commandPool = $this->createMock(CommandPoolInterface::class);
 
         /** @var PaymentDataObjectFactory|MockObject $paymentDataObjectFactory */
         $paymentDataObjectFactory = $this->getMockBuilder(PaymentDataObjectFactory::class)
             ->disableOriginalConstructor()
             ->getMock();
 
-        $paymentInfo = $this->getMockForAbstractClass(InfoInterface::class);
-        $paymentDO = $this->getMockForAbstractClass(PaymentDataObjectInterface::class);
+        $paymentInfo = $this->createMock(InfoInterface::class);
+        $paymentDO = $this->createMock(PaymentDataObjectInterface::class);
 
         $adapter = new Adapter(
             $eventManager,
@@ -336,8 +332,8 @@
             $this->logger
         );
 
-        $valueHandler = $this->getMockForAbstractClass(ValueHandlerInterface::class);
-        $command = $this->getMockForAbstractClass(CommandInterface::class);
+        $valueHandler = $this->createMock(ValueHandlerInterface::class);
+        $command = $this->createMock(CommandInterface::class);
 
         $valueHandlerPool->expects(static::once())
             ->method('get')
