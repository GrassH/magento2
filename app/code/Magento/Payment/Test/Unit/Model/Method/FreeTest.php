<?php
/**
 * Copyright © Magento, Inc. All rights reserved.
 * See COPYING.txt for license details.
 */
declare(strict_types=1);

namespace Magento\Payment\Test\Unit\Model\Method;

use Magento\Framework\Api\AttributeValueFactory;
use Magento\Framework\Api\ExtensionAttributesFactory;
use Magento\Framework\App\Config\ScopeConfigInterface;
use Magento\Framework\Event\ManagerInterface;
use Magento\Framework\Model\Context;
use Magento\Framework\Pricing\PriceCurrencyInterface;
use Magento\Framework\Registry;
use Magento\Payment\Helper\Data;
use Magento\Payment\Model\Method\Free;
use Magento\Payment\Model\Method\Logger;
use Magento\Quote\Model\Quote;
use PHPUnit\Framework\MockObject\MockObject;
use PHPUnit\Framework\TestCase;
use Psr\Log\LoggerInterface;

/**
 * @SuppressWarnings(PHPMD.CouplingBetweenObjects)
 */
class FreeTest extends TestCase
{
    /** @var Free */
    protected $methodFree;

<<<<<<< HEAD
    /**  @var \PHPUnit\Framework\MockObject\MockObject */
    protected $scopeConfig;

    /**  @var \PHPUnit\Framework\MockObject\MockObject */
=======
    /**  @var MockObject */
    protected $scopeConfig;

    /**  @var MockObject */
>>>>>>> 6cdc8a17
    protected $currencyPrice;

    protected function setUp(): void
    {
        $paymentData  = $this->createMock(Data::class);
        $this->scopeConfig = $this->createMock(ScopeConfigInterface::class);
        $this->currencyPrice = $this->getMockBuilder(PriceCurrencyInterface::class)
            ->getMock();

        $context = $this->createPartialMock(Context::class, ['getEventDispatcher']);
        $eventManagerMock = $this->createMock(ManagerInterface::class);
        $context->expects($this->any())->method('getEventDispatcher')->willReturn($eventManagerMock);

        $registry = $this->createMock(Registry::class);
        $extensionAttributesFactory = $this->createMock(ExtensionAttributesFactory::class);
        $customAttributeFactory = $this->createMock(AttributeValueFactory::class);

        $loggerMock = $this->getMockBuilder(Logger::class)
            ->setConstructorArgs([$this->getMockForAbstractClass(LoggerInterface::class)])
            ->getMock();

        $this->methodFree = new Free(
            $context,
            $registry,
            $extensionAttributesFactory,
            $customAttributeFactory,
            $paymentData,
            $this->scopeConfig,
            $loggerMock,
            $this->currencyPrice
        );
    }

    /**
     * @param string $orderStatus
     * @param string $paymentAction
     * @param mixed $result
     * @dataProvider getConfigPaymentActionProvider
     */
    public function testGetConfigPaymentAction($orderStatus, $paymentAction, $result)
    {
        $this->scopeConfig->expects($this->at(0))
            ->method('getValue')
            ->willReturn($orderStatus);

        if ($orderStatus != 'pending') {
            $this->scopeConfig->expects($this->at(1))
                ->method('getValue')
                ->willReturn($paymentAction);
        }
        $this->assertEquals($result, $this->methodFree->getConfigPaymentAction());
    }

    /**
     * @param float $grandTotal
     * @param bool $isActive
     * @param bool $notEmptyQuote
     * @param bool $result
     * @dataProvider getIsAvailableProvider
     */
    public function testIsAvailable($grandTotal, $isActive, $notEmptyQuote, $result)
    {
        $quote = null;
        if ($notEmptyQuote) {
            $quote = $this->createMock(Quote::class);
            $quote->expects($this->any())
                ->method('__call')
                ->with($this->equalTo('getGrandTotal'))
                ->willReturn($grandTotal);
        }

        $this->currencyPrice->expects($this->any())
            ->method('round')
            ->willReturnArgument(0);

        $this->scopeConfig->expects($this->any())
            ->method('getValue')
            ->willReturn($isActive);

        $this->assertEquals($result, $this->methodFree->isAvailable($quote));
    }

    /**
     * @return array
     */
    public function getIsAvailableProvider()
    {
        return [
            [0, true, true, true],
            [0.1, true, true, false],
            [0, false, false, false],
            [1, true, false, false],
            [0, true, false, false]
        ];
    }

    /**
     * @return array
     */
    public function getConfigPaymentActionProvider()
    {
        return [
            ['pending', 'action', null],
            ['processing', 'payment_action', 'payment_action']
        ];
    }
}<|MERGE_RESOLUTION|>--- conflicted
+++ resolved
@@ -30,17 +30,10 @@
     /** @var Free */
     protected $methodFree;
 
-<<<<<<< HEAD
-    /**  @var \PHPUnit\Framework\MockObject\MockObject */
-    protected $scopeConfig;
-
-    /**  @var \PHPUnit\Framework\MockObject\MockObject */
-=======
     /**  @var MockObject */
     protected $scopeConfig;
 
     /**  @var MockObject */
->>>>>>> 6cdc8a17
     protected $currencyPrice;
 
     protected function setUp(): void
@@ -84,12 +77,12 @@
     {
         $this->scopeConfig->expects($this->at(0))
             ->method('getValue')
-            ->willReturn($orderStatus);
+            ->will($this->returnValue($orderStatus));
 
         if ($orderStatus != 'pending') {
             $this->scopeConfig->expects($this->at(1))
                 ->method('getValue')
-                ->willReturn($paymentAction);
+                ->will($this->returnValue($paymentAction));
         }
         $this->assertEquals($result, $this->methodFree->getConfigPaymentAction());
     }
@@ -109,7 +102,7 @@
             $quote->expects($this->any())
                 ->method('__call')
                 ->with($this->equalTo('getGrandTotal'))
-                ->willReturn($grandTotal);
+                ->will($this->returnValue($grandTotal));
         }
 
         $this->currencyPrice->expects($this->any())
@@ -118,7 +111,7 @@
 
         $this->scopeConfig->expects($this->any())
             ->method('getValue')
-            ->willReturn($isActive);
+            ->will($this->returnValue($isActive));
 
         $this->assertEquals($result, $this->methodFree->isAvailable($quote));
     }
