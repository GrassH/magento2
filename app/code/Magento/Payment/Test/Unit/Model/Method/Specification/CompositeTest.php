--- conflicted
+++ resolved
@@ -17,11 +17,7 @@
 class CompositeTest extends TestCase
 {
     /**
-<<<<<<< HEAD
-     * @var \Magento\Payment\Model\Method\Specification\Factory|\PHPUnit\Framework\MockObject\MockObject
-=======
      * @var Factory|MockObject
->>>>>>> 6cdc8a17
      */
     protected $factoryMock;
 
@@ -61,8 +57,8 @@
             'isSatisfiedBy'
         )->with(
             $method
-        )->willReturn(
-            $firstSpecificationResult
+        )->will(
+            $this->returnValue($firstSpecificationResult)
         );
 
         $specificationSecond = $this->createMock(SpecificationInterface::class);
@@ -72,8 +68,8 @@
             'isSatisfiedBy'
         )->with(
             $method
-        )->willReturn(
-            $secondSpecificationResult
+        )->will(
+            $this->returnValue($secondSpecificationResult)
         );
 
         $this->factoryMock->expects(
@@ -82,8 +78,8 @@
             'create'
         )->with(
             'SpecificationFirst'
-        )->willReturn(
-            $specificationFirst
+        )->will(
+            $this->returnValue($specificationFirst)
         );
         $this->factoryMock->expects(
             $this->at(1)
@@ -91,8 +87,8 @@
             'create'
         )->with(
             'SpecificationSecond'
-        )->willReturn(
-            $specificationSecond
+        )->will(
+            $this->returnValue($specificationSecond)
         );
 
         $composite = $this->createComposite(['SpecificationFirst', 'SpecificationSecond']);
