<?php
/**
 * Copyright © Magento, Inc. All rights reserved.
 * See COPYING.txt for license details.
 */
declare(strict_types=1);

namespace Magento\Payment\Test\Unit\Model\Method;

use Magento\Framework\DataObject;
use Magento\Framework\TestFramework\Unit\Helper\ObjectManager;
use Magento\Payment\Model\Method\Cc;
use Magento\Quote\Api\Data\PaymentInterface;
use Magento\Quote\Model\Quote\Payment;
use PHPUnit\Framework\TestCase;

class CcTest extends TestCase
{
    /**
     * @var Cc
     */
    private $ccModel;

<<<<<<< HEAD
    protected function setUp(): void
=======
    public function setUp(): void
>>>>>>> 6cdc8a17
    {
        $objectManager = new ObjectManager($this);
        $this->ccModel = $objectManager->getObject(Cc::class);
    }

    public function testAssignData()
    {
        $additionalData = [
            'cc_type' => 'VI',
            'cc_owner' => 'Bruce',
            'cc_number' => '41111111111111',
            'cc_cid' => '42',
            'cc_exp_month' => '02',
            'cc_exp_year' => '30',
            'cc_ss_issue' => '9',
            'cc_ss_start_month' => '01',
            'cc_ss_start_year' => '30'
        ];

        $inputData = new DataObject(
            [
                PaymentInterface::KEY_ADDITIONAL_DATA => $additionalData
            ]
        );

        $payment = $this->getMockBuilder(Payment::class)
            ->disableOriginalConstructor()
            ->getMock();

        $expectedData = [
            'cc_type' => 'VI',
            'cc_owner' => 'Bruce',
            'cc_last_4' => '1111',
            'cc_number' => '41111111111111',
            'cc_cid' => '42',
            'cc_exp_month' => '02',
            'cc_exp_year' => '30',
            'cc_ss_issue' => '9',
            'cc_ss_start_month' => '01',
            'cc_ss_start_year' => '30'
        ];

        $payment->expects(static::once())
            ->method('addData')
            ->with(
                $expectedData
            );

        $this->ccModel->setInfoInstance($payment);
        $this->ccModel->assignData($inputData);
    }
}<|MERGE_RESOLUTION|>--- conflicted
+++ resolved
@@ -21,11 +21,7 @@
      */
     private $ccModel;
 
-<<<<<<< HEAD
-    protected function setUp(): void
-=======
     public function setUp(): void
->>>>>>> 6cdc8a17
     {
         $objectManager = new ObjectManager($this);
         $this->ccModel = $objectManager->getObject(Cc::class);
