--- conflicted
+++ resolved
@@ -33,29 +33,17 @@
     protected $objectManager;
 
     /**
-<<<<<<< HEAD
-     * @var \Magento\Payment\Api\PaymentMethodListInterface|\PHPUnit\Framework\MockObject\MockObject
-=======
      * @var PaymentMethodListInterface|MockObject
->>>>>>> 6cdc8a17
      */
     private $paymentMethodList;
 
     /**
-<<<<<<< HEAD
-     * @var \Magento\Payment\Model\Method\InstanceFactory|\PHPUnit\Framework\MockObject\MockObject
-=======
      * @var InstanceFactory|MockObject
->>>>>>> 6cdc8a17
      */
     private $paymentMethodInstanceFactory;
 
     /**
-<<<<<<< HEAD
-     * @var \PHPUnit\Framework\MockObject\MockObject
-=======
      * @var MockObject
->>>>>>> 6cdc8a17
      */
     protected $specificationFactoryMock;
 
@@ -106,19 +94,11 @@
     public function testGetAvailableMethods()
     {
         $storeId = 1;
-<<<<<<< HEAD
-        $quoteMock = $this->createMock(\Magento\Quote\Model\Quote::class);
-        $quoteMock->expects($this->once())->method('getStoreId')->willReturn($storeId);
-        $quoteMock->expects($this->atLeastOnce())
-            ->method('getPayment')
-            ->willReturn($this->createMock(\Magento\Quote\Model\Quote\Payment::class));
-=======
         $quoteMock = $this->createMock(Quote::class);
         $quoteMock->expects($this->once())->method('getStoreId')->will($this->returnValue($storeId));
         $quoteMock->expects($this->atLeastOnce())
             ->method('getPayment')
             ->will($this->returnValue($this->createMock(Payment::class)));
->>>>>>> 6cdc8a17
 
         $methodInstanceMock = $this->createMock(AbstractMethod::class);
         $methodInstanceMock->expects($this->once())
@@ -129,7 +109,7 @@
         $compositeMock->expects($this->atLeastOnce())
             ->method('isApplicable')
             ->with($methodInstanceMock, $quoteMock)
-            ->willReturn(true);
+            ->will($this->returnValue(true));
 
         $this->specificationFactoryMock->expects($this->atLeastOnce())
             ->method('create')
@@ -143,7 +123,7 @@
                 ],
                 $this->additionalChecks
             )
-        )->willReturn($compositeMock);
+        )->will($this->returnValue($compositeMock));
 
         $methodMock = $this->getMockForAbstractClass(PaymentMethodInterface::class);
         $this->paymentMethodList->expects($this->once())
@@ -155,13 +135,8 @@
 
         $methodInstanceMock->expects($this->atLeastOnce())
             ->method('setInfoInstance')
-<<<<<<< HEAD
-            ->with($this->createMock(\Magento\Quote\Model\Quote\Payment::class))
-            ->willReturnSelf();
-=======
             ->with($this->createMock(Payment::class))
             ->will($this->returnSelf());
->>>>>>> 6cdc8a17
 
         $this->assertEquals([$methodInstanceMock], $this->methodList->getAvailableMethods($quoteMock));
     }
