--- conflicted
+++ resolved
@@ -17,11 +17,7 @@
     /** @var Order */
     protected $_model;
 
-<<<<<<< HEAD
-    /** @var \Magento\Sales\Model\Order|\PHPUnit\Framework\MockObject\MockObject */
-=======
     /** @var \Magento\Sales\Model\Order|MockObject */
->>>>>>> 6cdc8a17
     protected $_orderMock;
 
     protected function setUp(): void
@@ -52,8 +48,8 @@
         )->with(
             'any key',
             'any args'
-        )->willReturn(
-            'some value'
+        )->will(
+            $this->returnValue('some value')
         );
         $this->assertEquals('some value', $this->_model->getDataUsingMethod('any key', 'any args'));
     }
@@ -105,7 +101,7 @@
                 ]
             ),
         ];
-        $this->_orderMock->expects($this->once())->method('getAllItems')->willReturn($items);
+        $this->_orderMock->expects($this->once())->method('getAllItems')->will($this->returnValue($items));
         $this->assertEquals($expected, $this->_model->getAllItems());
     }
 }