--- conflicted
+++ resolved
@@ -19,11 +19,7 @@
     /** @var Factory */
     protected $_model;
 
-<<<<<<< HEAD
-    /** @var \Magento\Framework\ObjectManagerInterface|\PHPUnit\Framework\MockObject\MockObject */
-=======
     /** @var ObjectManagerInterface|MockObject */
->>>>>>> 6cdc8a17
     protected $_objectManagerMock;
 
     protected function setUp(): void
@@ -47,8 +43,8 @@
         )->with(
             $expectedType,
             ['salesModel' => $salesModel]
-        )->willReturn(
-            'some value'
+        )->will(
+            $this->returnValue('some value')
         );
         $this->assertEquals('some value', $this->_model->create($salesModel));
     }
@@ -64,18 +60,9 @@
         ];
     }
 
-<<<<<<< HEAD
-    /**
-     */
     public function testCreateInvalid()
     {
         $this->expectException(\InvalidArgumentException::class);
-
-=======
-    public function testCreateInvalid()
-    {
-        $this->expectException(\InvalidArgumentException::class);
->>>>>>> 6cdc8a17
         $this->_model->create('any invalid');
     }
 }