--- conflicted
+++ resolved
@@ -19,11 +19,7 @@
     private const SPECIFICATION_KEY = 'specification';
 
     /**
-<<<<<<< HEAD
-     * @var \Magento\Payment\Model\Checks\CompositeFactory | \PHPUnit\Framework\MockObject\MockObject
-=======
      * @var CompositeFactory|MockObject
->>>>>>> 6cdc8a17
      */
     protected $_compositeFactory;
 
@@ -47,7 +43,7 @@
         $modelFactory = new SpecificationFactory($this->_compositeFactory, $specificationMapping);
         $this->_compositeFactory->expects($this->once())->method('create')->with(
             ['list' => $specificationMapping]
-        )->willReturn($expectedComposite);
+        )->will($this->returnValue($expectedComposite));
 
         $this->assertEquals($expectedComposite, $modelFactory->create([self::SPECIFICATION_KEY]));
     }
