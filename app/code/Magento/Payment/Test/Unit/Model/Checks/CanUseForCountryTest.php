--- conflicted
+++ resolved
@@ -19,11 +19,7 @@
     private const EXPECTED_COUNTRY_ID = 1;
 
     /**
-<<<<<<< HEAD
-     * @var \PHPUnit\Framework\MockObject\MockObject
-=======
      * @var MockObject
->>>>>>> 6cdc8a17
      */
     protected $countryProvider;
 
@@ -55,7 +51,7 @@
         )->disableOriginalConstructor()->setMethods([])->getMock();
         $paymentMethod->expects($this->once())->method('canUseForCountry')->with(
             self::EXPECTED_COUNTRY_ID
-        )->willReturn($expectation);
+        )->will($this->returnValue($expectation));
         $this->countryProvider->expects($this->once())->method('getCountry')->willReturn(self::EXPECTED_COUNTRY_ID);
 
         $this->assertEquals($expectation, $this->_model->isApplicable($paymentMethod, $quoteMock));
