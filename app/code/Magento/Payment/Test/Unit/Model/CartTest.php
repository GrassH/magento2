--- conflicted
+++ resolved
@@ -20,32 +20,18 @@
     /** @var \Magento\Payment\Model\Cart */
     protected $_model;
 
-<<<<<<< HEAD
-    /**  @var \PHPUnit\Framework\MockObject\MockObject */
-    protected $_eventManagerMock;
-
-    /**  @var \PHPUnit\Framework\MockObject\MockObject */
-=======
     /**  @var MockObject */
     protected $_eventManagerMock;
 
     /**  @var MockObject */
->>>>>>> 6cdc8a17
     protected $_salesModelMock;
 
     protected function setUp(): void
     {
-<<<<<<< HEAD
-        $this->_eventManagerMock = $this->createMock(\Magento\Framework\Event\ManagerInterface::class);
-        $this->_salesModelMock = $this->createMock(\Magento\Payment\Model\Cart\SalesModel\SalesModelInterface::class);
-        $factoryMock = $this->createMock(\Magento\Payment\Model\Cart\SalesModel\Factory::class);
-        $factoryMock->expects($this->once())->method('create')->willReturn($this->_salesModelMock);
-=======
         $this->_eventManagerMock = $this->createMock(ManagerInterface::class);
         $this->_salesModelMock = $this->createMock(SalesModelInterface::class);
         $factoryMock = $this->createMock(Factory::class);
         $factoryMock->expects($this->once())->method('create')->will($this->returnValue($this->_salesModelMock));
->>>>>>> 6cdc8a17
 
         $this->_model = new Cart($factoryMock, $this->_eventManagerMock, null);
     }
@@ -67,8 +53,8 @@
             $this->once()
         )->method(
             'getAllItems'
-        )->willReturn(
-            $this->_getSalesModelItems()
+        )->will(
+            $this->returnValue($this->_getSalesModelItems())
         );
         $this->_model->getAllItems();
         $this->_model->addCustomItem('test', 10, 10.5, 'some_id');
@@ -280,12 +266,12 @@
             $this->once()
         )->method(
             'getAllItems'
-        )->willReturn(
-            $salesModelItems
+        )->will(
+            $this->returnValue($salesModelItems)
         );
 
         foreach ($salesModelAmounts as $key => $value) {
-            $this->_salesModelMock->expects($this->once())->method('get' . $key)->willReturn($value);
+            $this->_salesModelMock->expects($this->once())->method('get' . $key)->will($this->returnValue($value));
         }
 
         return $this->_model->getAmounts();
