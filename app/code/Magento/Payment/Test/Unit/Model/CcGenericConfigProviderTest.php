<?php
/**
 * Copyright © Magento, Inc. All rights reserved.
 * See COPYING.txt for license details.
 */
declare(strict_types=1);

namespace Magento\Payment\Test\Unit\Model;

use Magento\Payment\Helper\Data;
use Magento\Payment\Model\CcConfig;
use Magento\Payment\Model\CcGenericConfigProvider;
use PHPUnit\Framework\MockObject\MockObject;
use PHPUnit\Framework\TestCase;

class CcGenericConfigProviderTest extends TestCase
{
    /** @var CcGenericConfigProvider */
    protected $model;

<<<<<<< HEAD
    /** @var CcConfig|\PHPUnit\Framework\MockObject\MockObject */
    protected $ccConfigMock;

    /** @var Data|\PHPUnit\Framework\MockObject\MockObject */
=======
    /** @var CcConfig|MockObject */
    protected $ccConfigMock;

    /** @var Data|MockObject */
>>>>>>> 6cdc8a17
    protected $paymentHelperMock;

    protected function setUp(): void
    {
        $this->ccConfigMock = $this->createMock(CcConfig::class);
        $this->paymentHelperMock = $this->createMock(Data::class);

        $this->model = new CcGenericConfigProvider(
            $this->ccConfigMock,
            $this->paymentHelperMock
        );
    }

    public function testGetConfig()
    {
        $this->assertEquals([], $this->model->getConfig());
    }
}<|MERGE_RESOLUTION|>--- conflicted
+++ resolved
@@ -18,17 +18,10 @@
     /** @var CcGenericConfigProvider */
     protected $model;
 
-<<<<<<< HEAD
-    /** @var CcConfig|\PHPUnit\Framework\MockObject\MockObject */
-    protected $ccConfigMock;
-
-    /** @var Data|\PHPUnit\Framework\MockObject\MockObject */
-=======
     /** @var CcConfig|MockObject */
     protected $ccConfigMock;
 
     /** @var Data|MockObject */
->>>>>>> 6cdc8a17
     protected $paymentHelperMock;
 
     protected function setUp(): void
