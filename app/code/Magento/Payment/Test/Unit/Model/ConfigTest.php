--- conflicted
+++ resolved
@@ -131,22 +131,6 @@
      */
     public function testGetActiveMethods($isActive)
     {
-<<<<<<< HEAD
-        $abstractMethod = $this->getMockBuilder(
-            \Magento\Payment\Model\Method\AbstractMethod::class
-        )->disableOriginalConstructor()->setMethods(['setId', 'setStore', 'getConfigData'])->getMock();
-        $this->scopeConfig->expects($this->once())->method('getValue')->with(
-            'payment', ScopeInterface::SCOPE_STORE, null
-        )->will($this->returnValue($this->paymentMethodsList));
-        $this->paymentMethodFactory->expects($this->once())->method('create')->with(
-            $this->paymentMethodsList['active_method']['model']
-        )->will($this->returnValue($abstractMethod));
-        $abstractMethod->expects($this->any())->method('setId')->with('active_method')->will(
-            $this->returnValue($abstractMethod)
-        );
-        $abstractMethod->expects($this->any())->method('setStore')->with(null);
-        $abstractMethod->expects($this->any())
-=======
         $adapter = $this->getMock(MethodInterface::class);
         $this->scopeConfig->expects(static::once())
             ->method('getValue')
@@ -160,7 +144,6 @@
             ->method('setStore')
             ->with(null);
         $adapter->expects(static::once())
->>>>>>> 532dcd55
             ->method('getConfigData')
             ->with('active', static::isNull())
             ->willReturn($isActive);
