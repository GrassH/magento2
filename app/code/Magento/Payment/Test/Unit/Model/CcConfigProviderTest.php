<?php
/**
 * Copyright © Magento, Inc. All rights reserved.
 * See COPYING.txt for license details.
 */
declare(strict_types=1);

namespace Magento\Payment\Test\Unit\Model;

use Magento\Framework\View\Asset\File;
use Magento\Framework\View\Asset\Source;
use Magento\Payment\Model\CcConfig;
use Magento\Payment\Model\CcConfigProvider;
use PHPUnit\Framework\MockObject\MockObject;
use PHPUnit\Framework\TestCase;

class CcConfigProviderTest extends TestCase
{
    /**
     * @var CcConfigProvider
     */
    protected $model;

    /**
<<<<<<< HEAD
     * @var \PHPUnit\Framework\MockObject\MockObject
=======
     * @var MockObject
>>>>>>> 6cdc8a17
     */
    protected $ccConfigMock;

    /**
<<<<<<< HEAD
     * @var \PHPUnit\Framework\MockObject\MockObject
=======
     * @var MockObject
>>>>>>> 6cdc8a17
     */
    protected $assetSourceMock;

    protected function setUp(): void
    {
        $this->ccConfigMock = $this->createMock(CcConfig::class);
        $this->assetSourceMock = $this->createMock(Source::class);
        $this->model = new CcConfigProvider(
            $this->ccConfigMock,
            $this->assetSourceMock
        );
    }

    public function testGetConfig()
    {
        $imagesDirectoryPath = __DIR__ . '/../../../view/base/web/images/cc/';
        $expectedResult = [
            'payment' => [
                'ccform' => [
                    'icons' => [
                        'vi' => [
                            'url' => 'http://cc.card/vi.png',
                            'width' => getimagesize($imagesDirectoryPath . 'vi.png')[0],
                            'height' => getimagesize($imagesDirectoryPath . 'vi.png')[1],
                            'title' => __('Visa'),
                        ],
                        'ae' => [
                            'url' => 'http://cc.card/ae.png',
                            'width' => getimagesize($imagesDirectoryPath . 'ae.png')[0],
                            'height' => getimagesize($imagesDirectoryPath . 'ae.png')[1],
                            'title' => __('American Express'),
                        ]
                    ]
                ]
            ]
        ];

        $ccAvailableTypesMock = [
            'vi' => [
                'title' => 'Visa',
                'fileId' => 'Magento_Payment::images/cc/vi.png',
                'path' => $imagesDirectoryPath . 'vi.png',
                'url' => 'http://cc.card/vi.png'
            ],
            'ae' => [
                'title' => 'American Express',
                'fileId' => 'Magento_Payment::images/cc/ae.png',
                'path' => $imagesDirectoryPath . 'ae.png',
                'url' => 'http://cc.card/ae.png'
            ]
        ];
        $assetMock = $this->createMock(File::class);

        $this->ccConfigMock->expects($this->once())->method('getCcAvailableTypes')
            ->willReturn(array_combine(
                array_keys($ccAvailableTypesMock),
                array_column($ccAvailableTypesMock, 'title')
            ));

        $this->ccConfigMock->expects($this->atLeastOnce())
            ->method('createAsset')
            ->withConsecutive(
                [$ccAvailableTypesMock['vi']['fileId']],
                [$ccAvailableTypesMock['ae']['fileId']]
            )->willReturn($assetMock);
        $this->assetSourceMock->expects($this->atLeastOnce())
            ->method('findSource')
            ->with($assetMock)
            ->willReturnOnConsecutiveCalls(
                $ccAvailableTypesMock['vi']['path'],
                $ccAvailableTypesMock['ae']['path']
            );
        $assetMock->expects($this->atLeastOnce())
            ->method('getSourceFile')
            ->willReturnOnConsecutiveCalls(
                $ccAvailableTypesMock['vi']['path'],
                $ccAvailableTypesMock['ae']['path']
            );
        $assetMock->expects($this->atLeastOnce())
            ->method('getUrl')
            ->willReturnOnConsecutiveCalls(
                $ccAvailableTypesMock['vi']['url'],
                $ccAvailableTypesMock['ae']['url']
            );

        $this->assertEquals($expectedResult, $this->model->getConfig());
    }
}<|MERGE_RESOLUTION|>--- conflicted
+++ resolved
@@ -22,20 +22,12 @@
     protected $model;
 
     /**
-<<<<<<< HEAD
-     * @var \PHPUnit\Framework\MockObject\MockObject
-=======
      * @var MockObject
->>>>>>> 6cdc8a17
      */
     protected $ccConfigMock;
 
     /**
-<<<<<<< HEAD
-     * @var \PHPUnit\Framework\MockObject\MockObject
-=======
      * @var MockObject
->>>>>>> 6cdc8a17
      */
     protected $assetSourceMock;
 
