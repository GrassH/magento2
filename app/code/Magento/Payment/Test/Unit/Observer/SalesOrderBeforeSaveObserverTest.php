<?php
/**
 * Copyright © Magento, Inc. All rights reserved.
 * See COPYING.txt for license details.
 */
declare(strict_types=1);

namespace Magento\Payment\Test\Unit\Observer;

use Magento\Framework\Event;
use Magento\Framework\Event\Observer;
use Magento\Framework\Exception\LocalizedException;
use Magento\Framework\TestFramework\Unit\Helper\ObjectManager as ObjectManagerHelper;
use Magento\Payment\Model\MethodInterface;
use Magento\Payment\Observer\SalesOrderBeforeSaveObserver;
use Magento\Sales\Model\Order;
use Magento\Sales\Model\Order\Payment;
use PHPUnit\Framework\MockObject\MockObject;
use PHPUnit\Framework\TestCase;

class SalesOrderBeforeSaveObserverTest extends TestCase
{
    /** @var SalesOrderBeforeSaveObserver */
    protected $salesOrderBeforeSaveObserver;

    /** @var ObjectManagerHelper */
    protected $objectManagerHelper;

<<<<<<< HEAD
    /** @var \Magento\Framework\Event\Observer|\PHPUnit\Framework\MockObject\MockObject */
    protected $observerMock;

    /** @var \Magento\Framework\Event|\PHPUnit\Framework\MockObject\MockObject */
=======
    /** @var Observer|MockObject */
    protected $observerMock;

    /** @var Event|MockObject */
>>>>>>> 6cdc8a17
    protected $eventMock;

    protected function setUp(): void
    {
        $this->objectManagerHelper = new ObjectManagerHelper($this);
        $this->salesOrderBeforeSaveObserver = $this->objectManagerHelper->getObject(
            SalesOrderBeforeSaveObserver::class,
            []
        );

        $this->observerMock = $this->getMockBuilder(
            Observer::class
        )->disableOriginalConstructor()->setMethods([])->getMock();
    }

    public function testSalesOrderBeforeSaveMethodNotFree()
    {
        $this->_prepareEventMockWithMethods(['getOrder']);
        $neverInvokedMethods = ['canUnhold', 'isCanceled', 'getState', 'hasForcedCanCreditMemo'];
        $order = $this->_getPreparedOrderMethod(
            'not_free',
            $neverInvokedMethods
        );
        $this->_prepareNeverInvokedOrderMethods($order, $neverInvokedMethods);
        $this->eventMock->expects($this->once())->method('getOrder')->willReturn(
            $order
        );

        $this->salesOrderBeforeSaveObserver->execute($this->observerMock);
    }

    public function testSalesOrderBeforeSaveCantUnhold()
    {
        $this->_prepareEventMockWithMethods(['getOrder']);
        $neverInvokedMethods = ['isCanceled', 'getState', 'hasForcedCanCreditMemo'];
        $order = $this->getMockBuilder(Order::class)->disableOriginalConstructor()->setMethods(
            array_merge(['__wakeup', 'getPayment', 'canUnhold'], $neverInvokedMethods)
        )->getMock();
        $paymentMock = $this->getMockBuilder(
            Payment::class
        )->disableOriginalConstructor()->setMethods([])->getMock();
        $order->method('getPayment')->willReturn($paymentMock);
        $methodInstance = $this->getMockBuilder(
            MethodInterface::class
        )->getMockForAbstractClass();
        $paymentMock->expects($this->once())->method('getMethodInstance')->willReturn($methodInstance);
        $methodInstance->expects($this->once())->method('getCode')->willReturn('free');
        $this->_prepareNeverInvokedOrderMethods($order, $neverInvokedMethods);
        $this->eventMock->expects($this->once())->method('getOrder')->willReturn(
            $order
        );
        $order->expects($this->once())->method('canUnhold')->willReturn(true);
        $this->salesOrderBeforeSaveObserver->execute($this->observerMock);
    }

    public function testSalesOrderBeforeSaveIsCanceled()
    {
        // check first canceled state
        $this->_prepareEventMockWithMethods(['getOrder']);
        $neverInvokedMethods = ['getState', 'hasForcedCanCreditMemo'];
        $order = $this->getMockBuilder(Order::class)->disableOriginalConstructor()->setMethods(
            array_merge(['__wakeup', 'getPayment', 'canUnhold', 'isCanceled'], $neverInvokedMethods)
        )->getMock();
        $paymentMock = $this->getMockBuilder(
            Payment::class
        )->disableOriginalConstructor()->setMethods([])->getMock();
        $order->method('getPayment')->willReturn($paymentMock);
        $methodInstance = $this->getMockBuilder(
            MethodInterface::class
        )->getMockForAbstractClass();
        $paymentMock->expects($this->once())->method('getMethodInstance')->willReturn($methodInstance);
        $methodInstance->expects($this->once())->method('getCode')->willReturn('free');
        $this->_prepareNeverInvokedOrderMethods($order, $neverInvokedMethods);
        $this->eventMock->expects($this->once())->method('getOrder')->willReturn(
            $order
        );
        $order->expects($this->once())->method('canUnhold')->willReturn(false);

        $order->expects($this->once())->method('isCanceled')->willReturn(true);

        $this->salesOrderBeforeSaveObserver->execute($this->observerMock);
    }

    public function testSalesOrderBeforeSaveIsClosed()
    {
        // check closed state at second
        $this->_prepareEventMockWithMethods(['getOrder']);
        $neverInvokedMethods = ['hasForcedCanCreditMemo'];
        $order = $this->getMockBuilder(Order::class)->disableOriginalConstructor()->setMethods(
            array_merge(['__wakeup', 'getPayment', 'isCanceled', 'canUnhold', 'getState'], $neverInvokedMethods)
        )->getMock();
        $paymentMock = $this->getMockBuilder(
            Payment::class
        )->disableOriginalConstructor()->setMethods([])->getMock();
        $order->method('getPayment')->willReturn($paymentMock);
        $methodInstance = $this->getMockBuilder(
            MethodInterface::class
        )->getMockForAbstractClass();
        $paymentMock->expects($this->once())->method('getMethodInstance')->willReturn($methodInstance);
        $methodInstance->expects($this->once())->method('getCode')->willReturn('free');
        $this->_prepareNeverInvokedOrderMethods($order, $neverInvokedMethods);
        $this->eventMock->expects($this->once())->method('getOrder')->willReturn(
            $order
        );
        $order->expects($this->once())->method('canUnhold')->willReturn(false);

<<<<<<< HEAD
        $order->expects($this->once())->method('isCanceled')->willReturn(false);
        $order->expects($this->once())->method('getState')->willReturn(
            \Magento\Sales\Model\Order::STATE_CLOSED
=======
        $order->expects($this->once())->method('isCanceled')->will($this->returnValue(false));
        $order->expects($this->once())->method('getState')->will(
            $this->returnValue(Order::STATE_CLOSED)
>>>>>>> 6cdc8a17
        );
        $this->salesOrderBeforeSaveObserver->execute($this->observerMock);
    }

    public function testSalesOrderBeforeSaveSetForced()
    {
        // check closed state at second
        $this->_prepareEventMockWithMethods(['getOrder']);
        $order = $this->_getPreparedOrderMethod(
            'free',
            ['canUnhold', 'isCanceled', 'getState', 'setForcedCanCreditmemo', 'hasForcedCanCreditmemo']
        );
        $this->eventMock->expects($this->once())->method('getOrder')->willReturn(
            $order
        );
        $order->expects($this->once())->method('canUnhold')->willReturn(false);

        $order->expects($this->once())->method('isCanceled')->willReturn(false);
        $order->expects($this->once())->method('getState')->willReturn(
            'not_closed_state'
        );
        $order->expects($this->once())->method('hasForcedCanCreditmemo')->willReturn(false);
        $order->expects($this->once())->method('setForcedCanCreditmemo')->willReturn(true);

        $this->salesOrderBeforeSaveObserver->execute($this->observerMock);
    }

    /**
     * The method should check that the payment is available, as this is not always the case.
<<<<<<< HEAD
     *
     */
    public function testDoesNothingWhenNoPaymentIsAvailable()
    {
        $this->expectException(\Magento\Framework\Exception\LocalizedException::class);
        $this->expectExceptionMessage('Please provide payment for the order.');

=======
     */
    public function testDoesNothingWhenNoPaymentIsAvailable()
    {
        $this->expectException(LocalizedException::class);
        $this->expectExceptionMessage('Please provide payment for the order.');
>>>>>>> 6cdc8a17
        $this->_prepareEventMockWithMethods(['getOrder']);

        $order = $this->getMockBuilder(Order::class)->disableOriginalConstructor()->setMethods(
            array_merge(['__wakeup', 'getPayment'])
        )->getMock();

        $this->eventMock->expects($this->once())->method('getOrder')->willReturn(
            $order
        );

        $order->expects($this->exactly(1))->method('getPayment')->willReturn(null);

        $this->salesOrderBeforeSaveObserver->execute($this->observerMock);
    }

    /**
     * Prepares EventMock with set of methods
     *
     * @param $methodsList
     */
    private function _prepareEventMockWithMethods($methodsList)
    {
        $this->eventMock = $this->getMockBuilder(
            Event::class
        )->disableOriginalConstructor()->setMethods($methodsList)->getMock();
        $this->observerMock->expects($this->any())->method('getEvent')->willReturn($this->eventMock);
    }

    /**
     * Prepares Order with MethodInterface
     *
     * @param string $methodCode
     * @param array $orderMethods
<<<<<<< HEAD
     * @return \PHPUnit\Framework\MockObject\MockObject
=======
     * @return MockObject
>>>>>>> 6cdc8a17
     */
    private function _getPreparedOrderMethod($methodCode, $orderMethods = [])
    {
        $order = $this->getMockBuilder(Order::class)->disableOriginalConstructor()->setMethods(
            array_merge(['__wakeup', 'getPayment'], $orderMethods)
        )->getMock();
        $paymentMock = $this->getMockBuilder(
            Payment::class
        )->disableOriginalConstructor()->setMethods([])->getMock();
        $order->method('getPayment')->willReturn($paymentMock);
        $methodInstance = $this->getMockBuilder(
            MethodInterface::class
        )->getMockForAbstractClass();
        $paymentMock->expects($this->once())->method('getMethodInstance')->willReturn($methodInstance);
        $methodInstance->expects($this->once())->method('getCode')->willReturn($methodCode);
        return $order;
    }

    /**
     * Sets never expectation for order methods listed in $method
     *
<<<<<<< HEAD
     * @param \PHPUnit\Framework\MockObject\MockObject $order
     * @param array $methods
     */
    private function _prepareNeverInvokedOrderMethods(\PHPUnit\Framework\MockObject\MockObject $order, $methods = [])
=======
     * @param MockObject $order
     * @param array $methods
     */
    private function _prepareNeverInvokedOrderMethods(MockObject $order, $methods = [])
>>>>>>> 6cdc8a17
    {
        foreach ($methods as $method) {
            $order->expects($this->never())->method($method);
        }
    }
}<|MERGE_RESOLUTION|>--- conflicted
+++ resolved
@@ -26,17 +26,10 @@
     /** @var ObjectManagerHelper */
     protected $objectManagerHelper;
 
-<<<<<<< HEAD
-    /** @var \Magento\Framework\Event\Observer|\PHPUnit\Framework\MockObject\MockObject */
-    protected $observerMock;
-
-    /** @var \Magento\Framework\Event|\PHPUnit\Framework\MockObject\MockObject */
-=======
     /** @var Observer|MockObject */
     protected $observerMock;
 
     /** @var Event|MockObject */
->>>>>>> 6cdc8a17
     protected $eventMock;
 
     protected function setUp(): void
@@ -61,8 +54,8 @@
             $neverInvokedMethods
         );
         $this->_prepareNeverInvokedOrderMethods($order, $neverInvokedMethods);
-        $this->eventMock->expects($this->once())->method('getOrder')->willReturn(
-            $order
+        $this->eventMock->expects($this->once())->method('getOrder')->will(
+            $this->returnValue($order)
         );
 
         $this->salesOrderBeforeSaveObserver->execute($this->observerMock);
@@ -78,17 +71,17 @@
         $paymentMock = $this->getMockBuilder(
             Payment::class
         )->disableOriginalConstructor()->setMethods([])->getMock();
-        $order->method('getPayment')->willReturn($paymentMock);
-        $methodInstance = $this->getMockBuilder(
-            MethodInterface::class
-        )->getMockForAbstractClass();
-        $paymentMock->expects($this->once())->method('getMethodInstance')->willReturn($methodInstance);
-        $methodInstance->expects($this->once())->method('getCode')->willReturn('free');
-        $this->_prepareNeverInvokedOrderMethods($order, $neverInvokedMethods);
-        $this->eventMock->expects($this->once())->method('getOrder')->willReturn(
-            $order
-        );
-        $order->expects($this->once())->method('canUnhold')->willReturn(true);
+        $order->method('getPayment')->will($this->returnValue($paymentMock));
+        $methodInstance = $this->getMockBuilder(
+            MethodInterface::class
+        )->getMockForAbstractClass();
+        $paymentMock->expects($this->once())->method('getMethodInstance')->will($this->returnValue($methodInstance));
+        $methodInstance->expects($this->once())->method('getCode')->will($this->returnValue('free'));
+        $this->_prepareNeverInvokedOrderMethods($order, $neverInvokedMethods);
+        $this->eventMock->expects($this->once())->method('getOrder')->will(
+            $this->returnValue($order)
+        );
+        $order->expects($this->once())->method('canUnhold')->will($this->returnValue(true));
         $this->salesOrderBeforeSaveObserver->execute($this->observerMock);
     }
 
@@ -103,19 +96,19 @@
         $paymentMock = $this->getMockBuilder(
             Payment::class
         )->disableOriginalConstructor()->setMethods([])->getMock();
-        $order->method('getPayment')->willReturn($paymentMock);
-        $methodInstance = $this->getMockBuilder(
-            MethodInterface::class
-        )->getMockForAbstractClass();
-        $paymentMock->expects($this->once())->method('getMethodInstance')->willReturn($methodInstance);
-        $methodInstance->expects($this->once())->method('getCode')->willReturn('free');
-        $this->_prepareNeverInvokedOrderMethods($order, $neverInvokedMethods);
-        $this->eventMock->expects($this->once())->method('getOrder')->willReturn(
-            $order
-        );
-        $order->expects($this->once())->method('canUnhold')->willReturn(false);
-
-        $order->expects($this->once())->method('isCanceled')->willReturn(true);
+        $order->method('getPayment')->will($this->returnValue($paymentMock));
+        $methodInstance = $this->getMockBuilder(
+            MethodInterface::class
+        )->getMockForAbstractClass();
+        $paymentMock->expects($this->once())->method('getMethodInstance')->will($this->returnValue($methodInstance));
+        $methodInstance->expects($this->once())->method('getCode')->will($this->returnValue('free'));
+        $this->_prepareNeverInvokedOrderMethods($order, $neverInvokedMethods);
+        $this->eventMock->expects($this->once())->method('getOrder')->will(
+            $this->returnValue($order)
+        );
+        $order->expects($this->once())->method('canUnhold')->will($this->returnValue(false));
+
+        $order->expects($this->once())->method('isCanceled')->will($this->returnValue(true));
 
         $this->salesOrderBeforeSaveObserver->execute($this->observerMock);
     }
@@ -131,27 +124,21 @@
         $paymentMock = $this->getMockBuilder(
             Payment::class
         )->disableOriginalConstructor()->setMethods([])->getMock();
-        $order->method('getPayment')->willReturn($paymentMock);
-        $methodInstance = $this->getMockBuilder(
-            MethodInterface::class
-        )->getMockForAbstractClass();
-        $paymentMock->expects($this->once())->method('getMethodInstance')->willReturn($methodInstance);
-        $methodInstance->expects($this->once())->method('getCode')->willReturn('free');
-        $this->_prepareNeverInvokedOrderMethods($order, $neverInvokedMethods);
-        $this->eventMock->expects($this->once())->method('getOrder')->willReturn(
-            $order
-        );
-        $order->expects($this->once())->method('canUnhold')->willReturn(false);
-
-<<<<<<< HEAD
-        $order->expects($this->once())->method('isCanceled')->willReturn(false);
-        $order->expects($this->once())->method('getState')->willReturn(
-            \Magento\Sales\Model\Order::STATE_CLOSED
-=======
+        $order->method('getPayment')->will($this->returnValue($paymentMock));
+        $methodInstance = $this->getMockBuilder(
+            MethodInterface::class
+        )->getMockForAbstractClass();
+        $paymentMock->expects($this->once())->method('getMethodInstance')->will($this->returnValue($methodInstance));
+        $methodInstance->expects($this->once())->method('getCode')->will($this->returnValue('free'));
+        $this->_prepareNeverInvokedOrderMethods($order, $neverInvokedMethods);
+        $this->eventMock->expects($this->once())->method('getOrder')->will(
+            $this->returnValue($order)
+        );
+        $order->expects($this->once())->method('canUnhold')->will($this->returnValue(false));
+
         $order->expects($this->once())->method('isCanceled')->will($this->returnValue(false));
         $order->expects($this->once())->method('getState')->will(
             $this->returnValue(Order::STATE_CLOSED)
->>>>>>> 6cdc8a17
         );
         $this->salesOrderBeforeSaveObserver->execute($this->observerMock);
     }
@@ -164,46 +151,36 @@
             'free',
             ['canUnhold', 'isCanceled', 'getState', 'setForcedCanCreditmemo', 'hasForcedCanCreditmemo']
         );
-        $this->eventMock->expects($this->once())->method('getOrder')->willReturn(
-            $order
-        );
-        $order->expects($this->once())->method('canUnhold')->willReturn(false);
-
-        $order->expects($this->once())->method('isCanceled')->willReturn(false);
-        $order->expects($this->once())->method('getState')->willReturn(
-            'not_closed_state'
-        );
-        $order->expects($this->once())->method('hasForcedCanCreditmemo')->willReturn(false);
-        $order->expects($this->once())->method('setForcedCanCreditmemo')->willReturn(true);
+        $this->eventMock->expects($this->once())->method('getOrder')->will(
+            $this->returnValue($order)
+        );
+        $order->expects($this->once())->method('canUnhold')->will($this->returnValue(false));
+
+        $order->expects($this->once())->method('isCanceled')->will($this->returnValue(false));
+        $order->expects($this->once())->method('getState')->will(
+            $this->returnValue('not_closed_state')
+        );
+        $order->expects($this->once())->method('hasForcedCanCreditmemo')->will($this->returnValue(false));
+        $order->expects($this->once())->method('setForcedCanCreditmemo')->will($this->returnValue(true));
 
         $this->salesOrderBeforeSaveObserver->execute($this->observerMock);
     }
 
     /**
      * The method should check that the payment is available, as this is not always the case.
-<<<<<<< HEAD
-     *
-     */
-    public function testDoesNothingWhenNoPaymentIsAvailable()
-    {
-        $this->expectException(\Magento\Framework\Exception\LocalizedException::class);
-        $this->expectExceptionMessage('Please provide payment for the order.');
-
-=======
      */
     public function testDoesNothingWhenNoPaymentIsAvailable()
     {
         $this->expectException(LocalizedException::class);
         $this->expectExceptionMessage('Please provide payment for the order.');
->>>>>>> 6cdc8a17
         $this->_prepareEventMockWithMethods(['getOrder']);
 
         $order = $this->getMockBuilder(Order::class)->disableOriginalConstructor()->setMethods(
             array_merge(['__wakeup', 'getPayment'])
         )->getMock();
 
-        $this->eventMock->expects($this->once())->method('getOrder')->willReturn(
-            $order
+        $this->eventMock->expects($this->once())->method('getOrder')->will(
+            $this->returnValue($order)
         );
 
         $order->expects($this->exactly(1))->method('getPayment')->willReturn(null);
@@ -221,7 +198,7 @@
         $this->eventMock = $this->getMockBuilder(
             Event::class
         )->disableOriginalConstructor()->setMethods($methodsList)->getMock();
-        $this->observerMock->expects($this->any())->method('getEvent')->willReturn($this->eventMock);
+        $this->observerMock->expects($this->any())->method('getEvent')->will($this->returnValue($this->eventMock));
     }
 
     /**
@@ -229,11 +206,7 @@
      *
      * @param string $methodCode
      * @param array $orderMethods
-<<<<<<< HEAD
-     * @return \PHPUnit\Framework\MockObject\MockObject
-=======
      * @return MockObject
->>>>>>> 6cdc8a17
      */
     private function _getPreparedOrderMethod($methodCode, $orderMethods = [])
     {
@@ -243,29 +216,22 @@
         $paymentMock = $this->getMockBuilder(
             Payment::class
         )->disableOriginalConstructor()->setMethods([])->getMock();
-        $order->method('getPayment')->willReturn($paymentMock);
-        $methodInstance = $this->getMockBuilder(
-            MethodInterface::class
-        )->getMockForAbstractClass();
-        $paymentMock->expects($this->once())->method('getMethodInstance')->willReturn($methodInstance);
-        $methodInstance->expects($this->once())->method('getCode')->willReturn($methodCode);
+        $order->method('getPayment')->will($this->returnValue($paymentMock));
+        $methodInstance = $this->getMockBuilder(
+            MethodInterface::class
+        )->getMockForAbstractClass();
+        $paymentMock->expects($this->once())->method('getMethodInstance')->will($this->returnValue($methodInstance));
+        $methodInstance->expects($this->once())->method('getCode')->will($this->returnValue($methodCode));
         return $order;
     }
 
     /**
      * Sets never expectation for order methods listed in $method
      *
-<<<<<<< HEAD
-     * @param \PHPUnit\Framework\MockObject\MockObject $order
-     * @param array $methods
-     */
-    private function _prepareNeverInvokedOrderMethods(\PHPUnit\Framework\MockObject\MockObject $order, $methods = [])
-=======
      * @param MockObject $order
      * @param array $methods
      */
     private function _prepareNeverInvokedOrderMethods(MockObject $order, $methods = [])
->>>>>>> 6cdc8a17
     {
         foreach ($methods as $method) {
             $order->expects($this->never())->method($method);
