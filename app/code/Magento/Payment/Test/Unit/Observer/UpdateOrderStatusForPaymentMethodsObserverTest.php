<?php
/**
 * Copyright © Magento, Inc. All rights reserved.
 * See COPYING.txt for license details.
 */
declare(strict_types=1);

namespace Magento\Payment\Test\Unit\Observer;

use Magento\Framework\Event;
use Magento\Framework\Event\Observer;
use Magento\Framework\TestFramework\Unit\Helper\ObjectManager as ObjectManagerHelper;
use Magento\Payment\Model\MethodInterface;
use Magento\Payment\Observer\UpdateOrderStatusForPaymentMethodsObserver;
use Magento\Sales\Model\Order;
use Magento\Sales\Model\Order\Config;
use PHPUnit\Framework\MockObject\MockObject;
use PHPUnit\Framework\TestCase;

class UpdateOrderStatusForPaymentMethodsObserverTest extends TestCase
{
    /** @var \Magento\Payment\Observer\updateOrderStatusForPaymentMethodsObserver */
    protected $updateOrderStatusForPaymentMethodsObserver;

    /** @var ObjectManagerHelper */
    protected $objectManagerHelper;

<<<<<<< HEAD
    /** @var \Magento\Sales\Model\Order\Config|\PHPUnit\Framework\MockObject\MockObject */
    protected $orderConfigMock;

    /** @var \Magento\Payment\Model\Config|\PHPUnit\Framework\MockObject\MockObject */
    protected $paymentConfigMock;

    /** @var \Magento\Config\Model\ResourceModel\Config|\PHPUnit\Framework\MockObject\MockObject */
    protected $coreResourceConfigMock;

    /** @var \Magento\Framework\Event\Observer|\PHPUnit\Framework\MockObject\MockObject */
    protected $observerMock;

    /** @var \Magento\Framework\Event|\PHPUnit\Framework\MockObject\MockObject */
=======
    /** @var Config|MockObject */
    protected $orderConfigMock;

    /** @var \Magento\Payment\Model\Config|MockObject */
    protected $paymentConfigMock;

    /** @var \Magento\Config\Model\ResourceModel\Config|MockObject */
    protected $coreResourceConfigMock;

    /** @var Observer|MockObject */
    protected $observerMock;

    /** @var Event|MockObject */
>>>>>>> 6cdc8a17
    protected $eventMock;

    const ORDER_STATUS = 'status';

    const METHOD_CODE = 'method_code';

    protected function setUp(): void
    {
        $this->orderConfigMock = $this->createMock(Config::class);
        $this->paymentConfigMock = $this->createMock(\Magento\Payment\Model\Config::class);
        $this->coreResourceConfigMock = $this->createMock(\Magento\Config\Model\ResourceModel\Config::class);

        $this->objectManagerHelper = new ObjectManagerHelper($this);
        $this->updateOrderStatusForPaymentMethodsObserver = $this->objectManagerHelper->getObject(
            UpdateOrderStatusForPaymentMethodsObserver::class,
            [
                'salesOrderConfig' => $this->orderConfigMock,
                'paymentConfig' => $this->paymentConfigMock,
                'resourceConfig' => $this->coreResourceConfigMock
            ]
        );

        $this->observerMock = $this->getMockBuilder(
            Observer::class
        )->disableOriginalConstructor()->setMethods([])->getMock();
    }

    public function testUpdateOrderStatusForPaymentMethodsNotNewState()
    {
        $this->_prepareEventMockWithMethods(['getState']);
        $this->eventMock->expects($this->once())->method('getState')->willReturn('NotNewState');
        $this->updateOrderStatusForPaymentMethodsObserver->execute($this->observerMock);
    }

    public function testUpdateOrderStatusForPaymentMethodsNewState()
    {
        $this->_prepareEventMockWithMethods(['getState', 'getStatus']);
<<<<<<< HEAD
        $this->eventMock->expects($this->once())->method('getState')->willReturn(
            \Magento\Sales\Model\Order::STATE_NEW
=======
        $this->eventMock->expects($this->once())->method('getState')->will(
            $this->returnValue(Order::STATE_NEW)
>>>>>>> 6cdc8a17
        );
        $this->eventMock->expects($this->once())->method('getStatus')->willReturn(
            self::ORDER_STATUS
        );

        $defaultStatus = 'defaultStatus';
        $this->orderConfigMock->expects($this->once())->method('getStateDefaultStatus')->with(
<<<<<<< HEAD
            \Magento\Sales\Model\Order::STATE_NEW
        )->willReturn($defaultStatus);
=======
            Order::STATE_NEW
        )->will($this->returnValue($defaultStatus));
>>>>>>> 6cdc8a17

        $this->paymentConfigMock->expects($this->once())->method('getActiveMethods')->willReturn(
            $this->_getPreparedActiveMethods()
        );

        $this->coreResourceConfigMock->expects($this->once())->method('saveConfig')->with(
            'payment/' . self::METHOD_CODE . '/order_status',
            $defaultStatus,
            'default',
            0
        );
        $this->updateOrderStatusForPaymentMethodsObserver->execute($this->observerMock);
    }

    /**
     * Prepares EventMock with set of methods
     *
     * @param $methodsList
     */
    private function _prepareEventMockWithMethods($methodsList)
    {
        $this->eventMock = $this->getMockBuilder(
            Event::class
        )->disableOriginalConstructor()->setMethods($methodsList)->getMock();
        $this->observerMock->expects($this->any())->method('getEvent')->willReturn($this->eventMock);
    }

    /**
     * Return mocked data of getActiveMethods
     *
     * @return array
     */
    private function _getPreparedActiveMethods()
    {
        $method1 = $this->getMockBuilder(
            MethodInterface::class
        )->getMockForAbstractClass();
        $method1->expects($this->once())->method('getConfigData')->with('order_status')->willReturn(
            self::ORDER_STATUS
        );
        $method1->expects($this->once())->method('getCode')->willReturn(
            self::METHOD_CODE
        );

        $method2 = $this->getMockBuilder(
            MethodInterface::class
        )->getMockForAbstractClass();
        $method2->expects($this->once())->method('getConfigData')->with('order_status')->willReturn(
            'not_a_status'
        );

        return [$method1, $method2];
    }
}<|MERGE_RESOLUTION|>--- conflicted
+++ resolved
@@ -25,21 +25,6 @@
     /** @var ObjectManagerHelper */
     protected $objectManagerHelper;
 
-<<<<<<< HEAD
-    /** @var \Magento\Sales\Model\Order\Config|\PHPUnit\Framework\MockObject\MockObject */
-    protected $orderConfigMock;
-
-    /** @var \Magento\Payment\Model\Config|\PHPUnit\Framework\MockObject\MockObject */
-    protected $paymentConfigMock;
-
-    /** @var \Magento\Config\Model\ResourceModel\Config|\PHPUnit\Framework\MockObject\MockObject */
-    protected $coreResourceConfigMock;
-
-    /** @var \Magento\Framework\Event\Observer|\PHPUnit\Framework\MockObject\MockObject */
-    protected $observerMock;
-
-    /** @var \Magento\Framework\Event|\PHPUnit\Framework\MockObject\MockObject */
-=======
     /** @var Config|MockObject */
     protected $orderConfigMock;
 
@@ -53,7 +38,6 @@
     protected $observerMock;
 
     /** @var Event|MockObject */
->>>>>>> 6cdc8a17
     protected $eventMock;
 
     const ORDER_STATUS = 'status';
@@ -84,37 +68,27 @@
     public function testUpdateOrderStatusForPaymentMethodsNotNewState()
     {
         $this->_prepareEventMockWithMethods(['getState']);
-        $this->eventMock->expects($this->once())->method('getState')->willReturn('NotNewState');
+        $this->eventMock->expects($this->once())->method('getState')->will($this->returnValue('NotNewState'));
         $this->updateOrderStatusForPaymentMethodsObserver->execute($this->observerMock);
     }
 
     public function testUpdateOrderStatusForPaymentMethodsNewState()
     {
         $this->_prepareEventMockWithMethods(['getState', 'getStatus']);
-<<<<<<< HEAD
-        $this->eventMock->expects($this->once())->method('getState')->willReturn(
-            \Magento\Sales\Model\Order::STATE_NEW
-=======
         $this->eventMock->expects($this->once())->method('getState')->will(
             $this->returnValue(Order::STATE_NEW)
->>>>>>> 6cdc8a17
         );
-        $this->eventMock->expects($this->once())->method('getStatus')->willReturn(
-            self::ORDER_STATUS
+        $this->eventMock->expects($this->once())->method('getStatus')->will(
+            $this->returnValue(self::ORDER_STATUS)
         );
 
         $defaultStatus = 'defaultStatus';
         $this->orderConfigMock->expects($this->once())->method('getStateDefaultStatus')->with(
-<<<<<<< HEAD
-            \Magento\Sales\Model\Order::STATE_NEW
-        )->willReturn($defaultStatus);
-=======
             Order::STATE_NEW
         )->will($this->returnValue($defaultStatus));
->>>>>>> 6cdc8a17
 
-        $this->paymentConfigMock->expects($this->once())->method('getActiveMethods')->willReturn(
-            $this->_getPreparedActiveMethods()
+        $this->paymentConfigMock->expects($this->once())->method('getActiveMethods')->will(
+            $this->returnValue($this->_getPreparedActiveMethods())
         );
 
         $this->coreResourceConfigMock->expects($this->once())->method('saveConfig')->with(
@@ -136,7 +110,7 @@
         $this->eventMock = $this->getMockBuilder(
             Event::class
         )->disableOriginalConstructor()->setMethods($methodsList)->getMock();
-        $this->observerMock->expects($this->any())->method('getEvent')->willReturn($this->eventMock);
+        $this->observerMock->expects($this->any())->method('getEvent')->will($this->returnValue($this->eventMock));
     }
 
     /**
@@ -149,18 +123,18 @@
         $method1 = $this->getMockBuilder(
             MethodInterface::class
         )->getMockForAbstractClass();
-        $method1->expects($this->once())->method('getConfigData')->with('order_status')->willReturn(
-            self::ORDER_STATUS
+        $method1->expects($this->once())->method('getConfigData')->with('order_status')->will(
+            $this->returnValue(self::ORDER_STATUS)
         );
-        $method1->expects($this->once())->method('getCode')->willReturn(
-            self::METHOD_CODE
+        $method1->expects($this->once())->method('getCode')->will(
+            $this->returnValue(self::METHOD_CODE)
         );
 
         $method2 = $this->getMockBuilder(
             MethodInterface::class
         )->getMockForAbstractClass();
-        $method2->expects($this->once())->method('getConfigData')->with('order_status')->willReturn(
-            'not_a_status'
+        $method2->expects($this->once())->method('getConfigData')->with('order_status')->will(
+            $this->returnValue('not_a_status')
         );
 
         return [$method1, $method2];
