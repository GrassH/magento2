<?php
/**
 * Copyright © Magento, Inc. All rights reserved.
 * See COPYING.txt for license details.
 */
declare(strict_types=1);

namespace Magento\Payment\Test\Unit\Gateway\Http\Client;

use Magento\Framework\HTTP\ZendClient;
use Magento\Framework\HTTP\ZendClientFactory;
use Magento\Payment\Gateway\Http\Client\Zend;
use Magento\Payment\Gateway\Http\ClientException;
use Magento\Payment\Gateway\Http\ConverterException;
use Magento\Payment\Gateway\Http\ConverterInterface;
use Magento\Payment\Gateway\Http\TransferInterface;
use Magento\Payment\Model\Method\Logger;
use PHPUnit\Framework\MockObject\MockObject;
use PHPUnit\Framework\TestCase;

class ZendTest extends TestCase
{
    /** @var Zend */
    protected $model;

    /**
<<<<<<< HEAD
     * @var ConverterInterface|\PHPUnit\Framework\MockObject\MockObject
=======
     * @var ConverterInterface|MockObject
>>>>>>> 6cdc8a17
     */
    protected $converterMock;

    /**
<<<<<<< HEAD
     * @var ZendClientFactory|\PHPUnit\Framework\MockObject\MockObject
=======
     * @var ZendClientFactory|MockObject
>>>>>>> 6cdc8a17
     */
    protected $zendClientFactoryMock;

    /**
<<<<<<< HEAD
     * @var ZendClient|\PHPUnit\Framework\MockObject\MockObject
=======
     * @var ZendClient|MockObject
>>>>>>> 6cdc8a17
     */
    protected $clientMock;

    /**
<<<<<<< HEAD
     * @var TransferInterface|\PHPUnit\Framework\MockObject\MockObject
=======
     * @var TransferInterface|MockObject
>>>>>>> 6cdc8a17
     */
    protected $transferObjectMock;

    /**
<<<<<<< HEAD
     * @var \Magento\Payment\Model\Method\Logger|\PHPUnit\Framework\MockObject\MockObject
=======
     * @var Logger|MockObject
>>>>>>> 6cdc8a17
     */
    protected $loggerMock;

    protected function setUp(): void
    {
        $this->converterMock = $this->getMockBuilder(ConverterInterface::class)
            ->getMockForAbstractClass();

        $this->zendClientFactoryMock = $this->getMockBuilder(ZendClientFactory::class)
            ->setMethods(['create'])
            ->disableOriginalConstructor()
            ->getMock();

        $this->clientMock = $this->getMockBuilder(ZendClient::class)
            ->disableOriginalConstructor()
            ->getMock();

        $this->loggerMock = $this->getMockBuilder(Logger::class)
            ->disableOriginalConstructor()
            ->getMock();

        $this->transferObjectMock = $this->getMockBuilder(TransferInterface::class)
            ->getMockForAbstractClass();

        $this->model = new Zend(
            $this->zendClientFactoryMock,
            $this->loggerMock,
            $this->converterMock
        );
    }

    public function testPlaceRequest()
    {
        $this->setClientTransferObjects();
        $responseBody = 'Response body content';

        $zendHttpResponseMock = $this->getMockBuilder(
            \Zend_Http_Response::class
        )->disableOriginalConstructor()->getMock();
        $zendHttpResponseMock->expects($this->once())->method('getBody')->willReturn($responseBody);

        $this->clientMock->expects($this->once())->method('request')->willReturn($zendHttpResponseMock);
        $this->converterMock->expects($this->once())->method('convert')->with($responseBody);
        $this->zendClientFactoryMock->expects($this->once())
            ->method('create')
            ->willReturn($this->clientMock);

        $this->model->placeRequest($this->transferObjectMock);
    }

    /**
     * Tests failing client gateway request
<<<<<<< HEAD
     *
     */
    public function testPlaceRequestClientFail()
    {
        $this->expectException(\Magento\Payment\Gateway\Http\ClientException::class);

=======
     */
    public function testPlaceRequestClientFail()
    {
        $this->expectException(ClientException::class);
>>>>>>> 6cdc8a17
        $this->setClientTransferObjects();

        $this->clientMock->expects($this->once())
            ->method('request')
            ->willThrowException(new \Zend_Http_Client_Exception());

        $this->converterMock->expects($this->never())->method('convert');

        $this->zendClientFactoryMock->expects($this->once())
            ->method('create')
            ->willReturn($this->clientMock);

        $this->model->placeRequest($this->transferObjectMock);
    }

    /**
     * Tests failing response converting
<<<<<<< HEAD
     *
     */
    public function testPlaceRequestConvertResponseFail()
    {
        $this->expectException(\Magento\Payment\Gateway\Http\ConverterException::class);

=======
     */
    public function testPlaceRequestConvertResponseFail()
    {
        $this->expectException(ConverterException::class);
>>>>>>> 6cdc8a17
        $this->setClientTransferObjects();
        $responseBody = 'Response body content';

        $zendHttpResponseMock = $this->getMockBuilder(
            \Zend_Http_Response::class
        )->disableOriginalConstructor()->getMock();
        $zendHttpResponseMock->expects($this->once())->method('getBody')->willReturn($responseBody);

        $this->clientMock->expects($this->once())->method('request')->willReturn($zendHttpResponseMock);
        $this->converterMock->expects($this->once())
            ->method('convert')
            ->with($responseBody)
            ->willThrowException(new ConverterException(__()));

        $this->zendClientFactoryMock->expects($this->once())
            ->method('create')
            ->willReturn($this->clientMock);

        $this->model->placeRequest($this->transferObjectMock);
    }

    private function setClientTransferObjects()
    {
        $config = ['key1' => 'value1', 'key2' => 'value2'];
        $method = \Zend_Http_Client::POST;
        $headers = ['key1' => 'value1', 'key2' => 'value2'];
        $body = 'Body content';
        $uri = 'https://example.com/listener';
        $shouldEncode = true;

        $this->transferObjectMock->expects($this->once())->method('getClientConfig')->willReturn($config);
        $this->transferObjectMock->expects($this->atLeastOnce())->method('getMethod')->willReturn($method);
        $this->transferObjectMock->expects($this->once())->method('getHeaders')->willReturn($headers);
        $this->transferObjectMock->expects($this->atLeastOnce())->method('getBody')->willReturn($body);
        $this->transferObjectMock->expects($this->once())->method('shouldEncode')->willReturn($shouldEncode);
        $this->transferObjectMock->expects(static::atLeastOnce())->method('getUri')->willReturn($uri);

        $this->clientMock->expects($this->once())->method('setConfig')->with($config)->willReturnSelf();
        $this->clientMock->expects($this->once())->method('setMethod')->with($method)->willReturnSelf();
        $this->clientMock->expects($this->once())->method('setParameterPost')->with($body)->willReturnSelf();
        $this->clientMock->expects($this->once())->method('setHeaders')->with($headers)->willReturnSelf();
        $this->clientMock->expects($this->once())->method('setUrlEncodeBody')->with($shouldEncode)->willReturnSelf();
        $this->clientMock->expects($this->once())->method('setUri')->with($uri)->willReturnSelf();
    }
}<|MERGE_RESOLUTION|>--- conflicted
+++ resolved
@@ -24,47 +24,27 @@
     protected $model;
 
     /**
-<<<<<<< HEAD
-     * @var ConverterInterface|\PHPUnit\Framework\MockObject\MockObject
-=======
      * @var ConverterInterface|MockObject
->>>>>>> 6cdc8a17
      */
     protected $converterMock;
 
     /**
-<<<<<<< HEAD
-     * @var ZendClientFactory|\PHPUnit\Framework\MockObject\MockObject
-=======
      * @var ZendClientFactory|MockObject
->>>>>>> 6cdc8a17
      */
     protected $zendClientFactoryMock;
 
     /**
-<<<<<<< HEAD
-     * @var ZendClient|\PHPUnit\Framework\MockObject\MockObject
-=======
      * @var ZendClient|MockObject
->>>>>>> 6cdc8a17
      */
     protected $clientMock;
 
     /**
-<<<<<<< HEAD
-     * @var TransferInterface|\PHPUnit\Framework\MockObject\MockObject
-=======
      * @var TransferInterface|MockObject
->>>>>>> 6cdc8a17
      */
     protected $transferObjectMock;
 
     /**
-<<<<<<< HEAD
-     * @var \Magento\Payment\Model\Method\Logger|\PHPUnit\Framework\MockObject\MockObject
-=======
      * @var Logger|MockObject
->>>>>>> 6cdc8a17
      */
     protected $loggerMock;
 
@@ -117,19 +97,10 @@
 
     /**
      * Tests failing client gateway request
-<<<<<<< HEAD
-     *
-     */
-    public function testPlaceRequestClientFail()
-    {
-        $this->expectException(\Magento\Payment\Gateway\Http\ClientException::class);
-
-=======
      */
     public function testPlaceRequestClientFail()
     {
         $this->expectException(ClientException::class);
->>>>>>> 6cdc8a17
         $this->setClientTransferObjects();
 
         $this->clientMock->expects($this->once())
@@ -147,19 +118,10 @@
 
     /**
      * Tests failing response converting
-<<<<<<< HEAD
-     *
-     */
-    public function testPlaceRequestConvertResponseFail()
-    {
-        $this->expectException(\Magento\Payment\Gateway\Http\ConverterException::class);
-
-=======
      */
     public function testPlaceRequestConvertResponseFail()
     {
         $this->expectException(ConverterException::class);
->>>>>>> 6cdc8a17
         $this->setClientTransferObjects();
         $responseBody = 'Response body content';
 
