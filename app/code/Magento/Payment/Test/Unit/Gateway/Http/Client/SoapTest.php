--- conflicted
+++ resolved
@@ -18,38 +18,22 @@
 class SoapTest extends TestCase
 {
     /**
-<<<<<<< HEAD
-     * @var \PHPUnit\Framework\MockObject\MockObject
-=======
      * @var MockObject
->>>>>>> 6cdc8a17
      */
     private $logger;
 
     /**
-<<<<<<< HEAD
-     * @var \PHPUnit\Framework\MockObject\MockObject
-=======
      * @var MockObject
->>>>>>> 6cdc8a17
      */
     private $clientFactory;
 
     /**
-<<<<<<< HEAD
-     * @var \PHPUnit\Framework\MockObject\MockObject
-=======
      * @var MockObject
->>>>>>> 6cdc8a17
      */
     private $converter;
 
     /**
-<<<<<<< HEAD
-     * @var \PHPUnit\Framework\MockObject\MockObject
-=======
      * @var MockObject
->>>>>>> 6cdc8a17
      */
     private $client;
 
@@ -157,11 +141,7 @@
     /**
      * Returns prepared transfer object
      *
-<<<<<<< HEAD
-     * @return \PHPUnit\Framework\MockObject\MockObject
-=======
      * @return MockObject
->>>>>>> 6cdc8a17
      */
     private function getTransferObject()
     {
