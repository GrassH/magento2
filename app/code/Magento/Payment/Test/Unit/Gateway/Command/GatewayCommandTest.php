<?php
/**
 * Copyright © Magento, Inc. All rights reserved.
 * See COPYING.txt for license details.
 */
declare(strict_types=1);

namespace Magento\Payment\Test\Unit\Gateway\Command;

use Magento\Payment\Gateway\Command\CommandException;
use Magento\Payment\Gateway\Command\GatewayCommand;
use Magento\Payment\Gateway\ErrorMapper\ErrorMessageMapperInterface;
use Magento\Payment\Gateway\Http\ClientInterface;
use Magento\Payment\Gateway\Http\TransferFactoryInterface;
use Magento\Payment\Gateway\Http\TransferInterface;
use Magento\Payment\Gateway\Request\BuilderInterface;
use Magento\Payment\Gateway\Response\HandlerInterface;
use Magento\Payment\Gateway\Validator\ResultInterface;
use Magento\Payment\Gateway\Validator\ValidatorInterface;
<<<<<<< HEAD
use PHPUnit\Framework\MockObject\MockObject as MockObject;
=======
use PHPUnit\Framework\MockObject\MockObject;
use PHPUnit\Framework\TestCase;
>>>>>>> 6cdc8a17
use Psr\Log\LoggerInterface;

/**
 * @SuppressWarnings(PHPMD.CouplingBetweenObjects)
 */
class GatewayCommandTest extends TestCase
{
    /**
     * @var GatewayCommand
     */
    private $command;

    /**
     * @var BuilderInterface|MockObject
     */
    private $requestBuilder;

    /**
     * @var TransferFactoryInterface|MockObject
     */
    private $transferFactory;

    /**
     * @var ClientInterface|MockObject
     */
    private $client;

    /**
     * @var HandlerInterface|MockObject
     */
    private $responseHandler;

    /**
     * @var ValidatorInterface|MockObject
     */
    private $validator;

    /**
     * @var LoggerInterface|MockObject
     */
    private $logger;

    /**
     * @var ErrorMessageMapperInterface|MockObject
     */
    private $errorMessageMapper;

    protected function setUp(): void
    {
        $this->requestBuilder = $this->getMockForAbstractClass(BuilderInterface::class);
        $this->transferFactory = $this->getMockForAbstractClass(TransferFactoryInterface::class);
        $this->client = $this->getMockForAbstractClass(ClientInterface::class);
        $this->responseHandler = $this->getMockForAbstractClass(HandlerInterface::class);
        $this->validator = $this->getMockForAbstractClass(ValidatorInterface::class);
        $this->logger = $this->getMockForAbstractClass(LoggerInterface::class);
        $this->errorMessageMapper = $this->getMockForAbstractClass(ErrorMessageMapperInterface::class);

        $this->command = new GatewayCommand(
            $this->requestBuilder,
            $this->transferFactory,
            $this->client,
            $this->logger,
            $this->responseHandler,
            $this->validator,
            $this->errorMessageMapper
        );
    }

    public function testExecute()
    {
        $commandSubject = ['authorize'];
        $this->processRequest($commandSubject, true);

        $this->responseHandler->method('handle')
            ->with($commandSubject, ['response_field1' => 'response_value1']);

        $this->command->execute($commandSubject);
    }

    /**
     * Checks a case when request fails.
<<<<<<< HEAD
     *
     */
    public function testExecuteValidationFail()
    {
        $this->expectException(\Magento\Payment\Gateway\Command\CommandException::class);
        $this->expectExceptionMessage('Transaction has been declined. Please try again later.');

=======
     */
    public function testExecuteValidationFail()
    {
        $this->expectException(CommandException::class);
        $this->expectExceptionMessage('Transaction has been declined. Please try again later.');
>>>>>>> 6cdc8a17
        $commandSubject = ['authorize'];
        $validationFailures = [
            __('Failure #1'),
            __('Failure #2'),
        ];

        $this->processRequest($commandSubject, false, $validationFailures);

        $this->logger->expects(self::exactly(count($validationFailures)))
            ->method('critical')
            ->withConsecutive(
                [self::equalTo('Payment Error: ' . $validationFailures[0])],
                [self::equalTo('Payment Error: ' . $validationFailures[1])]
            );

        $this->command->execute($commandSubject);
    }

    /**
     * Checks a case when request fails and response errors are mapped.
<<<<<<< HEAD
     *
     */
    public function testExecuteValidationFailWithMappedErrors()
    {
        $this->expectException(\Magento\Payment\Gateway\Command\CommandException::class);
        $this->expectExceptionMessage('Failure Mapped');

=======
     */
    public function testExecuteValidationFailWithMappedErrors()
    {
        $this->expectException(CommandException::class);
        $this->expectExceptionMessage('Failure Mapped');
>>>>>>> 6cdc8a17
        $commandSubject = ['authorize'];
        $validationFailures = [
            __('Failure #1'),
            __('Failure #2'),
        ];
        $errorCodes = ['401'];

        $this->processRequest($commandSubject, false, $validationFailures, $errorCodes);

        $this->errorMessageMapper->method('getMessage')
            ->willReturnMap(
                [
                    ['401', 'Unauthorized'],
                    ['Failure #1', 'Failure Mapped'],
                    ['Failure #2', null]
                ]
            );

        $this->logger->expects(self::exactly(count(array_merge($validationFailures, $errorCodes))))
            ->method('critical')
            ->withConsecutive(
                [self::equalTo('Payment Error: Unauthorized')],
                [self::equalTo('Payment Error: Failure Mapped')],
                [self::equalTo('Payment Error: Failure #2')]
            );

        $this->command->execute($commandSubject);
    }

    /**
     * Performs command actions like request, response and validation.
     *
     * @param array $commandSubject
     * @param bool $validationResult
     * @param array $validationFailures
     * @param array $errorCodes
     */
    private function processRequest(
        array $commandSubject,
        bool $validationResult,
        array $validationFailures = [],
        array $errorCodes = []
    ) {
        $request = [
            'request_field1' => 'request_value1',
            'request_field2' => 'request_value2'
        ];
        $response = ['response_field1' => 'response_value1'];
        $transferO = $this->getMockBuilder(TransferInterface::class)
            ->getMockForAbstractClass();

        $this->requestBuilder->method('build')
            ->with($commandSubject)
            ->willReturn($request);

        $this->transferFactory->method('create')
            ->with($request)
            ->willReturn($transferO);

        $this->client->method('placeRequest')
            ->with($transferO)
            ->willReturn($response);

        $result = $this->getMockBuilder(ResultInterface::class)
            ->getMockForAbstractClass();

        $this->validator->method('validate')
            ->with(array_merge($commandSubject, ['response' => $response]))
            ->willReturn($result);
        $result->method('isValid')
            ->willReturn($validationResult);
        $result->method('getFailsDescription')
            ->willReturn($validationFailures);
        $result->method('getErrorCodes')
            ->willReturn($errorCodes);
    }
}<|MERGE_RESOLUTION|>--- conflicted
+++ resolved
@@ -17,12 +17,8 @@
 use Magento\Payment\Gateway\Response\HandlerInterface;
 use Magento\Payment\Gateway\Validator\ResultInterface;
 use Magento\Payment\Gateway\Validator\ValidatorInterface;
-<<<<<<< HEAD
-use PHPUnit\Framework\MockObject\MockObject as MockObject;
-=======
 use PHPUnit\Framework\MockObject\MockObject;
 use PHPUnit\Framework\TestCase;
->>>>>>> 6cdc8a17
 use Psr\Log\LoggerInterface;
 
 /**
@@ -72,13 +68,13 @@
 
     protected function setUp(): void
     {
-        $this->requestBuilder = $this->getMockForAbstractClass(BuilderInterface::class);
-        $this->transferFactory = $this->getMockForAbstractClass(TransferFactoryInterface::class);
-        $this->client = $this->getMockForAbstractClass(ClientInterface::class);
-        $this->responseHandler = $this->getMockForAbstractClass(HandlerInterface::class);
-        $this->validator = $this->getMockForAbstractClass(ValidatorInterface::class);
-        $this->logger = $this->getMockForAbstractClass(LoggerInterface::class);
-        $this->errorMessageMapper = $this->getMockForAbstractClass(ErrorMessageMapperInterface::class);
+        $this->requestBuilder = $this->createMock(BuilderInterface::class);
+        $this->transferFactory = $this->createMock(TransferFactoryInterface::class);
+        $this->client = $this->createMock(ClientInterface::class);
+        $this->responseHandler = $this->createMock(HandlerInterface::class);
+        $this->validator = $this->createMock(ValidatorInterface::class);
+        $this->logger = $this->createMock(LoggerInterface::class);
+        $this->errorMessageMapper = $this->createMock(ErrorMessageMapperInterface::class);
 
         $this->command = new GatewayCommand(
             $this->requestBuilder,
@@ -104,21 +100,11 @@
 
     /**
      * Checks a case when request fails.
-<<<<<<< HEAD
-     *
-     */
-    public function testExecuteValidationFail()
-    {
-        $this->expectException(\Magento\Payment\Gateway\Command\CommandException::class);
-        $this->expectExceptionMessage('Transaction has been declined. Please try again later.');
-
-=======
      */
     public function testExecuteValidationFail()
     {
         $this->expectException(CommandException::class);
         $this->expectExceptionMessage('Transaction has been declined. Please try again later.');
->>>>>>> 6cdc8a17
         $commandSubject = ['authorize'];
         $validationFailures = [
             __('Failure #1'),
@@ -139,21 +125,11 @@
 
     /**
      * Checks a case when request fails and response errors are mapped.
-<<<<<<< HEAD
-     *
-     */
-    public function testExecuteValidationFailWithMappedErrors()
-    {
-        $this->expectException(\Magento\Payment\Gateway\Command\CommandException::class);
-        $this->expectExceptionMessage('Failure Mapped');
-
-=======
      */
     public function testExecuteValidationFailWithMappedErrors()
     {
         $this->expectException(CommandException::class);
         $this->expectExceptionMessage('Failure Mapped');
->>>>>>> 6cdc8a17
         $commandSubject = ['authorize'];
         $validationFailures = [
             __('Failure #1'),
