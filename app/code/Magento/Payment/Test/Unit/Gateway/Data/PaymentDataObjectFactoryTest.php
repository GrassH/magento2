--- conflicted
+++ resolved
@@ -30,38 +30,22 @@
     protected $model;
 
     /**
-<<<<<<< HEAD
-     * @var ObjectManagerInterface|\PHPUnit\Framework\MockObject\MockObject
-=======
      * @var ObjectManagerInterface|MockObject
->>>>>>> 6cdc8a17
      */
     protected $objectManagerMock;
 
     /**
-<<<<<<< HEAD
-     * @var \Magento\Payment\Gateway\Data\Order\OrderAdapterFactory|\PHPUnit\Framework\MockObject\MockObject
-=======
      * @var OrderAdapterFactory|MockObject
->>>>>>> 6cdc8a17
      */
     protected $orderAdapterFactoryMock;
 
     /**
-<<<<<<< HEAD
-     * @var \Magento\Payment\Gateway\Data\Quote\QuoteAdapterFactory|\PHPUnit\Framework\MockObject\MockObject
-=======
      * @var QuoteAdapterFactory|MockObject
->>>>>>> 6cdc8a17
      */
     protected $quoteAdapterFactoryMock;
 
     /**
-<<<<<<< HEAD
-     * @var \Magento\Payment\Gateway\Data\PaymentDataObject|\PHPUnit\Framework\MockObject\MockObject
-=======
      * @var PaymentDataObject|MockObject
->>>>>>> 6cdc8a17
      */
     protected $paymentDataObjectMock;
 
