<?php
/**
 * Copyright © Magento, Inc. All rights reserved.
 * See COPYING.txt for license details.
 */
declare(strict_types=1);

namespace Magento\Payment\Test\Unit\Gateway\Data\Order;

use Magento\Payment\Gateway\Data\AddressAdapterInterface;
use Magento\Payment\Gateway\Data\Order\AddressAdapterFactory;
use Magento\Payment\Gateway\Data\Order\OrderAdapter;
use Magento\Sales\Api\Data\OrderAddressInterface;
use Magento\Sales\Api\Data\OrderInterface;
use Magento\Sales\Model\Order;
use PHPUnit\Framework\MockObject\MockObject;
use PHPUnit\Framework\TestCase;

class OrderAdapterTest extends TestCase
{
    /** @var OrderAdapter */
    protected $model;

    /**
<<<<<<< HEAD
     * @var OrderInterface|\PHPUnit\Framework\MockObject\MockObject
=======
     * @var OrderInterface|MockObject
>>>>>>> 6cdc8a17
     */
    protected $orderMock;

    /**
<<<<<<< HEAD
     * @var \Magento\Payment\Gateway\Data\Order\AddressAdapterFactory|\PHPUnit\Framework\MockObject\MockObject
=======
     * @var AddressAdapterFactory|MockObject
>>>>>>> 6cdc8a17
     */
    protected $addressAdapterFactoryMock;

    protected function setUp(): void
    {
        $this->orderMock = $this->getMockBuilder(Order::class)
            ->disableOriginalConstructor()
            ->getMock();

        $this->addressAdapterFactoryMock =
            $this->getMockBuilder(AddressAdapterFactory::class)
                ->setMethods(['create'])
                ->disableOriginalConstructor()
                ->getMock();

        $this->model = new OrderAdapter($this->orderMock, $this->addressAdapterFactoryMock);
    }

    public function testGetCurrencyCode()
    {
        $expected = 'USD';
        $this->orderMock->expects($this->once())->method('getBaseCurrencyCode')->willReturn($expected);
        $this->assertEquals($expected, $this->model->getCurrencyCode());
    }

    public function testGetOrderIncrementId()
    {
        $expected = '1';
        $this->orderMock->expects($this->once())->method('getIncrementId')->willReturn($expected);
        $this->assertEquals($expected, $this->model->getOrderIncrementId());
    }

    public function testGetCustomerId()
    {
        $expected = 1;
        $this->orderMock->expects($this->once())->method('getCustomerId')->willReturn($expected);
        $this->assertEquals($expected, $this->model->getCustomerId());
    }

    public function testGetBillingAddressIsNull()
    {
        $this->orderMock->expects($this->once())->method('getBillingAddress')->willReturn(null);

        $this->assertNull($this->model->getBillingAddress());
    }

    public function testGetBillingAddress()
    {
        /** @var AddressAdapterInterface $addressAdapterMock */
        $addressAdapterMock = $this->getMockBuilder(AddressAdapterInterface::class)
            ->getMockForAbstractClass();
        /** @var OrderAddressInterface $orderAddressMock */
        $orderAddressMock = $this->getMockBuilder(OrderAddressInterface::class)
            ->getMockForAbstractClass();
        $this->addressAdapterFactoryMock->expects($this->once())
            ->method('create')
            ->with(['address' => $orderAddressMock])
            ->willReturn($addressAdapterMock);
        $this->orderMock->expects($this->exactly(2))->method('getBillingAddress')->willReturn($orderAddressMock);

        $this->assertSame($addressAdapterMock, $this->model->getBillingAddress());
    }

    public function testGetShippingAddressIsNull()
    {
        $this->orderMock->expects($this->once())->method('getShippingAddress')->willReturn(null);

        $this->assertNull($this->model->getShippingAddress());
    }

    public function testGetShippingAddress()
    {
        /** @var AddressAdapterInterface $addressAdapterMock */
        $addressAdapterMock = $this->getMockBuilder(AddressAdapterInterface::class)
            ->getMockForAbstractClass();
        /** @var OrderAddressInterface $orderAddressMock */
        $orderAddressMock = $this->getMockBuilder(OrderAddressInterface::class)
            ->getMockForAbstractClass();
        $this->addressAdapterFactoryMock->expects($this->once())
            ->method('create')
            ->with(['address' => $orderAddressMock])
            ->willReturn($addressAdapterMock);
        $this->orderMock->expects($this->exactly(2))->method('getShippingAddress')->willReturn($orderAddressMock);

        $this->assertSame($addressAdapterMock, $this->model->getShippingAddress());
    }
}<|MERGE_RESOLUTION|>--- conflicted
+++ resolved
@@ -22,20 +22,12 @@
     protected $model;
 
     /**
-<<<<<<< HEAD
-     * @var OrderInterface|\PHPUnit\Framework\MockObject\MockObject
-=======
      * @var OrderInterface|MockObject
->>>>>>> 6cdc8a17
      */
     protected $orderMock;
 
     /**
-<<<<<<< HEAD
-     * @var \Magento\Payment\Gateway\Data\Order\AddressAdapterFactory|\PHPUnit\Framework\MockObject\MockObject
-=======
      * @var AddressAdapterFactory|MockObject
->>>>>>> 6cdc8a17
      */
     protected $addressAdapterFactoryMock;
 
@@ -79,7 +71,7 @@
     {
         $this->orderMock->expects($this->once())->method('getBillingAddress')->willReturn(null);
 
-        $this->assertNull($this->model->getBillingAddress());
+        $this->assertSame(null, $this->model->getBillingAddress());
     }
 
     public function testGetBillingAddress()
@@ -103,7 +95,7 @@
     {
         $this->orderMock->expects($this->once())->method('getShippingAddress')->willReturn(null);
 
-        $this->assertNull($this->model->getShippingAddress());
+        $this->assertSame(null, $this->model->getShippingAddress());
     }
 
     public function testGetShippingAddress()
