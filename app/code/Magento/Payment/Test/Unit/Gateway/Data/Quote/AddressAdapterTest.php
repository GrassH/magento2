<?php
/**
 * Copyright © Magento, Inc. All rights reserved.
 * See COPYING.txt for license details.
 */
declare(strict_types=1);

namespace Magento\Payment\Test\Unit\Gateway\Data\Quote;

use Magento\Payment\Gateway\Data\Quote\AddressAdapter;
use Magento\Quote\Api\Data\AddressInterface;
use PHPUnit\Framework\MockObject\MockObject;
use PHPUnit\Framework\TestCase;

class AddressAdapterTest extends TestCase
{
    /** @var AddressAdapter */
    protected $model;

    /**
<<<<<<< HEAD
     * @var AddressInterface|\PHPUnit\Framework\MockObject\MockObject
=======
     * @var AddressInterface|MockObject
>>>>>>> 6cdc8a17
     */
    protected $quoteAddressMock;

    protected function setUp(): void
    {
        $this->quoteAddressMock = $this->getMockBuilder(AddressInterface::class)
            ->getMockForAbstractClass();

        $this->model = new AddressAdapter($this->quoteAddressMock);
    }

    public function testGetRegion()
    {
        $expected = 'California';
        $this->quoteAddressMock->expects($this->once())->method('getRegionCode')->willReturn($expected);
        $this->assertEquals($expected, $this->model->getRegionCode());
    }

    public function testGetCountryId()
    {
        $expected = '10';
        $this->quoteAddressMock->expects($this->once())->method('getCountryId')->willReturn($expected);
        $this->assertEquals($expected, $this->model->getCountryId());
    }

    /**
     * @param $street array|null
     * @param $expected string
     * @dataProvider streetLine1DataProvider
     */
    public function testStreetLine1($street, $expected)
    {
        $this->quoteAddressMock->expects($this->once())->method('getStreet')->willReturn($street);
        $this->assertEquals($expected, $this->model->getStreetLine1());
    }

    /**
     * @return array
     */
    public function streetLine1DataProvider()
    {
        return [
            [['Street Line 1'], 'Street Line 1'], //$street, $expected
            [null, '']
        ];
    }

    /**
     * @param $street array|null
     * @param $expected string
     * @dataProvider streetLine2DataProvider
     */
    public function testStreetLine2($street, $expected)
    {
        $this->quoteAddressMock->expects($this->once())->method('getStreet')->willReturn($street);
        $this->assertEquals($expected, $this->model->getStreetLine2());
    }

    /**
     * @return array
     */
    public function streetLine2DataProvider()
    {
        return [
            [['Street Line 1', 'Street Line 2'], 'Street Line 2'], //$street, $expected
            [['Street Line 1'], ''],
            [null, '']
        ];
    }

    public function testGetTelephone()
    {
        $expected = '555-234-456';
        $this->quoteAddressMock->expects($this->once())->method('getTelephone')->willReturn($expected);
        $this->assertEquals($expected, $this->model->getTelephone());
    }

    public function testGetPostcode()
    {
        $expected = '90232';
        $this->quoteAddressMock->expects($this->once())->method('getPostcode')->willReturn($expected);
        $this->assertEquals($expected, $this->model->getPostcode());
    }

    public function testGetCity()
    {
        $expected = 'New York';
        $this->quoteAddressMock->expects($this->once())->method('getCity')->willReturn($expected);
        $this->assertEquals($expected, $this->model->getCity());
    }

    public function testGetFirstname()
    {
        $expected = 'John';
        $this->quoteAddressMock->expects($this->once())->method('getFirstname')->willReturn($expected);
        $this->assertEquals($expected, $this->model->getFirstname());
    }

    public function testGetLastname()
    {
        $expected = 'Doe';
        $this->quoteAddressMock->expects($this->once())->method('getLastname')->willReturn($expected);
        $this->assertEquals($expected, $this->model->getLastname());
    }

    public function testGetMiddlename()
    {
        $expected = 'Middlename';
        $this->quoteAddressMock->expects($this->once())->method('getMiddlename')->willReturn($expected);
        $this->assertEquals($expected, $this->model->getMiddlename());
    }

    public function testGetCustomerId()
    {
        $expected = 1;
        $this->quoteAddressMock->expects($this->once())->method('getCustomerId')->willReturn($expected);
        $this->assertEquals($expected, $this->model->getCustomerId());
    }

    public function testGetEmail()
    {
        $expected = 'test@gmail.com';
        $this->quoteAddressMock->expects($this->once())->method('getEmail')->willReturn($expected);
        $this->assertEquals($expected, $this->model->getEmail());
    }
}<|MERGE_RESOLUTION|>--- conflicted
+++ resolved
@@ -18,11 +18,7 @@
     protected $model;
 
     /**
-<<<<<<< HEAD
-     * @var AddressInterface|\PHPUnit\Framework\MockObject\MockObject
-=======
      * @var AddressInterface|MockObject
->>>>>>> 6cdc8a17
      */
     protected $quoteAddressMock;
 
