<?php
/**
 * Copyright © Magento, Inc. All rights reserved.
 * See COPYING.txt for license details.
 */
declare(strict_types=1);

namespace Magento\Payment\Test\Unit\Gateway\Data\Quote;

use Magento\Customer\Api\Data\CustomerInterface;
use Magento\Payment\Gateway\Data\AddressAdapterInterface;
use Magento\Payment\Gateway\Data\Quote\AddressAdapterFactory;
use Magento\Payment\Gateway\Data\Quote\QuoteAdapter;
use Magento\Quote\Api\Data\AddressInterface;
use Magento\Quote\Api\Data\CartInterface;
use Magento\Quote\Api\Data\CurrencyInterface;
use Magento\Quote\Model\Quote;
use PHPUnit\Framework\MockObject\MockObject;
use PHPUnit\Framework\TestCase;

class QuoteAdapterTest extends TestCase
{
    /** @var QuoteAdapter */
    protected $model;

    /**
<<<<<<< HEAD
     * @var CartInterface|\PHPUnit\Framework\MockObject\MockObject
=======
     * @var CartInterface|MockObject
>>>>>>> 6cdc8a17
     */
    protected $quoteMock;

    /**
<<<<<<< HEAD
     * @var \Magento\Payment\Gateway\Data\Quote\AddressAdapterFactory|\PHPUnit\Framework\MockObject\MockObject
=======
     * @var AddressAdapterFactory|MockObject
>>>>>>> 6cdc8a17
     */
    protected $addressAdapterFactoryMock;

    protected function setUp(): void
    {
        $this->quoteMock = $this->createMock(Quote::class);

        $this->addressAdapterFactoryMock =
            $this->getMockBuilder(AddressAdapterFactory::class)
                ->setMethods(['create'])
                ->disableOriginalConstructor()
                ->getMock();

        $this->model = new QuoteAdapter($this->quoteMock, $this->addressAdapterFactoryMock);
    }

    public function testGetCurrencyCode()
    {
        $expected = 'USD';
        /** @var CurrencyInterface $currencyMock */
        $currencyMock = $this->getMockBuilder(
            CurrencyInterface::class
        )->getMockForAbstractClass();
        $currencyMock->expects($this->once())->method('getBaseCurrencyCode')->willReturn($expected);
        $this->quoteMock->expects($this->once())->method('getCurrency')->willReturn($currencyMock);
        $this->assertEquals($expected, $this->model->getCurrencyCode());
    }

    public function testGetOrderIncrementId()
    {
        $expected = '1';
        $this->quoteMock->expects($this->once())->method('getReservedOrderId')->willReturn($expected);
        $this->assertEquals($expected, $this->model->getOrderIncrementId());
    }

    public function testGetCustomerId()
    {
        $expected = 1;
        /** @var CustomerInterface $customerMock */
        $customerMock = $this->getMockBuilder(
            CustomerInterface::class
        )->getMockForAbstractClass();
        $customerMock->expects($this->once())->method('getId')->willReturn($expected);
        $this->quoteMock->expects($this->once())->method('getCustomer')->willReturn($customerMock);
        $this->assertEquals($expected, $this->model->getCustomerId());
    }

    public function testGetBillingAddressIsNull()
    {
        $this->quoteMock->expects($this->once())->method('getBillingAddress')->willReturn(null);

        $this->assertNull($this->model->getBillingAddress());
    }

    public function testGetBillingAddress()
    {
        /** @var AddressAdapterInterface $addressAdapterMock */
        $addressAdapterMock = $this->getMockBuilder(AddressAdapterInterface::class)
            ->getMockForAbstractClass();
        /** @var AddressInterface $quoteAddressMock */
        $quoteAddressMock = $this->getMockBuilder(AddressInterface::class)
            ->getMockForAbstractClass();
        $this->addressAdapterFactoryMock->expects($this->once())
            ->method('create')
            ->with(['address' => $quoteAddressMock])
            ->willReturn($addressAdapterMock);
        $this->quoteMock->expects($this->exactly(2))->method('getBillingAddress')->willReturn($quoteAddressMock);

        $this->assertSame($addressAdapterMock, $this->model->getBillingAddress());
    }

    public function testGetShippingAddressIsNull()
    {
        $this->quoteMock->expects($this->once())->method('getShippingAddress')->willReturn(null);

        $this->assertNull($this->model->getShippingAddress());
    }

    public function testGetShippingAddress()
    {
        /** @var AddressAdapterInterface $addressAdapterMock */
        $addressAdapterMock = $this->getMockBuilder(AddressAdapterInterface::class)
            ->getMockForAbstractClass();
        /** @var AddressInterface $quoteAddressMock */
        $quoteAddressMock = $this->getMockBuilder(AddressInterface::class)
            ->getMockForAbstractClass();
        $this->addressAdapterFactoryMock->expects($this->once())
            ->method('create')
            ->with(['address' => $quoteAddressMock])
            ->willReturn($addressAdapterMock);
        $this->quoteMock->expects($this->exactly(2))->method('getShippingAddress')->willReturn($quoteAddressMock);

        $this->assertSame($addressAdapterMock, $this->model->getShippingAddress());
    }
}<|MERGE_RESOLUTION|>--- conflicted
+++ resolved
@@ -24,20 +24,12 @@
     protected $model;
 
     /**
-<<<<<<< HEAD
-     * @var CartInterface|\PHPUnit\Framework\MockObject\MockObject
-=======
      * @var CartInterface|MockObject
->>>>>>> 6cdc8a17
      */
     protected $quoteMock;
 
     /**
-<<<<<<< HEAD
-     * @var \Magento\Payment\Gateway\Data\Quote\AddressAdapterFactory|\PHPUnit\Framework\MockObject\MockObject
-=======
      * @var AddressAdapterFactory|MockObject
->>>>>>> 6cdc8a17
      */
     protected $addressAdapterFactoryMock;
 
@@ -89,7 +81,7 @@
     {
         $this->quoteMock->expects($this->once())->method('getBillingAddress')->willReturn(null);
 
-        $this->assertNull($this->model->getBillingAddress());
+        $this->assertSame(null, $this->model->getBillingAddress());
     }
 
     public function testGetBillingAddress()
@@ -113,7 +105,7 @@
     {
         $this->quoteMock->expects($this->once())->method('getShippingAddress')->willReturn(null);
 
-        $this->assertNull($this->model->getShippingAddress());
+        $this->assertSame(null, $this->model->getShippingAddress());
     }
 
     public function testGetShippingAddress()
