--- conflicted
+++ resolved
@@ -19,11 +19,7 @@
     protected $model;
 
     /**
-<<<<<<< HEAD
-     * @var ScopeConfigInterface|\PHPUnit\Framework\MockObject\MockObject
-=======
      * @var ScopeConfigInterface|MockObject
->>>>>>> 6cdc8a17
      */
     protected $scopeConfigMock;
 
