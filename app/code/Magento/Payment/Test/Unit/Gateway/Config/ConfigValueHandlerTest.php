--- conflicted
+++ resolved
@@ -18,11 +18,7 @@
     protected $model;
 
     /**
-<<<<<<< HEAD
-     * @var ConfigInterface|\PHPUnit\Framework\MockObject\MockObject
-=======
      * @var ConfigInterface|MockObject
->>>>>>> 6cdc8a17
      */
     protected $configMock;
 
