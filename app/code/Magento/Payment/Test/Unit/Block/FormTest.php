<?php
/**
 * Copyright © Magento, Inc. All rights reserved.
 * See COPYING.txt for license details.
 */
declare(strict_types=1);

namespace Magento\Payment\Test\Unit\Block;

use Magento\Framework\DataObject;
use Magento\Framework\Escaper;
use Magento\Framework\Event\ManagerInterface;
use Magento\Framework\Exception\LocalizedException;
use Magento\Framework\TestFramework\Unit\Helper\ObjectManager;
use Magento\Framework\View\Element\Template\Context;
use Magento\Payment\Block\Form;
use Magento\Payment\Model\Method\AbstractMethod;
use Magento\Payment\Model\MethodInterface;
use Magento\Store\Model\StoreManager;
use PHPUnit\Framework\MockObject\MockObject;
use PHPUnit\Framework\TestCase;

class FormTest extends TestCase
{
    /**
<<<<<<< HEAD
     * @var \PHPUnit\Framework\MockObject\MockObject
=======
     * @var MockObject
>>>>>>> 6cdc8a17
     */
    protected $_object;

    /**
<<<<<<< HEAD
     * @var \PHPUnit\Framework\MockObject\MockObject
=======
     * @var MockObject
>>>>>>> 6cdc8a17
     */
    protected $_storeManager;

    /**
<<<<<<< HEAD
     * @var \PHPUnit\Framework\MockObject\MockObject
=======
     * @var MockObject
>>>>>>> 6cdc8a17
     */
    protected $_eventManager;

    /**
<<<<<<< HEAD
     * @var \PHPUnit\Framework\MockObject\MockObject
=======
     * @var MockObject
>>>>>>> 6cdc8a17
     */
    protected $_escaper;

    protected function setUp(): void
    {
        $helper = new ObjectManager($this);
        $this->_storeManager = $this->getMockBuilder(
            StoreManager::class
        )->setMethods(
            ['getStore']
        )->disableOriginalConstructor()->getMock();
        $this->_eventManager = $this->getMockBuilder(
            ManagerInterface::class
        )->setMethods(
            ['dispatch']
        )->disableOriginalConstructor()->getMock();
        $this->_escaper = $helper->getObject(Escaper::class);
        $context = $helper->getObject(
            Context::class,
            [
                'storeManager' => $this->_storeManager,
                'eventManager' => $this->_eventManager,
                'escaper' => $this->_escaper
            ]
        );
        $this->_object = $helper->getObject(Form::class, ['context' => $context]);
    }

<<<<<<< HEAD
    /**
     */
    public function testGetMethodException()
    {
        $this->expectException(\Magento\Framework\Exception\LocalizedException::class);

        $method = new \Magento\Framework\DataObject([]);
=======
    public function testGetMethodException()
    {
        $this->expectException(LocalizedException::class);
        $method = new DataObject([]);
>>>>>>> 6cdc8a17
        $this->_object->setData('method', $method);
        $this->_object->getMethod();
    }

    public function testGetMethodCode()
    {
        $method = $this->createMock(MethodInterface::class);
        $method->expects($this->once())
            ->method('getCode')
            ->willReturn('method_code');
        $this->_object->setData('method', $method);
        $this->assertEquals('method_code', $this->_object->getMethodCode());
    }

    /**
     * @dataProvider getInfoDataProvider
     */
    public function testGetInfoData($field, $value, $expected)
    {
        $methodInstance = $this->getMockBuilder(AbstractMethod::class)
            ->setMethods(['getData'])
            ->disableOriginalConstructor()
            ->getMock();
        $methodInstance->expects($this->any())
            ->method('getData')
            ->with($field)
            ->willReturn($value);
        $method = $this->getMockBuilder(
            MethodInterface::class
        )->getMockForAbstractClass();
        $method->expects($this->any())
            ->method('getInfoInstance')
            ->willReturn($methodInstance);
        $this->_object->setData('method', $method);
        $this->assertEquals($expected, $this->_object->getInfoData($field));
    }

    /**
     * @return array
     */
    public function getInfoDataProvider()
    {
        return [
            ['info', 'blah-blah', 'blah-blah'],
            ['field1', ['key' => 'val'], ['val']],
            [
                'some_field',
                ['aa', '!@#$%^&*()_#$%@^%&$%^*%&^*', 'cc'],
                ['aa', '!@#$%^&amp;*()_#$%@^%&amp;$%^*%&amp;^*', 'cc']
            ]
        ];
    }

    public function testSetMethod()
    {
        $methodInterfaceMock = $this->getMockBuilder(MethodInterface::class)
            ->getMockForAbstractClass();

        $this->assertSame($this->_object, $this->_object->setMethod($methodInterfaceMock));
    }
}<|MERGE_RESOLUTION|>--- conflicted
+++ resolved
@@ -23,38 +23,22 @@
 class FormTest extends TestCase
 {
     /**
-<<<<<<< HEAD
-     * @var \PHPUnit\Framework\MockObject\MockObject
-=======
      * @var MockObject
->>>>>>> 6cdc8a17
      */
     protected $_object;
 
     /**
-<<<<<<< HEAD
-     * @var \PHPUnit\Framework\MockObject\MockObject
-=======
      * @var MockObject
->>>>>>> 6cdc8a17
      */
     protected $_storeManager;
 
     /**
-<<<<<<< HEAD
-     * @var \PHPUnit\Framework\MockObject\MockObject
-=======
      * @var MockObject
->>>>>>> 6cdc8a17
      */
     protected $_eventManager;
 
     /**
-<<<<<<< HEAD
-     * @var \PHPUnit\Framework\MockObject\MockObject
-=======
      * @var MockObject
->>>>>>> 6cdc8a17
      */
     protected $_escaper;
 
@@ -83,20 +67,10 @@
         $this->_object = $helper->getObject(Form::class, ['context' => $context]);
     }
 
-<<<<<<< HEAD
-    /**
-     */
-    public function testGetMethodException()
-    {
-        $this->expectException(\Magento\Framework\Exception\LocalizedException::class);
-
-        $method = new \Magento\Framework\DataObject([]);
-=======
     public function testGetMethodException()
     {
         $this->expectException(LocalizedException::class);
         $method = new DataObject([]);
->>>>>>> 6cdc8a17
         $this->_object->setData('method', $method);
         $this->_object->getMethod();
     }
@@ -106,7 +80,7 @@
         $method = $this->createMock(MethodInterface::class);
         $method->expects($this->once())
             ->method('getCode')
-            ->willReturn('method_code');
+            ->will($this->returnValue('method_code'));
         $this->_object->setData('method', $method);
         $this->assertEquals('method_code', $this->_object->getMethodCode());
     }
@@ -123,13 +97,13 @@
         $methodInstance->expects($this->any())
             ->method('getData')
             ->with($field)
-            ->willReturn($value);
+            ->will($this->returnValue($value));
         $method = $this->getMockBuilder(
             MethodInterface::class
         )->getMockForAbstractClass();
         $method->expects($this->any())
             ->method('getInfoInstance')
-            ->willReturn($methodInstance);
+            ->will($this->returnValue($methodInstance));
         $this->_object->setData('method', $method);
         $this->assertEquals($expected, $this->_object->getInfoData($field));
     }
