<?php
/**
 * Copyright © Magento, Inc. All rights reserved.
 * See COPYING.txt for license details.
 */
declare(strict_types=1);

namespace Magento\Payment\Test\Unit\Block\Info;

use Magento\Framework\Stdlib\DateTime\TimezoneInterface;
use Magento\Framework\TestFramework\Unit\Helper\ObjectManager;
use Magento\Framework\View\Element\Template\Context;
use Magento\Payment\Block\Info\Cc;
use Magento\Payment\Model\Config;
use Magento\Payment\Model\Info;
use PHPUnit\Framework\MockObject\MockObject;
use PHPUnit\Framework\TestCase;

class CcTest extends TestCase
{
    /**
     * @var Cc
     */
    protected $model;

    /**
     * @var ObjectManager
     */
    protected $objectManager;

    /**
<<<<<<< HEAD
     * @var \Magento\Payment\Model\Config|\PHPUnit\Framework\MockObject\MockObject
=======
     * @var Config|MockObject
>>>>>>> 6cdc8a17
     */
    protected $paymentConfig;

    /**
<<<<<<< HEAD
     * @var \Magento\Framework\Stdlib\DateTime\TimezoneInterface|\PHPUnit\Framework\MockObject\MockObject
=======
     * @var TimezoneInterface|MockObject
>>>>>>> 6cdc8a17
     */
    protected $localeDate;

    protected function setUp(): void
    {
        $this->objectManager = new ObjectManager($this);
        $this->paymentConfig = $this->createMock(Config::class);
        $this->localeDate = $this->createMock(TimezoneInterface::class);
        $context = $this->createPartialMock(Context::class, ['getLocaleDate']);
        $context->expects($this->any())
            ->method('getLocaleDate')
            ->willReturn($this->localeDate);
        $this->model = $this->objectManager->getObject(
            Cc::class,
            [
                'paymentConfig' => $this->paymentConfig,
                'context' => $context
            ]
        );
    }

    /**
     * @dataProvider getCcTypeNameDataProvider
     */
    public function testGetCcTypeName($configCcTypes, $ccType, $expected)
    {
        $this->paymentConfig->expects($this->any())
            ->method('getCcTypes')
<<<<<<< HEAD
            ->willReturn($configCcTypes);
        $paymentInfo = $this->createPartialMock(\Magento\Payment\Model\Info::class, ['getCcType']);
=======
            ->will($this->returnValue($configCcTypes));
        $paymentInfo = $this->createPartialMock(Info::class, ['getCcType']);
>>>>>>> 6cdc8a17
        $paymentInfo->expects($this->any())
            ->method('getCcType')
            ->willReturn($ccType);
        $this->model->setData('info', $paymentInfo);
        $this->assertEquals($expected, $this->model->getCcTypeName());
    }

    /**
     * @return array
     */
    public function getCcTypeNameDataProvider()
    {
        return [
            [['VS', 'MC', 'JCB'], 'JCB', 'JCB'],
            [['VS', 'MC', 'JCB'], 'BNU', 'BNU'],
            [['VS', 'MC', 'JCB'], null, 'N/A'],
        ];
    }

    /**
     * @dataProvider hasCcExpDateDataProvider
     */
    public function testHasCcExpDate($ccExpMonth, $ccExpYear, $expected)
    {
        $paymentInfo = $this->createPartialMock(Info::class, ['getCcExpMonth', 'getCcExpYear']);
        $paymentInfo->expects($this->any())
            ->method('getCcExpMonth')
            ->willReturn($ccExpMonth);
        $paymentInfo->expects($this->any())
            ->method('getCcExpYear')
            ->willReturn($ccExpYear);
        $this->model->setData('info', $paymentInfo);
        $this->assertEquals($expected, $this->model->hasCcExpDate());
    }

    /**
     * @return array
     */
    public function hasCcExpDateDataProvider()
    {
        return [
            [0, 1, true],
            [1, 0, true],
            [0, 0, false]
        ];
    }

    /**
     * @dataProvider ccExpMonthDataProvider
     */
    public function testGetCcExpMonth($ccExpMonth, $expected)
    {
        $paymentInfo = $this->createPartialMock(Info::class, ['getCcExpMonth']);
        $paymentInfo->expects($this->any())
            ->method('getCcExpMonth')
            ->willReturn($ccExpMonth);
        $this->model->setData('info', $paymentInfo);
        $this->assertEquals($expected, $this->model->getCcExpMonth());
    }

    /**
     * @return array
     */
    public function ccExpMonthDataProvider()
    {
        return [
            [2, '02'],
            [12, '12']
        ];
    }

    /**
     * @dataProvider getCcExpDateDataProvider
     */
    public function testGetCcExpDate($ccExpMonth, $ccExpYear)
    {
        $paymentInfo = $this->createPartialMock(Info::class, ['getCcExpMonth', 'getCcExpYear']);
        $paymentInfo
            ->expects($this->any())
            ->method('getCcExpMonth')
            ->willReturn($ccExpMonth);
        $paymentInfo
            ->expects($this->any())
            ->method('getCcExpYear')
            ->willReturn($ccExpYear);
        $this->model->setData('info', $paymentInfo);

        $this->localeDate
            ->expects($this->exactly(2))
            ->method('getConfigTimezone')
            ->willReturn('America/Los_Angeles');

        $this->assertEquals($ccExpYear, $this->model->getCcExpDate()->format('Y'));
        $this->assertEquals($ccExpMonth, $this->model->getCcExpDate()->format('m'));
    }

    /**
     * @return array
     */
    public function getCcExpDateDataProvider()
    {
        return [
            [3, 2015],
            [12, 2011],
            [01, 2036]
        ];
    }
}<|MERGE_RESOLUTION|>--- conflicted
+++ resolved
@@ -29,20 +29,12 @@
     protected $objectManager;
 
     /**
-<<<<<<< HEAD
-     * @var \Magento\Payment\Model\Config|\PHPUnit\Framework\MockObject\MockObject
-=======
      * @var Config|MockObject
->>>>>>> 6cdc8a17
      */
     protected $paymentConfig;
 
     /**
-<<<<<<< HEAD
-     * @var \Magento\Framework\Stdlib\DateTime\TimezoneInterface|\PHPUnit\Framework\MockObject\MockObject
-=======
      * @var TimezoneInterface|MockObject
->>>>>>> 6cdc8a17
      */
     protected $localeDate;
 
@@ -54,7 +46,7 @@
         $context = $this->createPartialMock(Context::class, ['getLocaleDate']);
         $context->expects($this->any())
             ->method('getLocaleDate')
-            ->willReturn($this->localeDate);
+            ->will($this->returnValue($this->localeDate));
         $this->model = $this->objectManager->getObject(
             Cc::class,
             [
@@ -71,16 +63,11 @@
     {
         $this->paymentConfig->expects($this->any())
             ->method('getCcTypes')
-<<<<<<< HEAD
-            ->willReturn($configCcTypes);
-        $paymentInfo = $this->createPartialMock(\Magento\Payment\Model\Info::class, ['getCcType']);
-=======
             ->will($this->returnValue($configCcTypes));
         $paymentInfo = $this->createPartialMock(Info::class, ['getCcType']);
->>>>>>> 6cdc8a17
         $paymentInfo->expects($this->any())
             ->method('getCcType')
-            ->willReturn($ccType);
+            ->will($this->returnValue($ccType));
         $this->model->setData('info', $paymentInfo);
         $this->assertEquals($expected, $this->model->getCcTypeName());
     }
@@ -105,10 +92,10 @@
         $paymentInfo = $this->createPartialMock(Info::class, ['getCcExpMonth', 'getCcExpYear']);
         $paymentInfo->expects($this->any())
             ->method('getCcExpMonth')
-            ->willReturn($ccExpMonth);
+            ->will($this->returnValue($ccExpMonth));
         $paymentInfo->expects($this->any())
             ->method('getCcExpYear')
-            ->willReturn($ccExpYear);
+            ->will($this->returnValue($ccExpYear));
         $this->model->setData('info', $paymentInfo);
         $this->assertEquals($expected, $this->model->hasCcExpDate());
     }
@@ -133,7 +120,7 @@
         $paymentInfo = $this->createPartialMock(Info::class, ['getCcExpMonth']);
         $paymentInfo->expects($this->any())
             ->method('getCcExpMonth')
-            ->willReturn($ccExpMonth);
+            ->will($this->returnValue($ccExpMonth));
         $this->model->setData('info', $paymentInfo);
         $this->assertEquals($expected, $this->model->getCcExpMonth());
     }
