<?php
/**
 * Copyright © Magento, Inc. All rights reserved.
 * See COPYING.txt for license details.
 */
declare(strict_types=1);

/**
 * Test class for \Magento\Payment\Block\Form\Container
 */
namespace Magento\Payment\Test\Unit\Block\Form;

use Magento\Framework\TestFramework\Unit\Helper\ObjectManager;
use Magento\Framework\View\Element\Template;
use Magento\Payment\Block\Form\Container;
use PHPUnit\Framework\TestCase;

class ContainerTest extends TestCase
{
    /**
     * @covers \Magento\Payment\Block\Form\Container::getChildBlock
     */
    public function testSetMethodFormTemplate()
    {
        $objectManagerHelper = new ObjectManager($this);
        $childBlockA = $objectManagerHelper->getObject(Template::class);
        $childBlockB = $objectManagerHelper->getObject(Template::class);

        $func = function ($blockName) use ($childBlockA, $childBlockB) {
            switch ($blockName) {
                case 'payment.method.a':
                    return $childBlockA;
                case 'payment.method.b':
                    return $childBlockB;
            }
            return null;
        };
<<<<<<< HEAD
        $block = $this->createPartialMock(\Magento\Payment\Block\Form\Container::class, ['getChildBlock']);
        $block->expects($this->atLeastOnce())->method('getChildBlock')->willReturnCallback($func);
=======
        $block = $this->createPartialMock(Container::class, ['getChildBlock']);
        $block->expects($this->atLeastOnce())->method('getChildBlock')->will($this->returnCallback($func));
>>>>>>> 6cdc8a17

        $template = 'any_template.phtml';
        $this->assertNotEquals($template, $childBlockA->getTemplate());
        $this->assertNotEquals($template, $childBlockB->getTemplate());

        $block->setMethodFormTemplate('a', $template);
        $this->assertEquals($template, $childBlockA->getTemplate()); // Template is set to the block
        $this->assertNotEquals($template, $childBlockB->getTemplate()); // Template is not propagated to other blocks
    }
}<|MERGE_RESOLUTION|>--- conflicted
+++ resolved
@@ -35,13 +35,8 @@
             }
             return null;
         };
-<<<<<<< HEAD
-        $block = $this->createPartialMock(\Magento\Payment\Block\Form\Container::class, ['getChildBlock']);
-        $block->expects($this->atLeastOnce())->method('getChildBlock')->willReturnCallback($func);
-=======
         $block = $this->createPartialMock(Container::class, ['getChildBlock']);
         $block->expects($this->atLeastOnce())->method('getChildBlock')->will($this->returnCallback($func));
->>>>>>> 6cdc8a17
 
         $template = 'any_template.phtml';
         $this->assertNotEquals($template, $childBlockA->getTemplate());
