--- conflicted
+++ resolved
@@ -54,15 +54,13 @@
     private $appEmulation;
 
     /**
-<<<<<<< HEAD
      * @var LayoutFactory|MockObject
      */
     private $layoutFactoryMock;
 
-=======
+    /**
      * @inheritdoc
      */
->>>>>>> e88d5bd6
     protected function setUp(): void
     {
         $objectManagerHelper = new ObjectManager($this);
