--- conflicted
+++ resolved
@@ -1,16 +1,5 @@
 {
     "name": "magento/module-login-as-customer-frontend-ui",
-<<<<<<< HEAD
-    "description": "",
-    "require": {
-        "php": "~7.4.0||~8.1.0",
-        "magento/framework": "*",
-        "magento/module-login-as-customer-api": "*",
-        "magento/module-customer": "*",
-        "magento/module-store": "*"
-    },
-=======
->>>>>>> 4c36116d
     "type": "magento2-module",
     "license": [
         "OSL-3.0",
