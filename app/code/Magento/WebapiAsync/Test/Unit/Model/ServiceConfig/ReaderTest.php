<?php
/**
 * Copyright © Magento, Inc. All rights reserved.
 * See COPYING.txt for license details.
 */

declare(strict_types=1);

namespace Magento\WebapiAsync\Test\Unit\Model\ServiceConfig;

use Magento\Framework\Config\FileResolverInterface;
use Magento\Framework\TestFramework\Unit\Helper\ObjectManager;
use Magento\WebapiAsync\Model\ServiceConfig\Converter;
use Magento\WebapiAsync\Model\ServiceConfig\Reader;
use PHPUnit\Framework\MockObject\MockObject;
use PHPUnit\Framework\TestCase;

class ReaderTest extends TestCase
{
    /**
     * @var Reader
     */
    private $reader;

    /**
<<<<<<< HEAD
     * @var FileResolverInterface|\PHPUnit\Framework\MockObject\MockObject
     */
    private $fileResolver;

    protected function setUp(): void
=======
     * @var FileResolverInterface|MockObject
     */
    private $fileResolver;

    public function setUp(): void
>>>>>>> b2f063af
    {
        $objectManager = new ObjectManager($this);
        $this->fileResolver = $this
            ->getMockForAbstractClass(FileResolverInterface::class);

        $this->reader = $objectManager->getObject(
            Reader::class,
            [
                'fileResolver' => $this->fileResolver,
                'converter' => $objectManager->getObject(Converter::class),
            ]
        );
    }

    /**
     * @covers \Magento\WebapiAsync\Model\ServiceConfig\Reader::read()
     */
    public function testReader()
    {
        $this->fileResolver->expects($this->once())
            ->method('get')
            ->with('webapi_async.xml', 'global')->willReturn([
                file_get_contents(__DIR__ . '/_files/Reader/webapi_async_1.xml'),
                file_get_contents(__DIR__ . '/_files/Reader/webapi_async_2.xml'),
            ]);

        $mergedConfiguration = include __DIR__ . '/_files/Reader/webapi_async.php';
        $readConfiguration = $this->reader->read();

        $this->assertEquals($mergedConfiguration, $readConfiguration);
    }
}<|MERGE_RESOLUTION|>--- conflicted
+++ resolved
@@ -23,19 +23,11 @@
     private $reader;
 
     /**
-<<<<<<< HEAD
-     * @var FileResolverInterface|\PHPUnit\Framework\MockObject\MockObject
-     */
-    private $fileResolver;
-
-    protected function setUp(): void
-=======
      * @var FileResolverInterface|MockObject
      */
     private $fileResolver;
 
     public function setUp(): void
->>>>>>> b2f063af
     {
         $objectManager = new ObjectManager($this);
         $this->fileResolver = $this
