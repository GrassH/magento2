<?php
/**
 * Copyright © Magento, Inc. All rights reserved.
 * See COPYING.txt for license details.
 */

declare(strict_types=1);

namespace Magento\WebapiAsync\Test\Unit\Model\ServiceConfig;

use Magento\Framework\Module\Dir\Reader;
use Magento\WebapiAsync\Model\ServiceConfig\SchemaLocator;
use PHPUnit\Framework\MockObject\MockObject;
use PHPUnit\Framework\TestCase;

class SchemaLocatorTest extends TestCase
{
    /**
<<<<<<< HEAD
     * @var \PHPUnit\Framework\MockObject\MockObject
=======
     * @var MockObject
>>>>>>> b2f063af
     */
    private $moduleReaderMock;

    /**
     * @var SchemaLocator
     */
    private $model;

    protected function setUp(): void
    {
        $this->moduleReaderMock = $this->createPartialMock(
            Reader::class,
            ['getModuleDir']
        );
        $this->moduleReaderMock->expects(
            $this->any()
        )->method(
            'getModuleDir'
        )->with(
            'etc',
            'Magento_WebapiAsync'
        )->willReturn(
            'schema_dir'
        );

        $this->model = new SchemaLocator($this->moduleReaderMock);
    }

    public function testGetSchema()
    {
        $this->assertEquals('schema_dir/webapi_async.xsd', $this->model->getSchema());
    }

    public function testGetPerFileSchema()
    {
        $this->assertNull($this->model->getPerFileSchema());
    }
}<|MERGE_RESOLUTION|>--- conflicted
+++ resolved
@@ -16,11 +16,7 @@
 class SchemaLocatorTest extends TestCase
 {
     /**
-<<<<<<< HEAD
-     * @var \PHPUnit\Framework\MockObject\MockObject
-=======
      * @var MockObject
->>>>>>> b2f063af
      */
     private $moduleReaderMock;
 
@@ -42,8 +38,8 @@
         )->with(
             'etc',
             'Magento_WebapiAsync'
-        )->willReturn(
-            'schema_dir'
+        )->will(
+            $this->returnValue('schema_dir')
         );
 
         $this->model = new SchemaLocator($this->moduleReaderMock);
@@ -56,6 +52,6 @@
 
     public function testGetPerFileSchema()
     {
-        $this->assertNull($this->model->getPerFileSchema());
+        $this->assertEquals(null, $this->model->getPerFileSchema());
     }
 }