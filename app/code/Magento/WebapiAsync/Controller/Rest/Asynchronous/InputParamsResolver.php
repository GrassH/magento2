--- conflicted
+++ resolved
@@ -112,11 +112,7 @@
     }
 
     /**
-<<<<<<< HEAD
-     * Detect route by input parameters
-=======
      * Returns route.
->>>>>>> a4742253
      *
      * @return \Magento\Webapi\Controller\Rest\Router\Route
      */
@@ -126,15 +122,11 @@
     }
 
     /**
-<<<<<<< HEAD
      * Resolve parameters for service
      *
      * Convert the input array from key-value format to a list of parameters
      * suitable for the specified class / method.
-=======
-     * Convert the input array from key-value format to a list of parameters suitable for the specified class / method.
      *
->>>>>>> a4742253
      * Instead of \Magento\Webapi\Controller\Rest\InputParamsResolver
      * we don't need to merge body params with url params and use only body params
      *
