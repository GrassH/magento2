<?xml version="1.0"?>
<!--
/**
 * Copyright © Magento, Inc. All rights reserved.
 * See COPYING.txt for license details.
 */
-->
<config xmlns:xsi="http://www.w3.org/2001/XMLSchema-instance"
        xsi:noNamespaceSchemaLocation="urn:magento:framework:ObjectManager/etc/config.xsd">
    <type name="Magento\Webapi\Model\ServiceMetadata">
        <plugin name="webapiServiceMetadataAsync" type="Magento\WebapiAsync\Plugin\ServiceMetadata" />
    </type>
    <virtualType name="Magento\WebapiAsync\Model\VirtualType\Rest\Config" type="Magento\Webapi\Model\Rest\Config">
        <arguments>
            <argument name="config" xsi:type="object">Magento\WebapiAsync\Model\BulkServiceConfig</argument>
        </arguments>
    </virtualType>
    <virtualType name="Magento\WebapiAsync\Controller\VirtualType\Rest\Router" type="Magento\Webapi\Controller\Rest\Router">
        <arguments>
            <argument name="apiConfig" xsi:type="object">Magento\WebapiAsync\Model\VirtualType\Rest\Config</argument>
        </arguments>
    </virtualType>
    <virtualType name="Magento\WebapiAsync\Controller\VirtualType\Rest\RequestValidator" type="Magento\Webapi\Controller\Rest\RequestValidator">
        <arguments>
            <argument name="router" xsi:type="object">Magento\WebapiAsync\Controller\VirtualType\Rest\Router</argument>
        </arguments>
    </virtualType>
    <virtualType name="Magento\WebapiAsync\Controller\VirtualType\InputParamsResolver" type="Magento\WebapiAsync\Controller\Rest\Asynchronous\InputParamsResolver">
        <arguments>
            <argument name="requestValidator" xsi:type="object">Magento\WebapiAsync\Controller\VirtualType\Rest\RequestValidator</argument>
            <argument name="isBulk" xsi:type="boolean">true</argument>
        </arguments>
    </virtualType>
    <virtualType name="Magento\WebapiAsync\Controller\Rest\VirtualType\AsynchronousBulkRequestProcessor" type="Magento\WebapiAsync\Controller\Rest\AsynchronousRequestProcessor">
        <arguments>
            <argument name="inputParamsResolver" xsi:type="object">Magento\WebapiAsync\Controller\VirtualType\InputParamsResolver</argument>
            <argument name="processorPath" xsi:type="const">Magento\WebapiAsync\Controller\Rest\AsynchronousRequestProcessor::BULK_PROCESSOR_PATH</argument>
        </arguments>
    </virtualType>
    <virtualType name="Magento\WebapiAsync\Controller\Rest\VirtualType\AsynchronousBulkSchemaRequestProcessor" type="Magento\WebapiAsync\Controller\Rest\AsynchronousSchemaRequestProcessor">
        <arguments>
            <argument name="processorPath" xsi:type="const">Magento\WebapiAsync\Controller\Rest\AsynchronousSchemaRequestProcessor::BULK_PROCESSOR_PATH</argument>
        </arguments>
    </virtualType>
<<<<<<< HEAD
    <type name="Magento\Framework\Communication\Config\CompositeReader">
        <plugin name="forceTopicsTypeToAsync" type="Magento\WebapiAsync\Plugin\Communication\Config\CompositeReader" />
=======
    <type name="Magento\Webapi\Controller\Rest">
        <plugin name="webapiContorllerRestAsync" type="Magento\WebapiAsync\Plugin\ControllerRest" />
>>>>>>> 168ecf4a
    </type>
</config><|MERGE_RESOLUTION|>--- conflicted
+++ resolved
@@ -42,12 +42,10 @@
             <argument name="processorPath" xsi:type="const">Magento\WebapiAsync\Controller\Rest\AsynchronousSchemaRequestProcessor::BULK_PROCESSOR_PATH</argument>
         </arguments>
     </virtualType>
-<<<<<<< HEAD
     <type name="Magento\Framework\Communication\Config\CompositeReader">
         <plugin name="forceTopicsTypeToAsync" type="Magento\WebapiAsync\Plugin\Communication\Config\CompositeReader" />
-=======
+    </type>
     <type name="Magento\Webapi\Controller\Rest">
         <plugin name="webapiContorllerRestAsync" type="Magento\WebapiAsync\Plugin\ControllerRest" />
->>>>>>> 168ecf4a
     </type>
 </config>