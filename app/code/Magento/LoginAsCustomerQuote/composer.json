{
    "name": "magento/module-login-as-customer-quote",
<<<<<<< HEAD
    "description": "",
    "require": {
        "php": "~7.4.0||~8.1.0",
        "magento/framework": "*",
        "magento/module-checkout": "*",
        "magento/module-customer": "*",
        "magento/module-quote": "*"
    },
    "suggest": {
        "magento/module-login-as-customer-api": "*"
    },
=======
>>>>>>> 4c36116d
    "type": "magento2-module",
    "license": [
        "OSL-3.0",
        "AFL-3.0"
    ],
    "version": "100.4.2",
    "require": {
        "php": "~7.3.0||~7.4.0",
        "magento/framework": "103.0.*",
        "magento/module-checkout": "100.4.*",
        "magento/module-customer": "103.0.*",
        "magento/module-quote": "101.2.*"
    },
    "suggest": {
        "magento/module-login-as-customer-api": "100.4.*"
    },
    "autoload": {
        "files": [
            "registration.php"
        ],
        "psr-4": {
            "Magento\\LoginAsCustomerQuote\\": ""
        }
    }
}
<|MERGE_RESOLUTION|>--- conflicted
+++ resolved
@@ -1,19 +1,5 @@
 {
     "name": "magento/module-login-as-customer-quote",
-<<<<<<< HEAD
-    "description": "",
-    "require": {
-        "php": "~7.4.0||~8.1.0",
-        "magento/framework": "*",
-        "magento/module-checkout": "*",
-        "magento/module-customer": "*",
-        "magento/module-quote": "*"
-    },
-    "suggest": {
-        "magento/module-login-as-customer-api": "*"
-    },
-=======
->>>>>>> 4c36116d
     "type": "magento2-module",
     "license": [
         "OSL-3.0",
