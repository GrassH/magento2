--- conflicted
+++ resolved
@@ -11,15 +11,9 @@
     },
     "version": "100.4.2",
     "require": {
-<<<<<<< HEAD
         "php": "~8.1.0||~8.2.0",
-        "magento/framework": "*",
-        "magento/module-webapi": "*"
-=======
-        "php": "~7.4.0||~8.1.0",
         "magento/framework": "103.0.*",
         "magento/module-webapi": "100.4.*"
->>>>>>> 1df45659
     },
     "autoload": {
         "files": [
