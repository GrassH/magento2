--- conflicted
+++ resolved
@@ -8,23 +8,6 @@
     ],
     "version": "100.4.1",
     "require": {
-<<<<<<< HEAD
-        "php": "~7.4.0||~8.1.0",
-        "magento/framework": "*"
-    },
-    "suggest": {
-        "magento/module-backend": "*",
-        "magento/module-sitemap": "*",
-        "magento/module-cms": "*",
-        "magento/module-downloadable": "*",
-        "magento/module-catalog": "*",
-        "magento/module-media-storage": "*",
-        "magento/module-media-gallery-metadata": "*",
-        "magento/module-media-gallery-synchronization": "*",
-        "magento/module-import-export": "*",
-        "magento/module-catalog-import-export": "*",
-        "magento/module-downloadable-import-export": "*",
-=======
         "php": "~7.3.0||~7.4.0",
         "magento/framework": "103.0.*"
     },
@@ -38,7 +21,6 @@
         "magento/module-import-export": "101.0.*",
         "magento/module-catalog-import-export": "101.1.*",
         "magento/module-downloadable-import-export": "100.4.*",
->>>>>>> 4c36116d
         "predis/predis": "*"
     },
     "autoload": {
