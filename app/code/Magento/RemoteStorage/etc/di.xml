<?xml version="1.0"?>
<!--
/**
 * Copyright © Magento, Inc. All rights reserved.
 * See COPYING.txt for license details.
 */
-->
<config xmlns:xsi="http://www.w3.org/2001/XMLSchema-instance" xsi:noNamespaceSchemaLocation="urn:magento:framework:ObjectManager/etc/config.xsd">
    <preference for="Magento\RemoteStorage\Driver\Adapter\Cache\CacheInterface" type="Magento\RemoteStorage\Driver\Adapter\Cache\Generic"/>
    <preference for="Magento\RemoteStorage\Driver\Adapter\CachedAdapterInterface" type="Magento\RemoteStorage\Driver\Adapter\CachedAdapter"/>
    <preference for="Magento\RemoteStorage\Driver\Adapter\MetadataProviderInterface" type="Magento\RemoteStorage\Driver\Adapter\MetadataProvider"/>
    <preference for="Magento\RemoteStorage\Driver\Adapter\MetadataProviderFactoryInterface" type="Magento\RemoteStorage\Driver\Adapter\MetadataProviderFactory"/>
    <preference for="Magento\Framework\Filesystem\DriverPool" type="Magento\RemoteStorage\Driver\DriverPool"/>
    <virtualType name="remoteWriteFactory" type="Magento\Framework\Filesystem\Directory\WriteFactory">
        <arguments>
            <argument name="driverPool" xsi:type="object">Magento\RemoteStorage\Driver\DriverPool</argument>
        </arguments>
    </virtualType>
    <virtualType name="remoteReadFactory" type="Magento\Framework\Filesystem\Directory\ReadFactory">
        <arguments>
            <argument name="driverPool" xsi:type="object">Magento\RemoteStorage\Driver\DriverPool</argument>
        </arguments>
    </virtualType>
    <type name="Magento\RemoteStorage\Filesystem">
        <arguments>
            <argument name="writeFactory" xsi:type="object">
                Magento\RemoteStorage\Model\Filesystem\Directory\WriteFactory
            </argument>
            <argument name="readFactory" xsi:type="object">remoteReadFactory</argument>
        </arguments>
    </type>
    <virtualType name="customRemoteFilesystem" type="Magento\RemoteStorage\Filesystem">
        <arguments>
            <argument name="directoryCodes" xsi:type="array">
                <item name="media" xsi:type="const">Magento\Framework\App\Filesystem\DirectoryList::MEDIA</item>
                <item name="var_import_export" xsi:type="const">Magento\Framework\App\Filesystem\DirectoryList::VAR_IMPORT_EXPORT</item>
            </argument>
        </arguments>
    </virtualType>
    <virtualType name="fullRemoteFilesystem" type="Magento\RemoteStorage\Filesystem" />
    <virtualType name="stdFilesystem" type="Magento\Framework\Filesystem" />
    <preference for="Magento\Framework\Filesystem" type="customRemoteFilesystem"/>
    <type name="Magento\Framework\Filesystem\Directory\TargetDirectory">
        <arguments>
            <argument name="filesystem" xsi:type="object">fullRemoteFilesystem</argument>
            <argument name="driverCode" xsi:type="const">Magento\RemoteStorage\Driver\DriverPool::REMOTE</argument>
        </arguments>
    </type>
    <type name="Magento\Sitemap\Model\Sitemap">
        <arguments>
            <argument name="filesystem" xsi:type="object">fullRemoteFilesystem</argument>
        </arguments>
    </type>
    <type name="Magento\Sitemap\Controller\Adminhtml\Sitemap\Save">
        <arguments>
            <argument name="filesystem" xsi:type="object">fullRemoteFilesystem</argument>
        </arguments>
    </type>
    <type name="Magento\Sitemap\Block\Adminhtml\Grid\Renderer\Link">
        <arguments>
            <argument name="filesystem" xsi:type="object">fullRemoteFilesystem</argument>
        </arguments>
    </type>
    <type name="Magento\Sitemap\Controller\Adminhtml\Sitemap\Delete">
        <arguments>
            <argument name="filesystem" xsi:type="object">fullRemoteFilesystem</argument>
        </arguments>
    </type>
    <type name="Magento\Framework\Console\CommandListInterface">
        <arguments>
            <argument name="commands" xsi:type="array">
                <item name="remoteStorageSync" xsi:type="object">Magento\RemoteStorage\Console\Command\RemoteStorageSynchronizeCommand</item>
            </argument>
        </arguments>
    </type>
    <type name="Magento\Framework\App\MaintenanceMode">
        <arguments>
            <argument name="filesystem" xsi:type="object">fullRemoteFilesystem</argument>
        </arguments>
    </type>
    <type name="Magento\MediaStorage\Model\File\Storage\SynchronizationFactory">
        <plugin name="remoteMediaStorageSynchronizationFactory" type="Magento\RemoteStorage\Plugin\File\Storage\SynchronizationFactory" />
    </type>
    <type name="Magento\Framework\Data\Collection\Filesystem">
        <arguments>
            <argument name="filesystem" xsi:type="object">fullRemoteFilesystem</argument>
        </arguments>
    </type>
    <type name="Magento\Cms\Model\Wysiwyg\Images\Storage">
        <arguments>
            <argument name="filesystem" xsi:type="object">fullRemoteFilesystem</argument>
        </arguments>
    </type>
    <type name="Magento\Framework\File\Mime">
        <arguments>
            <argument name="filesystem" xsi:type="object">fullRemoteFilesystem</argument>
        </arguments>
    </type>
<<<<<<< HEAD
    <type name="Magento\Framework\File\Name">
        <arguments>
            <argument name="filesystem" xsi:type="object">fullRemoteFilesystem</argument>
        </arguments>
=======
    <type name="Magento\Catalog\Model\Product\Option\Type\File\ExistingValidate">
        <plugin name="remoteValidatorInfo" type="Magento\RemoteStorage\Plugin\ExistingValidate" sortOrder="10"/>
>>>>>>> 2b95196c
    </type>
    <type name="Magento\Framework\Image\Adapter\AbstractAdapter">
        <plugin name="remoteImageFile" type="Magento\RemoteStorage\Plugin\Image" sortOrder="10"/>
    </type>
    <type name="Magento\Catalog\Model\Category\FileInfo">
        <arguments>
            <argument name="filesystem" xsi:type="object">fullRemoteFilesystem</argument>
        </arguments>
    </type>
    <type name="Magento\ImportExport\Model\Import">
        <arguments>
            <argument name="filesystem" xsi:type="object">fullRemoteFilesystem</argument>
        </arguments>
    </type>
    <type name="Magento\ImportExport\Model\Import\ImageDirectoryBaseProvider">
        <arguments>
            <argument name="filesystem" xsi:type="object">fullRemoteFilesystem</argument>
        </arguments>
    </type>
    <type name="Magento\ImportExport\Helper\Report">
        <arguments>
            <argument name="filesystem" xsi:type="object">fullRemoteFilesystem</argument>
        </arguments>
    </type>
    <type name="Magento\CatalogImportExport\Model\Import\Product">
        <arguments>
            <argument name="filesystem" xsi:type="object">fullRemoteFilesystem</argument>
        </arguments>
    </type>
    <type name="Magento\CatalogImportExport\Model\Import\Uploader">
        <arguments>
            <argument name="filesystem" xsi:type="object">fullRemoteFilesystem</argument>
        </arguments>
    </type>
    <type name="Magento\DownloadableImportExport\Helper\Uploader">
        <arguments>
            <argument name="filesystem" xsi:type="object">fullRemoteFilesystem</argument>
        </arguments>
    </type>
    <type name="Magento\RemoteStorage\Model\Synchronizer">
        <arguments>
            <argument name="filesystem" xsi:type="object">customRemoteFilesystem</argument>
        </arguments>
    </type>
</config><|MERGE_RESOLUTION|>--- conflicted
+++ resolved
@@ -96,15 +96,13 @@
             <argument name="filesystem" xsi:type="object">fullRemoteFilesystem</argument>
         </arguments>
     </type>
-<<<<<<< HEAD
     <type name="Magento\Framework\File\Name">
         <arguments>
             <argument name="filesystem" xsi:type="object">fullRemoteFilesystem</argument>
         </arguments>
-=======
+    </type>
     <type name="Magento\Catalog\Model\Product\Option\Type\File\ExistingValidate">
         <plugin name="remoteValidatorInfo" type="Magento\RemoteStorage\Plugin\ExistingValidate" sortOrder="10"/>
->>>>>>> 2b95196c
     </type>
     <type name="Magento\Framework\Image\Adapter\AbstractAdapter">
         <plugin name="remoteImageFile" type="Magento\RemoteStorage\Plugin\Image" sortOrder="10"/>
