--- conflicted
+++ resolved
@@ -183,7 +183,7 @@
      * @return string
      * @throws FileSystemException
      */
-    private function copyFileToTmp($filePath): string
+    private function copyFileToTmp(string $filePath): string
     {
         if ($this->fileExistsInTmp($filePath)) {
             return $this->tmpFiles[$filePath];
@@ -193,11 +193,7 @@
             $this->tmpDirectoryWrite->create();
             $tmpPath = $this->storeTmpName($filePath);
             $content = $this->remoteDirectoryWrite->getDriver()->fileGetContents($filePath);
-<<<<<<< HEAD
-            $filePath = $this->tmpDirectoryWrite->getDriver()->filePutContents($tmpPath, $content) !== false
-=======
             $filePath = $this->tmpDirectoryWrite->getDriver()->filePutContents($tmpPath, $content) >= 0
->>>>>>> d16c2fe6
                 ? $tmpPath
                 : $filePath;
         }
