<?php
/**
 * Copyright © Magento, Inc. All rights reserved.
 * See COPYING.txt for license details.
 */
declare(strict_types=1);

namespace Magento\RemoteStorage\Driver\Adapter\Cache;

use Magento\Framework\App\CacheInterface as MagentoCacheInterface;
use Magento\Framework\Serialize\SerializerInterface;
use Magento\RemoteStorage\Driver\Adapter\PathUtil;

/**
 * Generic cache implementation for filesystem storage.
 */
class Generic implements CacheInterface
{
    /**
     * @var array
     */
    private $cacheData = [];

    /**
     * List of cache paths to be purged when persist is called
     *
     * @var array
     */
    private $cachePathPurgeQueue = [];

    /**
     * @var string
     */
    private $prefix;

    /**
     * @var SerializerInterface
     */
    private $serializer;

    /**
     * @var MagentoCacheInterface
     */
    private $cacheAdapter;

    /**
     * @var PathUtil
     */
    private $pathUtil;

    /**
     * @param MagentoCacheInterface $cacheAdapter
     * @param SerializerInterface $serializer
     * @param PathUtil $pathUtil
     * @param string $prefix
     */
    public function __construct(
        MagentoCacheInterface $cacheAdapter,
        SerializerInterface $serializer,
        PathUtil $pathUtil,
        $prefix = 'flysystem:'
    ) {
        $this->prefix = $prefix;
        $this->serializer = $serializer;
        $this->cacheAdapter = $cacheAdapter;
        $this->pathUtil = $pathUtil;
    }

    /**
     * Destructor.
     * @deprecated
     */
    public function __destruct()
    {
        $this->persist();
    }

    /**
     * @inheritdoc
     */
    public function load(): void
    {
        $cacheAdapterFrontend = $this->cacheAdapter->getFrontend();
        $cacheIdPrefix = (string) $cacheAdapterFrontend->getLowLevelFrontend()->getOption('cache_id_prefix');
        $cacheIds = $cacheAdapterFrontend->getBackend()->getIdsMatchingTags(["{$cacheIdPrefix}flysystem"]);

        foreach ($cacheIds as $cacheId) {
            $contents = $this->cacheAdapter->load($cacheId);

            if ($contents !== false) {
                $this->setFromStorage($contents);
            }
        }
    }

    /**
     * @inheritdoc
     */
    public function persist(): void
    {
        $contents = $this->filterData($this->cacheData);

        foreach ($contents as $path => $metadata) {
            $this->cacheAdapter->save(
                $this->serializer->serialize([$path => $metadata]),
                $this->prefix . $path,
                ['flysystem']
            );
        }

        foreach ($this->cachePathPurgeQueue as $path) {
            $this->cacheAdapter->remove($this->prefix . $path);
        }
    }

    /**
     * @inheritdoc
     */
    public function updateMetadata(string $path, array $objectMetadata, bool $persist = false): void
    {
        if (!$this->exists($path)) {
            $this->cacheData[$path] = $this->pathUtil->pathInfo($path);
        }

        $this->cacheData[$path] = array_merge($this->cacheData[$path], $objectMetadata);

        if ($persist) {
            $this->persist();
        }

        $this->ensureParentDirectories($path);
    }

    /**
     * @inheritdoc
     */
    public function resetData(string $path): void
    {
        $this->cacheData[$path] = false;
        $this->persist();
    }

    /**
     * @inheritdoc
     */
    public function exists(string $path): bool
    {
<<<<<<< HEAD
        if (isset($this->cacheData[$path])) {
            return $this->cacheData[$path] !== false;
=======
        if (!isset($this->cacheData[$path])) {
            $contents = $this->cacheAdapter->load($this->prefix . $path);

            if ($contents === false) {
                return false;
            }

            $this->setFromStorage($contents);
>>>>>>> 4dc7cb2a
        }

        return $this->cacheData[$path] !== false;
    }

    /**
     * @inheritdoc
     */
    public function getFileContents(string $path): ?array
    {
        if (isset($this->cacheData[$path]['contents']) && $this->cacheData[$path]['contents'] !== false) {
            return $this->cacheData[$path];
        }

        return null;
    }

    /**
     * @inheritdoc
     */
    public function moveFile(string $path, string $newpath): void
    {
        if ($this->exists($path)) {
            $object = $this->cacheData[$path];
            unset($this->cacheData[$path]);
            $this->cachePathPurgeQueue[] = $path;
            $object['path'] = $newpath;
            $object = array_merge($object, $this->pathUtil->pathInfo($newpath));
            $this->cacheData[$newpath] = $object;
            $this->persist();
        }
    }

    /**
     * @inheritdoc
     */
    public function copyFile(string $path, string $newpath): void
    {
        if ($this->exists($path)) {
            $object = $this->cacheData[$path];
            $object = array_merge($object, $this->pathUtil->pathInfo($newpath));
            $this->updateMetadata($newpath, $object, true);
        }
    }

    /**
     * @inheritdoc
     */
    public function deleteFile(string $path): void
    {
        $this->resetData($path);
    }

    /**
     * @inheritdoc
     */
    public function deleteDir(string $dirname): void
    {
        foreach ($this->cacheData as $path => $object) {
            if ($this->pathIsInDirectory($dirname, $path) || $path === $dirname) {
                unset($this->cacheData[$path]);
                $this->cachePathPurgeQueue[] = $path;
            }
        }

        $this->persist();
    }

    /**
     * @inheritdoc
     */
    public function getMetadata(string $path): ?array
    {
        if (isset($this->cacheData[$path]['type'])) {
            return $this->cacheData[$path];
        }

        return null;
    }

    /**
     * Filter data to store in the cache.
     *
     * @param array $objectListing
     * @return array
     */
    private function filterData(array $objectListing)
    {
        $cachedProperties = array_flip([
            'path',
            'size',
            'type',
            'timestamp',
            'visibility',
            'mimetype',
            'basename',
            'dirname',
            'extra'
        ]);

        foreach ($objectListing as $path => $object) {
            if (is_array($object)) {
                $objectListing[$path] = array_intersect_key($object, $cachedProperties);
            }
        }

        return $objectListing;
    }

    /**
     * @inheritdoc
     */
    public function flushCache(): void
    {
        $this->cacheData = [];
        $this->persist();
    }

    /**
<<<<<<< HEAD
     * Retrieve serialized cache data.
     *
     * @return string
     */
    private function getForStorage()
    {
        return $this->serializer->serialize($this->filterData($this->cacheData));
    }

    /**
=======
>>>>>>> 4dc7cb2a
     * Load from serialized cache data.
     *
     * @param string $json
     */
    private function setFromStorage(string $json)
    {
        $this->cacheData = array_merge($this->cacheData, $this->serializer->unserialize($json));
    }

    /**
     * Ensure parent directories of an object.
     *
     * @param string $path object path
     */
    private function ensureParentDirectories($path)
    {
        $object = $this->cacheData[$path];

        while ($object['dirname'] !== '' && ! isset($this->cacheData[$object['dirname']])) {
            $object = $this->pathUtil->pathInfo($object['dirname']);
            $object['type'] = 'dir';
            $this->cacheData[$object['path']] = $object;
        }
    }

    /**
     * Determines if the path is inside the directory.
     *
     * @param string $directory
     * @param string $path
     * @return bool
     */
    private function pathIsInDirectory($directory, $path)
    {
        return $directory === '' || strpos((string)$path, $directory . '/') === 0;
    }
}<|MERGE_RESOLUTION|>--- conflicted
+++ resolved
@@ -145,10 +145,6 @@
      */
     public function exists(string $path): bool
     {
-<<<<<<< HEAD
-        if (isset($this->cacheData[$path])) {
-            return $this->cacheData[$path] !== false;
-=======
         if (!isset($this->cacheData[$path])) {
             $contents = $this->cacheAdapter->load($this->prefix . $path);
 
@@ -157,7 +153,6 @@
             }
 
             $this->setFromStorage($contents);
->>>>>>> 4dc7cb2a
         }
 
         return $this->cacheData[$path] !== false;
@@ -277,19 +272,6 @@
     }
 
     /**
-<<<<<<< HEAD
-     * Retrieve serialized cache data.
-     *
-     * @return string
-     */
-    private function getForStorage()
-    {
-        return $this->serializer->serialize($this->filterData($this->cacheData));
-    }
-
-    /**
-=======
->>>>>>> 4dc7cb2a
      * Load from serialized cache data.
      *
      * @param string $json
