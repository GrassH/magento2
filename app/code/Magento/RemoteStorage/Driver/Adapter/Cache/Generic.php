--- conflicted
+++ resolved
@@ -168,11 +168,7 @@
 
     /**
      * @inheritdoc
-<<<<<<< HEAD
-     * @SuppressWarnings("unused")
-=======
      * @SuppressWarnings(PHPMD.UnusedLocalVariable)
->>>>>>> 5e8260ff
      */
     public function deleteDir(string $dirname): void
     {
@@ -199,11 +195,8 @@
                 return null;
             }
             $meta = $this->serializer->unserialize($meta);
-<<<<<<< HEAD
+
             if (empty($meta[$path])) {
-=======
-            if (!isset($meta[$path]) || !$meta[$path]) {
->>>>>>> 5e8260ff
                 return null;
             }
             $this->cacheData[$path] = $meta[$path];
