--- conflicted
+++ resolved
@@ -1,24 +1,6 @@
 {
     "name": "magento/module-media-gallery-integration",
     "description": "Magento module responsible for integration of enhanced media gallery",
-<<<<<<< HEAD
-    "require": {
-        "php": "~7.3.0||~7.4.0",
-        "magento/framework": "*",
-        "magento/module-media-gallery-ui-api": "*",
-        "magento/module-media-gallery-api": "*",
-        "magento/module-media-gallery-synchronization-api": "*",
-        "magento/module-ui": "*"
-    },
-    "require-dev": {
-        "magento/module-cms": "*"
-    },
-    "suggest": {
-        "magento/module-catalog": "*",
-        "magento/module-cms": "*"
-    },
-=======
->>>>>>> 445b0f1a
     "type": "magento2-module",
     "license": [
         "OSL-3.0",
