<?php
/**
 * Copyright © Magento, Inc. All rights reserved.
 * See COPYING.txt for license details.
 */
declare(strict_types=1);

namespace Magento\CardinalCommerce\Test\Unit\Model\Response;

use Magento\CardinalCommerce\Model\Config;
use Magento\CardinalCommerce\Model\JwtManagement;
use Magento\CardinalCommerce\Model\Response\JwtParser;
use Magento\CardinalCommerce\Model\Response\JwtPayloadValidatorInterface;
use Magento\Framework\Exception\LocalizedException;
use Magento\Framework\TestFramework\Unit\Helper\ObjectManager;
use PHPUnit\Framework\MockObject\MockObject;
use PHPUnit\Framework\TestCase;

class JwtParserTest extends TestCase
{
    /**
     * @var ObjectManager
     */
    private $objectManager;

    /**
     * @var JwtParser
     */
    private $model;

    /**
<<<<<<< HEAD
     * @var \PHPUnit\Framework\MockObject\MockObject | Config
=======
     * @var MockObject|Config
>>>>>>> b2f063af
     */
    private $configMock;

    /**
<<<<<<< HEAD
     * @var \PHPUnit\Framework\MockObject\MockObject | JwtManagement
=======
     * @var MockObject|JwtManagement
>>>>>>> b2f063af
     */
    private $jwtManagementMock;

    /**
<<<<<<< HEAD
     * @var \PHPUnit\Framework\MockObject\MockObject | JwtPayloadValidatorInterface
=======
     * @var MockObject|JwtPayloadValidatorInterface
>>>>>>> b2f063af
     */
    private $jwtPayloadValidatorMock;

    /**
     * @inheritdoc
     */
    protected function setUp(): void
    {
        $this->objectManager = new ObjectManager($this);

        $this->configMock = $this->getMockBuilder(Config::class)
            ->setMethods(['getApiKey', 'isDebugModeEnabled'])
            ->disableOriginalConstructor()
            ->getMock();

        $this->jwtManagementMock = $this->getMockBuilder(JwtManagement::class)
            ->setMethods(['decode'])
            ->disableOriginalConstructor()
            ->getMock();

        $this->jwtPayloadValidatorMock = $this->getMockBuilder(JwtPayloadValidatorInterface::class)
            ->setMethods(['validate'])
            ->disableOriginalConstructor()
            ->getMockForAbstractClass();

        $this->model = $this->objectManager->getObject(
            JwtParser::class,
            [
                'jwtManagement' => $this->jwtManagementMock,
                'config' => $this->configMock,
                'tokenValidator' => $this->jwtPayloadValidatorMock
            ]
        );

        $this->configMock->expects($this->any())
            ->method('getApiKey')
            ->willReturn('API Key');

        $this->configMock->expects($this->any())
            ->method('isDebugModeEnabled')
            ->willReturn(false);

        $this->jwtManagementMock->expects($this->any())
            ->method('decode')
            ->with('string_to_test', 'API Key')
            ->willReturn(['mockResult' => 'jwtPayload']);
    }

    /**
     * Tests Jwt Parser execute with the result and no exception.
     */
    public function testExecuteWithNoException()
    {
        /* Validate Success */
        $this->jwtPayloadValidatorMock->expects($this->any())
            ->method('validate')
            ->with(['mockResult' => 'jwtPayload'])
            ->willReturn(true);

        /* Assert the result of function */
        $jwtPayload = $this->model->execute('string_to_test');
        $this->assertEquals(
            ['mockResult' => 'jwtPayload'],
            $jwtPayload
        );
    }

    /**
     * Tests Jwt Parser execute with exception and no result.
     */
    public function testExecuteWithException()
    {
        /* Validate Fail */
        $this->jwtPayloadValidatorMock->expects($this->any())
            ->method('validate')
            ->with(['mockResult' => 'jwtPayload'])
            ->willReturn(false);

        $this->expectException(LocalizedException::class);
        $this->expectExceptionMessage(
            'Authentication Failed. Your card issuer cannot authenticate this card. ' .
            'Please select another card or form of payment to complete your purchase.'
        );

        /* Execute function */
        $this->model->execute('string_to_test');
    }
}<|MERGE_RESOLUTION|>--- conflicted
+++ resolved
@@ -29,29 +29,17 @@
     private $model;
 
     /**
-<<<<<<< HEAD
-     * @var \PHPUnit\Framework\MockObject\MockObject | Config
-=======
      * @var MockObject|Config
->>>>>>> b2f063af
      */
     private $configMock;
 
     /**
-<<<<<<< HEAD
-     * @var \PHPUnit\Framework\MockObject\MockObject | JwtManagement
-=======
      * @var MockObject|JwtManagement
->>>>>>> b2f063af
      */
     private $jwtManagementMock;
 
     /**
-<<<<<<< HEAD
-     * @var \PHPUnit\Framework\MockObject\MockObject | JwtPayloadValidatorInterface
-=======
      * @var MockObject|JwtPayloadValidatorInterface
->>>>>>> b2f063af
      */
     private $jwtPayloadValidatorMock;
 
@@ -75,7 +63,7 @@
         $this->jwtPayloadValidatorMock = $this->getMockBuilder(JwtPayloadValidatorInterface::class)
             ->setMethods(['validate'])
             ->disableOriginalConstructor()
-            ->getMockForAbstractClass();
+            ->getMock();
 
         $this->model = $this->objectManager->getObject(
             JwtParser::class,
