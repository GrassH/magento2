--- conflicted
+++ resolved
@@ -8,13 +8,9 @@
  * Environment initialization
  */
 error_reporting(E_ALL);
-<<<<<<< HEAD
-stream_wrapper_unregister('phar');
-=======
 if (in_array('phar', \stream_get_wrappers())) {
     stream_wrapper_unregister('phar');
 }
->>>>>>> eea6126c
 #ini_set('display_errors', 1);
 
 /* PHP version validation */
