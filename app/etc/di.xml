<?xml version="1.0"?>
<!--
/**
 * Copyright © Magento, Inc. All rights reserved.
 * See COPYING.txt for license details.
 */
-->
<config xmlns:xsi="http://www.w3.org/2001/XMLSchema-instance" xsi:noNamespaceSchemaLocation="urn:magento:framework:ObjectManager/etc/config.xsd">
    <preference for="DateTimeInterface" type="DateTime" />
    <preference for="Psr\Log\LoggerInterface" type="Magento\Framework\Logger\Monolog" />
    <preference for="Magento\Framework\EntityManager\EntityMetadataInterface" type="Magento\Framework\EntityManager\EntityMetadata" />
    <preference for="Magento\Framework\EntityManager\HydratorInterface" type="Magento\Framework\EntityManager\Hydrator" />
    <preference for="Magento\Framework\View\Template\Html\MinifierInterface" type="Magento\Framework\View\Template\Html\Minifier" />
    <preference for="Magento\Framework\Model\Entity\ScopeInterface" type="Magento\Framework\Model\Entity\Scope" />
    <preference for="Magento\Framework\ObjectManager\FactoryInterface" type="Magento\Framework\ObjectManager\Factory\Dynamic\Developer" />
    <preference for="Magento\Framework\Search\Adapter\Mysql\Filter\PreprocessorInterface" type="Magento\Framework\Search\Adapter\Mysql\Filter\Preprocessor" />
    <preference for="Magento\Framework\Search\Adapter\Mysql\Field\ResolverInterface" type="Magento\Framework\Search\Adapter\Mysql\Field\Resolver" />
    <preference for="Magento\Framework\Search\Request\Aggregation\StatusInterface" type="Magento\Framework\Search\Request\Aggregation\Status" />
    <preference for="Magento\Framework\Search\Adapter\Mysql\Field\FieldInterface" type="Magento\Framework\Search\Adapter\Mysql\Field\Field"/>
    <preference for="Magento\Framework\Search\Adapter\Aggregation\AggregationResolverInterface" type="Magento\Framework\Search\Adapter\Aggregation\AggregationResolver"/>
    <preference for="Magento\Framework\App\RequestInterface" type="Magento\Framework\App\Request\Http" />
    <preference for="Magento\Framework\App\PlainTextRequestInterface" type="Magento\Framework\App\Request\Http" />
    <preference for="Magento\Framework\App\RequestContentInterface" type="Magento\Framework\App\Request\Http" />
    <preference for="Magento\Framework\App\Request\PathInfoProcessorInterface" type="Magento\Store\App\Request\PathInfoProcessor" />
    <preference for="Magento\Framework\App\ResponseInterface" type="Magento\Framework\App\Response\Http" />
    <preference for="Magento\Framework\App\RouterListInterface" type="Magento\Framework\App\RouterList" />
    <preference for="Magento\Framework\App\FrontControllerInterface" type="Magento\Framework\App\FrontController" />
    <preference for="Magento\Framework\App\CacheInterface" type="Magento\Framework\App\Cache\Proxy" />
    <preference for="Magento\Framework\App\Cache\StateInterface" type="Magento\Framework\App\Cache\State" />
    <preference for="Magento\Framework\App\Cache\TypeListInterface" type="Magento\Framework\App\Cache\TypeList" />
    <preference for="Magento\Store\Model\StoreManagerInterface" type="Magento\Store\Model\StoreManager" />
    <preference for="Magento\Framework\View\DesignInterface" type="Magento\Theme\Model\View\Design\Proxy" />
    <preference for="Magento\Framework\View\Design\ThemeInterface" type="Magento\Theme\Model\Theme" />
    <preference for="Magento\Framework\View\Design\Theme\ResolverInterface" type="Magento\Theme\Model\Theme\Resolver" />
    <preference for="Magento\Framework\View\ConfigInterface" type="Magento\Framework\View\Config" />
    <preference for="Magento\Framework\View\Asset\Bundle\ConfigInterface" type="Magento\Framework\View\Asset\Bundle\Config" />
    <preference for="Magento\Framework\Locale\ListsInterface" type="Magento\Framework\Locale\TranslatedLists" />
    <preference for="Magento\Framework\Locale\AvailableLocalesInterface" type="Magento\Framework\Locale\Deployed\Codes" />
    <preference for="Magento\Framework\Locale\OptionInterface" type="Magento\Framework\Locale\Deployed\Options" />
    <preference for="Magento\Framework\Api\AttributeTypeResolverInterface" type="Magento\Framework\Reflection\AttributeTypeResolver" />
    <preference for="Magento\Framework\Api\Search\SearchResultInterface" type="Magento\Framework\Api\Search\SearchResult" />
    <preference for="Magento\Framework\Api\Search\SearchCriteriaInterface" type="Magento\Framework\Api\Search\SearchCriteria"/>
    <preference for="Magento\Framework\Api\Search\DocumentInterface" type="Magento\Framework\Api\Search\Document" />
    <preference for="Magento\Framework\Api\Search\AggregationInterface" type="Magento\Framework\Search\Response\Aggregation" />
    <preference for="Magento\Framework\App\RequestSafetyInterface" type="Magento\Framework\App\Request\Http" />
    <preference for="\Magento\Framework\Setup\SchemaSetupInterface" type="\Magento\Setup\Module\Setup" />
    <preference for="\Magento\Framework\Setup\ModuleDataSetupInterface" type="\Magento\Setup\Module\DataSetup" />
    <type name="Magento\Store\Model\Store">
        <arguments>
            <argument name="currencyInstalled" xsi:type="string">system/currency/installed</argument>
        </arguments>
    </type>
    <preference for="Magento\Framework\Api\ExtensionAttribute\JoinDataInterface" type="Magento\Framework\Api\ExtensionAttribute\JoinData" />
    <preference for="Magento\Framework\Api\ExtensionAttribute\JoinProcessorInterface" type="Magento\Framework\Api\ExtensionAttribute\JoinProcessor" />
    <preference for="Magento\Framework\Locale\ConfigInterface" type="Magento\Framework\Locale\Config" />
    <preference for="Magento\Framework\Notification\NotifierInterface" type="Magento\Framework\Notification\NotifierPool" />
    <preference for="Magento\Framework\UrlInterface" type="Magento\Framework\Url" />
    <preference for="Magento\Framework\Url\EncoderInterface" type="Magento\Framework\Url\Encoder" />
    <preference for="Magento\Framework\Url\DecoderInterface" type="Magento\Framework\Url\Decoder" />
    <preference for="Magento\Framework\Data\Collection\Db\FetchStrategyInterface" type="Magento\Framework\Data\Collection\Db\FetchStrategy\Query" />
    <preference for="Magento\Framework\Config\ScopeInterface" type="Magento\Framework\Config\Scope" />
    <preference for="Magento\Framework\Config\FileResolverInterface" type="Magento\Framework\App\Config\FileResolver" />
    <preference for="Magento\Framework\Config\CacheInterface" type="Magento\Framework\App\Cache\Type\Config" />
    <preference for="Magento\Framework\Config\ValidationStateInterface" type="Magento\Framework\App\Arguments\ValidationState" />
    <preference for="Magento\Framework\Module\ModuleListInterface" type="Magento\Framework\Module\ModuleList" />
    <preference for="Magento\Framework\Component\ComponentRegistrarInterface" type="Magento\Framework\Component\ComponentRegistrar"/>
    <preference for="Magento\Framework\Event\ConfigInterface" type="Magento\Framework\Event\Config" />
    <preference for="Magento\Framework\Event\InvokerInterface" type="Magento\Framework\Event\Invoker\InvokerDefault" />
    <preference for="Magento\Framework\Interception\PluginListInterface" type="Magento\Framework\Interception\PluginList\PluginList" />
    <preference for="Magento\Framework\Event\ManagerInterface" type="Magento\Framework\Event\Manager\Proxy" />
    <preference for="Magento\Framework\View\LayoutInterface" type="Magento\Framework\View\Layout" />
    <preference for="Magento\Framework\View\Layout\ProcessorInterface" type="Magento\Framework\View\Model\Layout\Merge" />
    <preference for="Magento\Framework\View\Layout\LayoutCacheKeyInterface" type="Magento\Framework\View\Model\Layout\CacheKey" />
    <preference for="Magento\Framework\View\Url\ConfigInterface" type="Magento\Framework\View\Url\Config" />
    <preference for="Magento\Framework\App\Route\ConfigInterface" type="Magento\Framework\App\Route\Config" />
    <preference for="Magento\Framework\App\ResourceConnection\ConfigInterface" type="Magento\Framework\App\ResourceConnection\Config\Proxy" />
    <preference for="Magento\Framework\Oauth\OauthInterface" type="Magento\Framework\Oauth\Oauth"/>
    <preference for="Magento\Framework\View\Design\Theme\Domain\PhysicalInterface" type="Magento\Theme\Model\Theme\Domain\Physical" />
    <preference for="Magento\Framework\View\Design\Theme\Domain\VirtualInterface" type="Magento\Theme\Model\Theme\Domain\Virtual" />
    <preference for="Magento\Framework\View\Design\Theme\Domain\StagingInterface" type="Magento\Theme\Model\Theme\Domain\Staging" />
    <preference for="Magento\Framework\Json\EncoderInterface" type="Magento\Framework\Json\Encoder" />
    <preference for="Magento\Framework\Json\DecoderInterface" type="Magento\Framework\Json\Decoder" />
    <preference for="Magento\Framework\Message\ManagerInterface" type="Magento\Framework\Message\Manager" />
    <preference for="Magento\Framework\App\Config\ValueInterface" type="Magento\Framework\App\Config\Value" />
    <preference for="Magento\Framework\Interception\ChainInterface" type="Magento\Framework\Interception\Chain\Chain" />
    <preference for="Magento\Framework\Module\Output\ConfigInterface" type="Magento\Framework\Module\Output\Config" />
    <preference for="Magento\Framework\View\Design\Theme\CustomizationInterface" type="Magento\Framework\View\Design\Theme\Customization" />
    <preference for="Magento\Framework\View\Asset\ConfigInterface" type="Magento\Framework\View\Asset\Config" />
    <preference for="Magento\Framework\Image\Adapter\ConfigInterface" type="Magento\Framework\Image\Adapter\Config" />
    <preference for="Magento\Framework\View\Design\Theme\Image\PathInterface" type="Magento\Theme\Model\Theme\Image\Path" />
    <preference for="Magento\Framework\Session\Config\ConfigInterface" type="Magento\Framework\Session\Config" />
    <preference for="Magento\Framework\Session\SidResolverInterface" type="Magento\Framework\Session\SidResolver\Proxy" />
    <preference for="Magento\Framework\Stdlib\Cookie\CookieScopeInterface" type="Magento\Framework\Stdlib\Cookie\CookieScope" />
    <preference for="Magento\Framework\Stdlib\Cookie\CookieReaderInterface" type="Magento\Framework\Stdlib\Cookie\PhpCookieReader" />
    <preference for="Magento\Framework\Stdlib\CookieManagerInterface" type="Magento\Framework\Stdlib\Cookie\PhpCookieManager" />
    <preference for="Magento\Framework\TranslateInterface" type="Magento\Framework\Translate" />
    <preference for="Magento\Framework\Config\ScopeListInterface" type="interceptionConfigScope" />
    <preference for="Magento\Framework\View\Design\Theme\Label\ListInterface" type="Magento\Theme\Model\ResourceModel\Theme\Collection" />
    <preference for="Magento\Framework\Mview\ConfigInterface" type="Magento\Framework\Mview\Config" />
    <preference for="Magento\Framework\Mview\ViewInterface" type="Magento\Framework\Mview\View" />
    <preference for="Magento\Framework\Mview\ProcessorInterface" type="Magento\Framework\Mview\Processor" />
    <preference for="Magento\Framework\Mview\View\CollectionInterface" type="Magento\Framework\Mview\View\Collection" />
    <preference for="Magento\Framework\Mview\View\SubscriptionInterface" type="Magento\Framework\Mview\View\Subscription" />
    <preference for="Magento\Framework\Mview\View\ChangelogInterface" type="Magento\Framework\Mview\View\Changelog" />
    <preference for="Magento\Framework\Api\MetadataServiceInterface" type="Magento\Framework\Api\DefaultMetadataService"/>
    <preference for="Magento\Framework\Api\MetadataObjectInterface" type="Magento\Framework\Api\AttributeMetadata"/>
    <preference for="Magento\Framework\Api\SearchCriteriaInterface" type="Magento\Framework\Api\SearchCriteria"/>
    <preference for="Magento\Framework\App\Rss\UrlBuilderInterface" type="Magento\Framework\App\Rss\UrlBuilder"/>
    <preference for="Magento\Framework\DB\LoggerInterface" type="Magento\Framework\DB\Logger\LoggerProxy"/>
    <preference for="Magento\Framework\App\ResourceConnection\ConnectionAdapterInterface" type="Magento\Framework\Model\ResourceModel\Type\Db\Pdo\Mysql"/>
    <preference for="Magento\Framework\DB\QueryInterface" type="Magento\Framework\DB\Query"/>
    <preference for="Magento\Framework\App\ProductMetadataInterface" type="Magento\Framework\App\ProductMetadata"/>
    <preference for="Magento\Framework\Acl\Data\CacheInterface" type="Magento\Framework\Acl\Data\Cache" />
    <preference for="Magento\Framework\App\AreaInterface" type="Magento\Framework\App\Area" />
    <preference for="Magento\Framework\Setup\ModuleDataSetupInterface" type="Magento\Setup\Module\DataSetup" />
    <preference for="Magento\Framework\AuthorizationInterface" type="Magento\Framework\Authorization" />
    <preference for="Magento\Framework\Authorization\PolicyInterface" type="Magento\Framework\Authorization\Policy\DefaultPolicy" />
    <preference for="Magento\Framework\Authorization\RoleLocatorInterface" type="Magento\Framework\Authorization\RoleLocator\DefaultRoleLocator" />
    <preference for="Magento\Framework\Session\SessionManagerInterface" type="Magento\Framework\Session\Generic" />
    <preference for="Magento\Framework\App\Config\ScopeConfigInterface" type="Magento\Framework\App\Config" />
    <preference for="Magento\Framework\App\Config\ReinitableConfigInterface" type="Magento\Framework\App\ReinitableConfig" />
    <preference for="Magento\Framework\App\Config\MutableScopeConfigInterface" type="Magento\Framework\App\MutableScopeConfig" />
    <preference for="Magento\Framework\App\Config\Storage\WriterInterface" type="Magento\Framework\App\Config\Storage\Writer" />
    <preference for="Magento\Framework\Config\ConverterInterface" type="Magento\Framework\Config\Converter\Dom"/>
    <preference for="Magento\Framework\App\DefaultPathInterface" type="Magento\Framework\App\DefaultPath\DefaultPath" />
    <preference for="Magento\Framework\Encryption\EncryptorInterface" type="Magento\Framework\Encryption\Encryptor" />
    <preference for="Magento\Framework\Filter\Encrypt\AdapterInterface" type="Magento\Framework\Filter\Encrypt\Basic" />
    <preference for="Magento\Framework\Cache\ConfigInterface" type="Magento\Framework\Cache\Config" />
    <preference for="Magento\Framework\View\Asset\MergeStrategyInterface" type="Magento\Framework\View\Asset\MergeStrategy\Direct" />
    <preference for="Magento\Framework\App\ViewInterface" type="Magento\Framework\App\View" />
    <preference for="Magento\Framework\Data\Collection\EntityFactoryInterface" type="Magento\Framework\Data\Collection\EntityFactory" />
    <preference for="Magento\Framework\Translate\InlineInterface" type="Magento\Framework\Translate\Inline" />
    <preference for="Magento\Framework\Session\ValidatorInterface" type="Magento\Framework\Session\Validator" />
    <preference for="Magento\Framework\Session\StorageInterface" type="Magento\Framework\Session\Storage" />
    <preference for="Magento\Framework\App\Request\DataPersistorInterface" type="Magento\Framework\App\Request\DataPersistor" />
    <preference for="Magento\Framework\Url\RouteParamsResolverInterface" type="Magento\Framework\Url\RouteParamsResolver" />
    <preference for="Magento\Framework\Url\RouteParamsPreprocessorInterface" type="Magento\Framework\Url\RouteParamsPreprocessorComposite" />
    <preference for="Magento\Framework\Url\ModifierInterface" type="Magento\Framework\Url\ModifierComposite" />
    <preference for="Magento\Framework\Url\QueryParamsResolverInterface" type="Magento\Framework\Url\QueryParamsResolver" />
    <preference for="Magento\Framework\Url\ScopeResolverInterface" type="Magento\Framework\Url\ScopeResolver" />
    <preference for="Magento\Framework\Url\SecurityInfoInterface" type="Magento\Framework\Url\SecurityInfo\Proxy" />
    <preference for="Magento\Framework\Locale\CurrencyInterface" type="Magento\Framework\Locale\Currency" />
    <preference for="Magento\Framework\CurrencyInterface" type="Magento\Framework\Currency" />
    <preference for="Magento\Framework\Locale\FormatInterface" type="Magento\Framework\Locale\Format" />
    <preference for="Magento\Framework\Locale\ResolverInterface" type="Magento\Framework\Locale\Resolver" />
    <preference for="Magento\Framework\Stdlib\DateTime\TimezoneInterface" type="Magento\Framework\Stdlib\DateTime\Timezone" />
    <preference for="Magento\Framework\Communication\ConfigInterface" type="Magento\Framework\Communication\Config" />
    <preference for="Magento\Framework\Module\ResourceInterface" type="Magento\Framework\Module\ModuleResource" />
    <preference for="Magento\Framework\Pricing\Amount\AmountInterface" type="Magento\Framework\Pricing\Amount\Base" />
    <preference for="Magento\Framework\Api\SearchResultsInterface" type="Magento\Framework\Api\SearchResults" />
    <preference for="Magento\Framework\Api\AttributeInterface" type="Magento\Framework\Api\AttributeValue" />
    <preference for="Magento\Framework\Model\ResourceModel\Db\TransactionManagerInterface" type="Magento\Framework\Model\ResourceModel\Db\TransactionManager" />
    <preference for="Magento\Framework\Api\Data\ImageContentInterface" type="Magento\Framework\Api\ImageContent" />
    <preference for="Magento\Framework\Api\ImageContentValidatorInterface" type="Magento\Framework\Api\ImageContentValidator" />
    <preference for="Magento\Framework\Api\ImageProcessorInterface" type="Magento\Framework\Api\ImageProcessor" />
    <preference for="Magento\Framework\Code\Reader\ClassReaderInterface" type="Magento\Framework\Code\Reader\ClassReader" />
    <preference for="Magento\Framework\Stdlib\DateTime\DateTimeFormatterInterface" type="Magento\Framework\Stdlib\DateTime\DateTimeFormatter"/>
    <preference for="Magento\Framework\Api\Search\SearchInterface" type="Magento\Framework\Search\Search"/>
    <preference for="Magento\Framework\View\Design\FileResolution\Fallback\ResolverInterface" type="Magento\Framework\View\Design\FileResolution\Fallback\Resolver\Simple" />
    <preference for="Cm\RedisSession\Handler\ConfigInterface" type="Magento\Framework\Session\SaveHandler\Redis\Config"/>
    <preference for="Cm\RedisSession\Handler\LoggerInterface" type="Magento\Framework\Session\SaveHandler\Redis\Logger"/>
    <preference for="Magento\Framework\EntityManager\MapperInterface" type="Magento\Framework\EntityManager\CompositeMapper"/>
    <preference for="Magento\Framework\Console\CommandListInterface" type="Magento\Framework\Console\CommandList"/>
    <preference for="Magento\Framework\DataObject\IdentityGeneratorInterface" type="Magento\Framework\DataObject\IdentityService" />
    <preference for="Magento\Framework\Serialize\SerializerInterface" type="Magento\Framework\Serialize\Serializer\Json" />
    <preference for="Magento\Framework\App\Scope\ValidatorInterface" type="Magento\Framework\App\Scope\Validator"/>
    <preference for="Magento\Framework\App\ScopeResolverInterface" type="Magento\Framework\App\ScopeResolver" />
    <preference for="Magento\Framework\App\ScopeInterface" type="Magento\Framework\App\ScopeDefault" />
    <preference for="Magento\Framework\View\Design\Theme\ListInterface" type="Magento\Framework\View\Design\Theme\ThemeList" />
    <preference for="Magento\Framework\View\Design\Theme\ThemeProviderInterface" type="Magento\Framework\View\Design\Theme\ThemeProvider" />
    <preference for="Magento\Framework\View\Asset\PreProcessor\ChainFactoryInterface" type="Magento\Framework\View\Asset\PreProcessor\ChainFactory"/>
    <preference for="Magento\Framework\Css\PreProcessor\ErrorHandlerInterface" type="Magento\Framework\Css\PreProcessor\ErrorHandler" />
    <preference for="Magento\Framework\View\Asset\PreProcessor\Helper\SortInterface" type="Magento\Framework\View\Asset\PreProcessor\Helper\Sort"/>
    <preference for="Magento\Framework\App\View\Deployment\Version\StorageInterface" type="Magento\Framework\App\View\Deployment\Version\Storage\File"/>
    <preference for="Magento\Framework\View\Page\FaviconInterface" type="Magento\Theme\Model\Favicon\Favicon" />
    <preference for="Magento\Framework\View\Element\Message\InterpretationStrategyInterface" type="Magento\Framework\View\Element\Message\InterpretationMediator" />
    <preference for="Magento\Framework\Indexer\Config\DependencyInfoProviderInterface" type="Magento\Framework\Indexer\Config\DependencyInfoProvider" />
    <preference for="Magento\Framework\Webapi\CustomAttribute\ServiceTypeListInterface" type="Magento\Eav\Model\TypeLocator\ComplexType"/>
    <preference for="Magento\Framework\Setup\Declaration\Schema\Db\DbSchemaReaderInterface" type="Magento\Framework\Setup\Declaration\Schema\Db\MySQL\DbSchemaReader" />
    <preference for="Magento\Framework\Setup\Declaration\Schema\Db\DbSchemaWriterInterface" type="Magento\Framework\Setup\Declaration\Schema\Db\MySQL\DbSchemaWriter" />
    <preference for="Magento\Framework\Setup\Declaration\Schema\SchemaConfigInterface" type="Magento\Framework\Setup\Declaration\Schema\SchemaConfig" />
    <preference for="Magento\Framework\Setup\Declaration\Schema\DataSavior\DumpAccessorInterface" type="Magento\Framework\Setup\Declaration\Schema\FileSystem\Csv" />
    <type name="Magento\Framework\Model\ResourceModel\Db\TransactionManager" shared="false" />
    <type name="Magento\Framework\Acl\Data\Cache">
        <arguments>
            <argument name="aclBuilder" xsi:type="object">Magento\Framework\Acl\Builder\Proxy</argument>
        </arguments>
    </type>
    <type name="Magento\Framework\Logger\Handler\Base">
        <arguments>
            <argument name="filesystem" xsi:type="object">Magento\Framework\Filesystem\Driver\File</argument>
        </arguments>
    </type>
    <type name="Magento\Framework\Logger\Handler\System">
        <arguments>
            <argument name="filesystem" xsi:type="object">Magento\Framework\Filesystem\Driver\File</argument>
        </arguments>
    </type>
    <type name="Magento\Framework\Communication\Config\CompositeReader">
        <arguments>
            <argument name="readers" xsi:type="array">
                <item name="xmlReader" xsi:type="array">
                    <item name="reader" xsi:type="object">Magento\Framework\Communication\Config\Reader\XmlReader</item>
                    <item name="sortOrder" xsi:type="string">10</item>
                </item>
                <item name="envReader" xsi:type="array">
                    <item name="reader" xsi:type="object">Magento\Framework\Communication\Config\Reader\EnvReader</item>
                    <item name="sortOrder" xsi:type="string">20</item>
                </item>
            </argument>
        </arguments>
    </type>
    <type name="Magento\Framework\Logger\Monolog">
        <arguments>
            <argument name="name" xsi:type="string">main</argument>
            <argument name="handlers"  xsi:type="array">
                <item name="system" xsi:type="object">Magento\Framework\Logger\Handler\System</item>
                <item name="debug" xsi:type="object">Magento\Framework\Logger\Handler\Debug</item>
            </argument>
        </arguments>
    </type>
    <type name="Magento\Framework\Model\Context">
        <arguments>
            <argument name="actionValidator" xsi:type="object">Magento\Framework\Model\ActionValidator\RemoveAction\Proxy</argument>
        </arguments>
    </type>
    <type name="Magento\Framework\Api\FilterBuilder" shared="false" />
    <type name="Magento\Framework\Api\SearchCriteriaBuilder" shared="false" />
    <type name="Magento\Framework\View\Layout\Builder" shared="false" />
    <type name="Magento\Framework\View\Page\Builder" shared="false" />
    <type name="Magento\Framework\Message\Manager">
        <arguments>
            <argument name="session" xsi:type="object">Magento\Framework\Message\Session\Proxy</argument>
            <argument name="exceptionMessageFactory" xsi:type="object">Magento\Framework\Message\ExceptionMessageLookupFactory</argument>
        </arguments>
    </type>
    <type name="Magento\Framework\View\BlockPool" shared="false" />
    <type name="Magento\Framework\App\Request\Http">
        <arguments>
            <argument name="pathInfoProcessor" xsi:type="object">Magento\Backend\App\Request\PathInfoProcessor\Proxy</argument>
        </arguments>
    </type>
    <preference for="Magento\Framework\Session\SaveHandlerInterface" type="Magento\Framework\Session\SaveHandler" />
    <type name="Magento\Framework\Session\SaveHandlerFactory">
        <arguments>
            <argument name="handlers" xsi:type="array">
                <item name="db" xsi:type="string">Magento\Framework\Session\SaveHandler\DbTable</item>
                <item name="redis" xsi:type="string">Magento\Framework\Session\SaveHandler\Redis</item>
            </argument>
        </arguments>
    </type>
    <type name="Magento\Framework\Session\SaveHandler\Redis">
        <arguments>
            <argument name="config" xsi:type="object">Cm\RedisSession\Handler\ConfigInterface</argument>
            <argument name="logger" xsi:type="object">Cm\RedisSession\Handler\LoggerInterface</argument>
        </arguments>
    </type>
    <virtualType name="interceptionConfigScope" type="Magento\Framework\Config\Scope">
        <arguments>
            <argument name="defaultScope" xsi:type="string">global</argument>
        </arguments>
    </virtualType>
    <type name="Magento\Framework\App\State">
        <arguments>
            <argument name="mode" xsi:type="init_parameter">Magento\Framework\App\State::PARAM_MODE</argument>
        </arguments>
    </type>
    <type name="Magento\Framework\View\Asset\Source">
        <arguments>
            <argument name="appMode" xsi:type="init_parameter">Magento\Framework\App\State::PARAM_MODE</argument>
        </arguments>
    </type>
    <type name="Magento\Framework\View\Page\Config\Renderer">
        <arguments>
            <argument name="appMode" xsi:type="init_parameter">Magento\Framework\App\State::PARAM_MODE</argument>
        </arguments>
    </type>
    <type name="Magento\Framework\App\Arguments\ValidationState">
        <arguments>
            <argument name="appMode" xsi:type="init_parameter">Magento\Framework\App\State::PARAM_MODE</argument>
        </arguments>
    </type>
    <type name="Magento\Framework\App\Cache\Frontend\Factory">
        <arguments>
            <argument name="enforcedOptions" xsi:type="init_parameter">Magento\Framework\App\Cache\Frontend\Factory::PARAM_CACHE_FORCED_OPTIONS</argument>
            <argument name="decorators" xsi:type="array">
                <item name="tag" xsi:type="array">
                    <item name="class" xsi:type="string">Magento\Framework\Cache\Frontend\Decorator\TagScope</item>
                    <item name="parameters" xsi:type="array">
                        <item name="tag" xsi:type="string">MAGE</item>
                    </item>
                </item>
                <item name="logger" xsi:type="array">
                    <item name="class" xsi:type="string">Magento\Framework\Cache\Frontend\Decorator\Logger</item>
                </item>
            </argument>
            <argument name="resource" xsi:type="object">Magento\Framework\App\ResourceConnection\Proxy</argument>
        </arguments>
    </type>
    <type name="Magento\Backend\App\Area\FrontNameResolver">
        <arguments>
            <argument name="defaultFrontName" xsi:type="init_parameter">Magento\Backend\Setup\ConfigOptionsList::CONFIG_PATH_BACKEND_FRONTNAME</argument>
        </arguments>
    </type>
    <type name="Magento\Framework\App\Cache\State">
        <arguments>
            <argument name="banAll" xsi:type="init_parameter">Magento\Framework\App\Cache\State::PARAM_BAN_CACHE</argument>
        </arguments>
    </type>
    <type name="Magento\Store\Model\StoreManager">
        <arguments>
            <argument name="scopeCode" xsi:type="init_parameter">Magento\Store\Model\StoreManager::PARAM_RUN_CODE</argument>
            <argument name="scopeType" xsi:type="init_parameter">Magento\Store\Model\StoreManager::PARAM_RUN_TYPE</argument>
        </arguments>
    </type>
    <type name="Magento\Framework\Translate">
        <arguments>
            <argument name="cache" xsi:type="object">Magento\Framework\App\Cache\Type\Translate</argument>
            <argument name="locale" xsi:type="object">Magento\Framework\Locale\Resolver\Proxy</argument>
            <argument name="translate" xsi:type="object">Magento\Framework\Translate\ResourceInterface\Proxy</argument>
            <argument name="request" xsi:type="object">Magento\Framework\App\Request\Http\Proxy</argument>
        </arguments>
    </type>
    <type name="Magento\Framework\App\Helper\Context">
        <arguments>
            <argument name="translateInline" xsi:type="object">Magento\Framework\Translate\InlineInterface\Proxy</argument>
        </arguments>
    </type>
    <type name="Magento\Framework\Data\Structure" shared="false" />
    <type name="Magento\Framework\View\Layout\Data\Structure" shared="false" />
    <type name="Magento\Theme\Model\View\Design">
        <arguments>
            <argument name="storeManager" xsi:type="object">Magento\Store\Model\StoreManagerInterface\Proxy</argument>
        </arguments>
    </type>
    <type name="Magento\Framework\Acl" shared="false" />
    <type name="Magento\Framework\App\ObjectManager\ConfigLoader">
        <arguments>
            <argument name="cache" xsi:type="object">Magento\Framework\App\Cache\Type\Config</argument>
            <argument name="reader" xsi:type="object">Magento\Framework\ObjectManager\Config\Reader\Dom\Proxy</argument>
        </arguments>
    </type>
    <type name="Magento\Framework\App\ObjectManager\ConfigCache">
        <arguments>
            <argument name="cacheFrontend" xsi:type="object">Magento\Framework\App\Cache\Type\Config</argument>
        </arguments>
    </type>
    <type name="Magento\Framework\Cache\Config\Data">
        <arguments>
            <argument name="cacheId" xsi:type="string">config_cache</argument>
            <argument name="reader" xsi:type="object">Magento\Framework\Cache\Config\Reader\Proxy</argument>
        </arguments>
    </type>
    <type name="Magento\Framework\Interception\Config\Config">
        <arguments>
            <argument name="cache" xsi:type="object">Magento\Framework\App\Cache\Type\Config</argument>
            <argument name="reader" xsi:type="object">Magento\Framework\ObjectManager\Config\Reader\Dom\Proxy</argument>
            <argument name="cacheId" xsi:type="string">interception</argument>
        </arguments>
    </type>
    <type name="Magento\Framework\Interception\PluginList\PluginList">
        <arguments>
            <argument name="cache" xsi:type="object">Magento\Framework\App\Cache\Type\Config</argument>
            <argument name="reader" xsi:type="object">Magento\Framework\ObjectManager\Config\Reader\Dom\Proxy</argument>
            <argument name="cacheId" xsi:type="string">plugin-list</argument>
            <argument name="scopePriorityScheme" xsi:type="array">
                <item name="first" xsi:type="string">global</item>
            </argument>
        </arguments>
    </type>
    <type name="Magento\Framework\App\ResourceConnection">
        <arguments>
            <argument name="connectionFactory" xsi:type="object">Magento\Framework\App\ResourceConnection\ConnectionFactory</argument>
        </arguments>
    </type>
    <type name="Magento\Framework\App\ResourceConnection\Config">
        <arguments>
            <argument name="reader" xsi:type="object">Magento\Framework\App\ResourceConnection\Config\Reader\Proxy</argument>
            <argument name="cache" xsi:type="object">Magento\Framework\App\Cache\Type\Config\Proxy</argument>
        </arguments>
    </type>
    <type name="Magento\Framework\App\ResourceConnection\Config\Reader">
        <arguments>
            <argument name="fileResolver" xsi:type="object">Magento\Framework\App\Config\FileResolver\Proxy</argument>
        </arguments>
    </type>
    <type name="Magento\Framework\Config\Scope">
        <arguments>
            <argument name="defaultScope" xsi:type="string">primary</argument>
            <argument name="areaList" xsi:type="object">Magento\Framework\App\AreaList\Proxy</argument>
        </arguments>
    </type>
    <type name="Magento\Framework\Url">
        <arguments>
            <argument name="session" xsi:type="object">Magento\Framework\Session\Generic\Proxy</argument>
            <argument name="scopeType" xsi:type="const">Magento\Store\Model\ScopeInterface::SCOPE_STORE</argument>
        </arguments>
    </type>
    <virtualType name="layoutArgumentReaderInterpreter" type="Magento\Framework\Data\Argument\Interpreter\Composite">
        <arguments>
            <argument name="interpreters" xsi:type="array">
                <item name="options" xsi:type="object">Magento\Framework\View\Layout\Argument\Interpreter\Options</item>
                <item name="array" xsi:type="object">layoutArrayArgumentReaderInterpreterProxy</item>
                <item name="boolean" xsi:type="object">Magento\Framework\Data\Argument\Interpreter\Boolean</item>
                <item name="number" xsi:type="object">Magento\Framework\Data\Argument\Interpreter\Number</item>
                <item name="string" xsi:type="object">Magento\Framework\Data\Argument\Interpreter\StringUtils</item>
                <item name="null" xsi:type="object">Magento\Framework\Data\Argument\Interpreter\NullType</item>
                <item name="object" xsi:type="object">Magento\Framework\View\Layout\Argument\Interpreter\Passthrough</item>
                <item name="url" xsi:type="object">Magento\Framework\View\Layout\Argument\Interpreter\Passthrough</item>
                <item name="helper" xsi:type="object">Magento\Framework\View\Layout\Argument\Interpreter\Passthrough</item>
            </argument>
            <argument name="discriminator" xsi:type="const">Magento\Framework\View\Model\Layout\Merge::TYPE_ATTRIBUTE</argument>
        </arguments>
    </virtualType>
    <virtualType name="layoutArgumentGeneratorInterpreterInternal" type="Magento\Framework\Data\Argument\Interpreter\Composite">
        <arguments>
            <argument name="interpreters" xsi:type="array">
                <item name="options" xsi:type="object">Magento\Framework\View\Layout\Argument\Interpreter\Options</item>
                <item name="array" xsi:type="object">layoutArrayArgumentGeneratorInterpreterProxy</item>
                <item name="boolean" xsi:type="object">Magento\Framework\Data\Argument\Interpreter\Boolean</item>
                <item name="number" xsi:type="object">Magento\Framework\Data\Argument\Interpreter\Number</item>
                <item name="string" xsi:type="object">Magento\Framework\Data\Argument\Interpreter\StringUtils</item>
                <item name="null" xsi:type="object">Magento\Framework\Data\Argument\Interpreter\NullType</item>
                <item name="object" xsi:type="object">layoutObjectArgumentInterpreter</item>
                <item name="url" xsi:type="object">Magento\Framework\View\Layout\Argument\Interpreter\Url</item>
                <item name="helper" xsi:type="object">Magento\Framework\View\Layout\Argument\Interpreter\HelperMethod</item>
            </argument>
            <argument name="discriminator" xsi:type="const">Magento\Framework\View\Model\Layout\Merge::TYPE_ATTRIBUTE</argument>
        </arguments>
    </virtualType>
    <virtualType name="layoutArgumentGeneratorInterpreter" type="Magento\Framework\View\Layout\Argument\Interpreter\Decorator\Updater">
        <arguments>
            <argument name="subject" xsi:type="object">layoutArgumentGeneratorInterpreterInternal</argument>
        </arguments>
    </virtualType>
    <virtualType name="layoutArrayArgumentReaderInterpreter" type="Magento\Framework\Data\Argument\Interpreter\ArrayType">
        <arguments>
            <argument name="itemInterpreter" xsi:type="object">layoutArgumentReaderInterpreter</argument>
        </arguments>
    </virtualType>
    <virtualType name="layoutArrayArgumentGeneratorInterpreter" type="Magento\Framework\Data\Argument\Interpreter\ArrayType">
        <arguments>
            <argument name="itemInterpreter" xsi:type="object">layoutArgumentGeneratorInterpreterInternal</argument>
        </arguments>
    </virtualType>
    <!--
    Array item can be of any type just like an argument, including array type itself, which creates circular dependency.
    Proxy is used to resolve the circular dependency, so that array items undergo the same interpretation as arguments.
    -->
    <virtualType name="layoutArrayArgumentReaderInterpreterProxy" type="Magento\Framework\Data\Argument\InterpreterInterface\Proxy">
        <arguments>
            <argument name="instanceName" xsi:type="string">layoutArrayArgumentReaderInterpreter</argument>
        </arguments>
    </virtualType>
    <virtualType name="layoutArrayArgumentGeneratorInterpreterProxy" type="Magento\Framework\Data\Argument\InterpreterInterface\Proxy">
        <arguments>
            <argument name="instanceName" xsi:type="string">layoutArrayArgumentGeneratorInterpreter</argument>
        </arguments>
    </virtualType>
    <virtualType name="layoutObjectArgumentInterpreter" type="Magento\Framework\View\Layout\Argument\Interpreter\DataObject">
        <arguments>
            <argument name="expectedClass" xsi:type="string">Magento\Framework\View\Element\Block\ArgumentInterface</argument>
        </arguments>
    </virtualType>
    <type name="Magento\Framework\View\Layout\Argument\Interpreter\NamedParams">
        <arguments>
            <argument name="paramInterpreter" xsi:type="object">Magento\Framework\Data\Argument\Interpreter\StringUtils</argument>
        </arguments>
    </type>
    <virtualType name="containerRenderPool" type="Magento\Framework\View\Layout\ReaderPool">
        <arguments>
            <argument name="readers" xsi:type="array">
                <item name="container" xsi:type="string">Magento\Framework\View\Layout\Reader\Container</item>
                <item name="block" xsi:type="string">Magento\Framework\View\Layout\Reader\Block</item>
                <item name="uiComponent" xsi:type="string">Magento\Framework\View\Layout\Reader\UiComponent</item>
            </argument>
        </arguments>
    </virtualType>
    <type name="Magento\Framework\View\Layout\Reader\Container">
        <arguments>
            <argument name="readerPool" xsi:type="object">containerRenderPool</argument>
        </arguments>
    </type>
    <virtualType name="blockRenderPool" type="Magento\Framework\View\Layout\ReaderPool">
        <arguments>
            <argument name="readers" xsi:type="array">
                <item name="container" xsi:type="string">Magento\Framework\View\Layout\Reader\Container</item>
                <item name="block" xsi:type="string">Magento\Framework\View\Layout\Reader\Block</item>
                <item name="move" xsi:type="string">Magento\Framework\View\Layout\Reader\Move</item>
                <item name="uiComponent" xsi:type="string">Magento\Framework\View\Layout\Reader\UiComponent</item>
            </argument>
        </arguments>
    </virtualType>
    <type name="Magento\Framework\View\Layout\Reader\Block">
        <arguments>
            <argument name="readerPool" xsi:type="object">blockRenderPool</argument>
            <argument name="scopeType" xsi:type="const">Magento\Store\Model\ScopeInterface::SCOPE_STORE</argument>
            <argument name="argumentInterpreter" xsi:type="object">layoutArgumentReaderInterpreter</argument>
        </arguments>
    </type>
    <type name="Magento\Framework\View\Layout\Reader\UiComponent">
        <arguments>
            <argument name="readerPool" xsi:type="object">blockRenderPool</argument>
        </arguments>
    </type>
    <type name="Magento\Framework\View\Layout\ConfigCondition">
        <arguments>
            <argument name="scopeType" xsi:type="const">Magento\Store\Model\ScopeInterface::SCOPE_STORE</argument>
        </arguments>
    </type>
    <virtualType name="bodyRenderPool" type="Magento\Framework\View\Layout\ReaderPool">
        <arguments>
            <argument name="readers" xsi:type="array">
                <item name="container" xsi:type="string">Magento\Framework\View\Layout\Reader\Container</item>
                <item name="block" xsi:type="string">Magento\Framework\View\Layout\Reader\Block</item>
                <item name="move" xsi:type="string">Magento\Framework\View\Layout\Reader\Move</item>
                <item name="uiComponent" xsi:type="string">Magento\Framework\View\Layout\Reader\UiComponent</item>
            </argument>
        </arguments>
    </virtualType>
    <type name="Magento\Framework\View\Page\Config\Reader\Body">
        <arguments>
            <argument name="readerPool" xsi:type="object">bodyRenderPool</argument>
        </arguments>
    </type>
    <virtualType name="commonRenderPool" type="Magento\Framework\View\Layout\ReaderPool">
        <arguments>
            <argument name="readers" xsi:type="array">
                <item name="html" xsi:type="string">Magento\Framework\View\Page\Config\Reader\Html</item>
                <item name="head" xsi:type="string">Magento\Framework\View\Page\Config\Reader\Head</item>
                <item name="body" xsi:type="string">Magento\Framework\View\Page\Config\Reader\Body</item>
                <item name="container" xsi:type="string">Magento\Framework\View\Layout\Reader\Container</item>
                <item name="block" xsi:type="string">Magento\Framework\View\Layout\Reader\Block</item>
                <item name="move" xsi:type="string">Magento\Framework\View\Layout\Reader\Move</item>
                <item name="uiComponent" xsi:type="string">Magento\Framework\View\Layout\Reader\UiComponent</item>
            </argument>
        </arguments>
    </virtualType>
    <type name="Magento\Framework\View\Layout">
        <arguments>
            <argument name="readerPool" xsi:type="object" shared="false">commonRenderPool</argument>
            <argument name="cache" xsi:type="object">Magento\Framework\App\Cache\Type\Layout</argument>
        </arguments>
    </type>
    <virtualType name="genericLayoutRenderPool" type="Magento\Framework\View\Layout\ReaderPool">
        <arguments>
            <argument name="readers" xsi:type="array">
                <item name="container" xsi:type="string">Magento\Framework\View\Layout\Reader\Container</item>
                <item name="block" xsi:type="string">Magento\Framework\View\Layout\Reader\Block</item>
                <item name="move" xsi:type="string">Magento\Framework\View\Layout\Reader\Move</item>
                <item name="uiComponent" xsi:type="string">Magento\Framework\View\Layout\Reader\UiComponent</item>
            </argument>
        </arguments>
    </virtualType>
    <type name="Magento\Framework\View\Result\Layout">
        <arguments>
            <argument name="layoutReaderPool" xsi:type="object">genericLayoutRenderPool</argument>
        </arguments>
    </type>
    <virtualType name="pageConfigRenderPool" type="Magento\Framework\View\Layout\ReaderPool">
        <arguments>
            <argument name="readers" xsi:type="array">
                <item name="html" xsi:type="string">Magento\Framework\View\Page\Config\Reader\Html</item>
                <item name="head" xsi:type="string">Magento\Framework\View\Page\Config\Reader\Head</item>
                <item name="body" xsi:type="string">Magento\Framework\View\Page\Config\Reader\Body</item>
            </argument>
        </arguments>
    </virtualType>
    <type name="Magento\Framework\View\Layout\GeneratorPool">
        <arguments>
            <argument name="generators" xsi:type="array">
                <item name="head" xsi:type="object">Magento\Framework\View\Page\Config\Generator\Head</item>
                <item name="body" xsi:type="object">Magento\Framework\View\Page\Config\Generator\Body</item>
                <item name="block" xsi:type="object">Magento\Framework\View\Layout\Generator\Block</item>
                <item name="container" xsi:type="object">Magento\Framework\View\Layout\Generator\Container</item>
                <item name="uiComponent" xsi:type="object">Magento\Framework\View\Layout\Generator\UiComponent</item>
            </argument>
        </arguments>
    </type>
    <virtualType name="pageLayoutGeneratorPool" type="Magento\Framework\View\Layout\GeneratorPool">
        <arguments>
            <argument name="generators" xsi:type="array">
                <item name="head" xsi:type="object">Magento\Framework\View\Page\Config\Generator\Head</item>
                <item name="body" xsi:type="object">Magento\Framework\View\Page\Config\Generator\Body</item>
                <item name="block" xsi:type="object">Magento\Framework\View\Layout\Generator\Block</item>
                <item name="container" xsi:type="object">Magento\Framework\View\Layout\Generator\Container</item>
                <item name="uiComponent" xsi:type="object">Magento\Framework\View\Layout\Generator\UiComponent</item>
            </argument>
        </arguments>
    </virtualType>
    <type name="Magento\Framework\View\Result\Page">
        <arguments>
            <argument name="layoutReaderPool" xsi:type="object">pageConfigRenderPool</argument>
            <argument name="generatorPool" xsi:type="object">pageLayoutGeneratorPool</argument>
            <argument name="template" xsi:type="string">Magento_Theme::root.phtml</argument>
        </arguments>
    </type>
    <type name="Magento\Framework\View\Layout\Generator\Block">
        <arguments>
            <argument name="argumentInterpreter" xsi:type="object">layoutArgumentGeneratorInterpreter</argument>
        </arguments>
    </type>
    <type name="Magento\Framework\Mview\View">
        <arguments>
            <argument name="state" xsi:type="object" shared="false">Magento\Indexer\Model\Mview\View\State</argument>
            <argument name="changelog" xsi:type="object" shared="false">Magento\Framework\Mview\View\Changelog</argument>
        </arguments>
    </type>
    <type name="Magento\Framework\Mview\Config">
        <arguments>
            <argument name="configData" xsi:type="object">Magento\Framework\Mview\Config\Data\Proxy</argument>
        </arguments>
    </type>
    <type name="Magento\Framework\Mview\Config\Data">
        <arguments>
            <argument name="stateCollection" xsi:type="object" shared="false">Magento\Framework\Mview\View\State\CollectionInterface</argument>
        </arguments>
    </type>
    <type name="Magento\Framework\App\View\Asset\Publisher" shared="false" />
    <type name="Magento\Framework\View\Asset\PreProcessor\FileNameResolver">
        <arguments>
            <argument name="alternativeSources" xsi:type="array">
                <item name="css" xsi:type="object">AlternativeSourceProcessors</item>
            </argument>
        </arguments>
    </type>
    <type name="Magento\Framework\App\StaticResource">
        <arguments>
            <argument name="response" xsi:type="object" shared="false">Magento\MediaStorage\Model\File\Storage\Response</argument>
            <argument name="publisher" xsi:type="object">developerPublisher</argument>
        </arguments>
    </type>
    <virtualType name="AlternativeSourceProcessors" type="Magento\Framework\View\Asset\PreProcessor\AlternativeSource">
        <arguments>
            <argument name="filenameResolver" xsi:type="object">Magento\Framework\View\Asset\PreProcessor\MinificationFilenameResolver</argument>
            <argument name="lockName" xsi:type="string">alternative-source-css</argument>
            <argument name="lockerProcess" xsi:type="object">Magento\Framework\View\Asset\LockerProcess</argument>
            <argument name="alternatives" xsi:type="array">
                <item name="less" xsi:type="array">
                    <item name="class" xsi:type="string">Magento\Framework\Css\PreProcessor\Adapter\Less\Processor</item>
                </item>
            </argument>
        </arguments>
    </virtualType>
    <virtualType name="developerPublisher" type="Magento\Framework\App\View\Asset\Publisher">
        <arguments>
            <argument name="materializationStrategyFactory" xsi:type="object">developerMaterialization</argument>
        </arguments>
    </virtualType>
    <virtualType name="developerMaterialization" type="Magento\Framework\App\View\Asset\MaterializationStrategy\Factory">
        <arguments>
            <argument name="strategiesList" xsi:type="array">
                <item name="view_preprocessed" xsi:type="object">Magento\Framework\App\View\Asset\MaterializationStrategy\Symlink</item>
                <item name="default" xsi:type="object">Magento\Framework\App\View\Asset\MaterializationStrategy\Copy</item>
            </argument>
        </arguments>
    </virtualType>
    <type name="Magento\Framework\View\Design\FileResolution\Fallback\File">
        <arguments>
            <argument name="resolver" xsi:type="object">Magento\Framework\View\Design\FileResolution\Fallback\Resolver\Simple</argument>
        </arguments>
    </type>
    <type name="Magento\Framework\View\Design\FileResolution\Fallback\TemplateFile">
        <arguments>
            <argument name="resolver" xsi:type="object">Magento\Framework\View\Design\FileResolution\Fallback\Resolver\Simple</argument>
        </arguments>
    </type>
    <type name="Magento\Framework\View\Design\FileResolution\Fallback\LocaleFile">
        <arguments>
            <argument name="resolver" xsi:type="object">Magento\Framework\View\Design\FileResolution\Fallback\Resolver\Simple</argument>
        </arguments>
    </type>

    <virtualType name="viewFileMinifiedFallbackResolver" type="Magento\Framework\View\Design\FileResolution\Fallback\Resolver\Minification">
        <arguments>
            <argument name="fallback" xsi:type="object">viewFileFallbackResolver</argument>
        </arguments>
    </virtualType>
    <virtualType name="viewFileFallbackResolver" type="Magento\Framework\View\Design\FileResolution\Fallback\Resolver\Alternative"/>
    <type name="Magento\Framework\View\Design\FileResolution\Fallback\StaticFile">
        <arguments>
            <argument name="resolver" xsi:type="object">viewFileMinifiedFallbackResolver</argument>
        </arguments>
    </type>
    <type name="Magento\Framework\Code\Generator">
        <arguments>
            <argument name="generatedEntities" xsi:type="array">
                <item name="extensionInterfaceFactory" xsi:type="string">\Magento\Framework\Api\Code\Generator\ExtensionAttributesInterfaceFactoryGenerator</item>
                <item name="factory" xsi:type="string">\Magento\Framework\ObjectManager\Code\Generator\Factory</item>
                <item name="proxy" xsi:type="string">\Magento\Framework\ObjectManager\Code\Generator\Proxy</item>
                <item name="interceptor" xsi:type="string">\Magento\Framework\Interception\Code\Generator\Interceptor</item>
                <item name="logger" xsi:type="string">\Magento\Framework\ObjectManager\Profiler\Code\Generator\Logger</item>
                <item name="mapper" xsi:type="string">\Magento\Framework\Api\Code\Generator\Mapper</item>
                <item name="persistor" xsi:type="string">\Magento\Framework\ObjectManager\Code\Generator\Persistor</item>
                <item name="repository" xsi:type="string">\Magento\Framework\ObjectManager\Code\Generator\Repository</item>
                <item name="convertor" xsi:type="string">\Magento\Framework\ObjectManager\Code\Generator\Converter</item>
                <item name="searchResults" xsi:type="string">\Magento\Framework\Api\Code\Generator\SearchResults</item>
                <item name="extensionInterface" xsi:type="string">\Magento\Framework\Api\Code\Generator\ExtensionAttributesInterfaceGenerator</item>
                <item name="extension" xsi:type="string">\Magento\Framework\Api\Code\Generator\ExtensionAttributesGenerator</item>
            </argument>
        </arguments>
    </type>
    <type name="Magento\Framework\App\Cache\Frontend\Pool">
        <arguments>
            <argument name="frontendSettings" xsi:type="array">
                <item name="page_cache" xsi:type="array">
                    <item name="backend_options" xsi:type="array">
                        <item name="cache_dir" xsi:type="string">page_cache</item>
                    </item>
                </item>
            </argument>
        </arguments>
    </type>
    <type name="Magento\Framework\App\Cache\Type\FrontendPool">
        <arguments>
            <argument name="typeFrontendMap" xsi:type="array">
                <item name="full_page" xsi:type="string">page_cache</item>
            </argument>
        </arguments>
    </type>
    <type name="Magento\Framework\Translate\Inline">
        <arguments>
            <argument name="parser" xsi:type="object">Magento\Framework\Translate\Inline\ParserInterface\Proxy</argument>
        </arguments>
    </type>
    <type name="Magento\Framework\View\Layout\ScheduledStructure" shared="false" />
    <type name="Magento\Framework\View\Page\Config\Structure" shared="false" />
    <type name="Magento\Framework\Search\Adapter\Mysql\Aggregation\Builder\Container">
        <arguments>
            <argument name="buckets" xsi:type="array">
                <item name="termBucket" xsi:type="object">Magento\Framework\Search\Adapter\Mysql\Aggregation\Builder\Term</item>
                <item name="rangeBucket" xsi:type="object">Magento\Framework\Search\Adapter\Mysql\Aggregation\Builder\Range</item>
                <item name="dynamicBucket" xsi:type="object">Magento\Framework\Search\Adapter\Mysql\Aggregation\Builder\Dynamic</item>
            </argument>
        </arguments>
    </type>
    <type name="Magento\Framework\Search\Dynamic\Algorithm\Repository">
        <arguments>
            <argument name="algorithms" xsi:type="array">
                <item name="auto" xsi:type="string">Magento\Framework\Search\Dynamic\Algorithm\Auto</item>
                <item name="manual" xsi:type="string">Magento\Framework\Search\Dynamic\Algorithm\Manual</item>
                <item name="improved" xsi:type="string">Magento\Framework\Search\Dynamic\Algorithm\Improved</item>
            </argument>
        </arguments>
    </type>
    <type name="Magento\Framework\View\Model\Layout\Merge">
        <arguments>
            <argument name="fileSource" xsi:type="object">Magento\Framework\View\Layout\File\Collector\Aggregated\Proxy</argument>
            <argument name="pageLayoutFileSource" xsi:type="object">pageLayoutFileCollectorAggregated</argument>
            <argument name="cache" xsi:type="object">Magento\Framework\App\Cache\Type\Layout</argument>
            <argument name="layoutCacheKey" xsi:type="object">Magento\Framework\View\Layout\LayoutCacheKeyInterface</argument>
        </arguments>
    </type>
    <type name="CSSmin">
        <arguments>
            <argument name="raise_php_limits" xsi:type="boolean">false</argument>
        </arguments>
    </type>
    <type name="Magento\Framework\App\DefaultPath\DefaultPath">
        <arguments>
            <argument name="parts" xsi:type="array">
                <item name="module" xsi:type="string">core</item>
                <item name="controller" xsi:type="string">index</item>
                <item name="action" xsi:type="string">index</item>
            </argument>
        </arguments>
    </type>
    <type name="Magento\Framework\Data\Collection\Db\FetchStrategy\Cache">
        <arguments>
            <argument name="cache" xsi:type="object">Magento\Framework\App\Cache\Type\Collection</argument>
            <argument name="cacheIdPrefix" xsi:type="string">collection_</argument>
            <argument name="cacheLifetime" xsi:type="string">86400</argument>
        </arguments>
    </type>
    <type name="Magento\Framework\Event\Config\Data">
        <arguments>
            <argument name="reader" xsi:type="object">Magento\Framework\Event\Config\Reader\Proxy</argument>
        </arguments>
    </type>
    <type name="Magento\Framework\View\Asset\Collection" shared="false" />
    <virtualType name="layoutFileSourceBase" type="Magento\Framework\View\File\Collector\Base">
        <arguments>
            <argument name="subDir" xsi:type="string">layout</argument>
        </arguments>
    </virtualType>
    <virtualType name="layoutFileSourceBaseFiltered" type="Magento\Framework\View\File\Collector\Decorator\ModuleOutput">
        <arguments>
            <argument name="subject" xsi:type="object">layoutFileSourceBase</argument>
        </arguments>
    </virtualType>
    <virtualType name="layoutFileSourceBaseSorted" type="Magento\Framework\View\File\Collector\Decorator\ModuleDependency">
        <arguments>
            <argument name="subject" xsi:type="object">layoutFileSourceBaseFiltered</argument>
        </arguments>
    </virtualType>

    <virtualType name="layoutFileSourceTheme" type="Magento\Framework\View\File\Collector\ThemeModular">
        <arguments>
            <argument name="subDir" xsi:type="string">layout</argument>
        </arguments>
    </virtualType>
    <virtualType name="layoutFileSourceThemeFiltered" type="Magento\Framework\View\File\Collector\Decorator\ModuleOutput">
        <arguments>
            <argument name="subject" xsi:type="object">layoutFileSourceTheme</argument>
        </arguments>
    </virtualType>
    <virtualType name="layoutFileSourceThemeSorted" type="Magento\Framework\View\File\Collector\Decorator\ModuleDependency">
        <arguments>
            <argument name="subject" xsi:type="object">layoutFileSourceThemeFiltered</argument>
        </arguments>
    </virtualType>

    <virtualType name="layoutFileSourceOverrideBase" type="Magento\Framework\View\File\Collector\Override\Base">
        <arguments>
            <argument name="subDir" xsi:type="string">layout/override/base</argument>
        </arguments>
    </virtualType>
    <virtualType name="layoutFileSourceOverrideBaseFiltered" type="Magento\Framework\View\File\Collector\Decorator\ModuleOutput">
        <arguments>
            <argument name="subject" xsi:type="object">layoutFileSourceOverrideBase</argument>
        </arguments>
    </virtualType>
    <virtualType name="layoutFileSourceOverrideBaseSorted" type="Magento\Framework\View\File\Collector\Decorator\ModuleDependency">
        <arguments>
            <argument name="subject" xsi:type="object">layoutFileSourceOverrideBaseFiltered</argument>
        </arguments>
    </virtualType>

    <virtualType name="layoutFileSourceOverrideTheme" type="Magento\Framework\View\File\Collector\Override\ThemeModular">
        <arguments>
            <argument name="subDir" xsi:type="string">layout/override/theme</argument>
        </arguments>
    </virtualType>
    <virtualType name="layoutFileSourceOverrideThemeFiltered" type="Magento\Framework\View\File\Collector\Decorator\ModuleOutput">
        <arguments>
            <argument name="subject" xsi:type="object">layoutFileSourceOverrideTheme</argument>
        </arguments>
    </virtualType>
    <virtualType name="layoutFileSourceOverrideThemeSorted" type="Magento\Framework\View\File\Collector\Decorator\ModuleDependency">
        <arguments>
            <argument name="subject" xsi:type="object">layoutFileSourceOverrideThemeFiltered</argument>
        </arguments>
    </virtualType>
    <type name="Magento\Framework\View\Layout\File\Collector\Aggregated">
        <arguments>
            <argument name="baseFiles" xsi:type="object">layoutFileSourceBaseSorted</argument>
            <argument name="themeFiles" xsi:type="object">layoutFileSourceThemeSorted</argument>
            <argument name="overrideBaseFiles" xsi:type="object">layoutFileSourceOverrideBaseSorted</argument>
            <argument name="overrideThemeFiles" xsi:type="object">layoutFileSourceOverrideThemeSorted</argument>
        </arguments>
    </type>
    <virtualType name="pageLayoutFileSourceBase" type="Magento\Framework\View\File\Collector\Base">
        <arguments>
            <argument name="subDir" xsi:type="string">page_layout</argument>
        </arguments>
    </virtualType>
    <virtualType name="pageLayoutFileSourceBaseFiltered" type="Magento\Framework\View\File\Collector\Decorator\ModuleOutput">
        <arguments>
            <argument name="subject" xsi:type="object">pageLayoutFileSourceBase</argument>
        </arguments>
    </virtualType>
    <virtualType name="pageLayoutFileSourceBaseSorted" type="Magento\Framework\View\File\Collector\Decorator\ModuleDependency">
        <arguments>
            <argument name="subject" xsi:type="object">pageLayoutFileSourceBaseFiltered</argument>
        </arguments>
    </virtualType>
    <virtualType name="pageLayoutFileSourceTheme" type="Magento\Framework\View\File\Collector\ThemeModular">
        <arguments>
            <argument name="subDir" xsi:type="string">page_layout</argument>
        </arguments>
    </virtualType>
    <virtualType name="pageLayoutFileSourceThemeFiltered" type="Magento\Framework\View\File\Collector\Decorator\ModuleOutput">
        <arguments>
            <argument name="subject" xsi:type="object">pageLayoutFileSourceTheme</argument>
        </arguments>
    </virtualType>
    <virtualType name="pageLayoutFileSourceThemeSorted" type="Magento\Framework\View\File\Collector\Decorator\ModuleDependency">
        <arguments>
            <argument name="subject" xsi:type="object">pageLayoutFileSourceThemeFiltered</argument>
        </arguments>
    </virtualType>

    <virtualType name="pageLayoutFileSourceOverrideBase" type="Magento\Framework\View\File\Collector\Override\Base">
        <arguments>
            <argument name="subDir" xsi:type="string">page_layout/override/base</argument>
        </arguments>
    </virtualType>
    <virtualType name="pageLayoutFileSourceOverrideBaseFiltered" type="Magento\Framework\View\File\Collector\Decorator\ModuleOutput">
        <arguments>
            <argument name="subject" xsi:type="object">pageLayoutFileSourceOverrideBase</argument>
        </arguments>
    </virtualType>
    <virtualType name="pageLayoutFileSourceOverrideBaseSorted" type="Magento\Framework\View\File\Collector\Decorator\ModuleDependency">
        <arguments>
            <argument name="subject" xsi:type="object">pageLayoutFileSourceOverrideBaseFiltered</argument>
        </arguments>
    </virtualType>

    <virtualType name="pageLayoutFileSourceOverrideTheme" type="Magento\Framework\View\File\Collector\Override\ThemeModular">
        <arguments>
            <argument name="subDir" xsi:type="string">page_layout/override/theme</argument>
        </arguments>
    </virtualType>
    <virtualType name="pageLayoutFileSourceOverrideThemeFiltered" type="Magento\Framework\View\File\Collector\Decorator\ModuleOutput">
        <arguments>
            <argument name="subject" xsi:type="object">pageLayoutFileSourceOverrideTheme</argument>
        </arguments>
    </virtualType>
    <virtualType name="pageLayoutFileSourceOverrideThemeSorted" type="Magento\Framework\View\File\Collector\Decorator\ModuleDependency">
        <arguments>
            <argument name="subject" xsi:type="object">pageLayoutFileSourceOverrideThemeFiltered</argument>
        </arguments>
    </virtualType>

    <virtualType name="pageLayoutFileCollectorAggregated" type="Magento\Framework\View\Layout\File\Collector\Aggregated">
        <arguments>
            <argument name="baseFiles" xsi:type="object">pageLayoutFileSourceBaseSorted</argument>
            <argument name="themeFiles" xsi:type="object">pageLayoutFileSourceThemeSorted</argument>
            <argument name="overrideBaseFiles" xsi:type="object">pageLayoutFileSourceOverrideBaseSorted</argument>
            <argument name="overrideThemeFiles" xsi:type="object">pageLayoutFileSourceOverrideThemeSorted</argument>
        </arguments>
    </virtualType>

    <virtualType name="pageFileSourceBase" type="Magento\Framework\View\File\Collector\Base"/>
    <virtualType name="pageFileSourceBaseFiltered" type="Magento\Framework\View\File\Collector\Decorator\ModuleOutput">
        <arguments>
            <argument name="subject" xsi:type="object">pageFileSourceBase</argument>
        </arguments>
    </virtualType>
    <virtualType name="pageFileSourceBaseSorted" type="Magento\Framework\View\File\Collector\Decorator\ModuleDependency">
        <arguments>
            <argument name="subject" xsi:type="object">pageFileSourceBaseFiltered</argument>
        </arguments>
    </virtualType>

    <virtualType name="pageFileSourceTheme" type="Magento\Framework\View\File\Collector\ThemeModular"/>
    <virtualType name="pageFileSourceThemeFiltered" type="Magento\Framework\View\File\Collector\Decorator\ModuleOutput">
        <arguments>
            <argument name="subject" xsi:type="object">pageFileSourceTheme</argument>
        </arguments>
    </virtualType>
    <virtualType name="pageFileSourceThemeSorted" type="Magento\Framework\View\File\Collector\Decorator\ModuleDependency">
        <arguments>
            <argument name="subject" xsi:type="object">pageFileSourceThemeFiltered</argument>
        </arguments>
    </virtualType>

    <virtualType name="pageFileSourceOverrideBase" type="Magento\Framework\View\File\Collector\Override\Base">
        <arguments>
            <argument name="subDir" xsi:type="string">page/override</argument>
        </arguments>
    </virtualType>
    <virtualType name="pageFileSourceOverrideBaseFiltered" type="Magento\Framework\View\File\Collector\Decorator\ModuleOutput">
        <arguments>
            <argument name="subject" xsi:type="object">pageFileSourceOverrideBase</argument>
        </arguments>
    </virtualType>
    <virtualType name="pageFileSourceOverrideBaseSorted" type="Magento\Framework\View\File\Collector\Decorator\ModuleDependency">
        <arguments>
            <argument name="subject" xsi:type="object">pageFileSourceOverrideBaseFiltered</argument>
        </arguments>
    </virtualType>

    <virtualType name="pageFileSourceOverrideTheme" type="Magento\Framework\View\File\Collector\Override\ThemeModular">
        <arguments>
            <argument name="subDir" xsi:type="string">override/theme</argument>
        </arguments>
    </virtualType>
    <virtualType name="pageFileSourceOverrideThemeFiltered" type="Magento\Framework\View\File\Collector\Decorator\ModuleOutput">
        <arguments>
            <argument name="subject" xsi:type="object">pageFileSourceOverrideTheme</argument>
        </arguments>
    </virtualType>
    <virtualType name="pageFileSourceOverrideThemeSorted" type="Magento\Framework\View\File\Collector\Decorator\ModuleDependency">
        <arguments>
            <argument name="subject" xsi:type="object">pageFileSourceOverrideThemeFiltered</argument>
        </arguments>
    </virtualType>
    <virtualType name="pageLayoutRenderPool" type="Magento\Framework\View\Layout\ReaderPool">
        <arguments>
            <argument name="readers" xsi:type="array">
                <item name="container" xsi:type="string">Magento\Framework\View\Layout\Reader\Container</item>
                <item name="move" xsi:type="string">Magento\Framework\View\Layout\Reader\Move</item>
            </argument>
        </arguments>
    </virtualType>
    <type name="Magento\Framework\View\Page\Layout\Reader">
        <arguments>
            <argument name="pageLayoutFileSource" xsi:type="object">pageLayoutFileCollectorAggregated</argument>
            <argument name="reader" xsi:type="object">pageLayoutRenderPool</argument>
        </arguments>
    </type>
    <type name="Magento\Framework\View\PageLayout\File\Collector\Aggregated">
        <arguments>
            <argument name="baseFiles" xsi:type="object">pageFileSourceBaseSorted</argument>
            <argument name="themeFiles" xsi:type="object">pageFileSourceThemeSorted</argument>
            <argument name="overrideBaseFiles" xsi:type="object">pageFileSourceOverrideBaseSorted</argument>
            <argument name="overrideThemeFiles" xsi:type="object">pageFileSourceOverrideThemeSorted</argument>
        </arguments>
    </type>
    <type name="Magento\Framework\View\Design\Theme\Image">
        <arguments>
            <argument name="uploader" xsi:type="object">Magento\Framework\View\Design\Theme\Image\Uploader\Proxy</argument>
        </arguments>
    </type>
    <type name="Magento\Framework\App\Config\Initial">
        <arguments>
            <argument name="reader" xsi:type="object">Magento\Framework\App\Config\Initial\Reader\Proxy</argument>
        </arguments>
    </type>
    <type name="Magento\Framework\App\Config\Initial\Reader">
        <arguments>
            <argument name="converter" xsi:type="object">Magento\Framework\App\Config\Initial\Converter</argument>
        </arguments>
    </type>
    <type name="Magento\Framework\App\Route\Config">
        <arguments>
            <argument name="reader" xsi:type="object">Magento\Framework\App\Route\Config\Reader\Proxy</argument>
        </arguments>
    </type>
    <type name="Magento\Framework\Session\Validator">
        <arguments>
            <argument name="scopeType" xsi:type="const">Magento\Store\Model\ScopeInterface::SCOPE_STORE</argument>
            <argument name="skippedUserAgentList" xsi:type="array">
                <item name="flash" xsi:type="string">Shockwave Flash</item>
                <item name="flash_mac" xsi:type="string"><![CDATA[Adobe Flash Player\s{1,}\w{1,10}]]></item>
            </argument>
        </arguments>
    </type>
    <type name="Magento\Framework\DataObject\Copy\Config">
        <arguments>
            <argument name="dataStorage" xsi:type="object">Magento\Framework\DataObject\Copy\Config\Data\Proxy</argument>
        </arguments>
    </type>
    <type name="Magento\Framework\DataObject\Copy\Config\Reader">
        <arguments>
            <argument name="fileName" xsi:type="string">fieldset.xml</argument>
            <argument name="schemaLocator" xsi:type="object">Magento\Framework\DataObject\Copy\Config\SchemaLocator</argument>
        </arguments>
    </type>
    <type name="Magento\Framework\DataObject\Copy\Config\SchemaLocator">
        <arguments>
            <argument name="schema" xsi:type="string">urn:magento:framework:DataObject/etc/fieldset.xsd</argument>
            <argument name="perFileSchema" xsi:type="string">urn:magento:framework:DataObject/etc/fieldset_file.xsd</argument>
        </arguments>
    </type>
    <type name="Magento\Framework\DataObject\Copy\Config\Data">
        <arguments>
            <argument name="reader" xsi:type="object">Magento\Framework\DataObject\Copy\Config\Reader\Proxy</argument>
            <argument name="cacheId" xsi:type="string">fieldset_config</argument>
        </arguments>
    </type>
    <type name="Magento\Framework\Image">
        <arguments>
            <argument name="adapter" xsi:type="object">Magento\Framework\Image\Adapter\Gd2</argument>
        </arguments>
    </type>
    <type name="Magento\Framework\View\Layout\PageType\Config\Reader">
        <arguments>
            <argument name="fileName" xsi:type="string">page_types.xml</argument>
            <argument name="converter" xsi:type="object">Magento\Framework\View\Layout\PageType\Config\Converter</argument>
            <argument name="schemaLocator" xsi:type="object">Magento\Framework\View\Layout\PageType\Config\SchemaLocator</argument>
            <argument name="defaultScope" xsi:type="string">frontend</argument>
        </arguments>
    </type>
    <virtualType name="Magento\Framework\View\Layout\PageType\Config\Data" type="Magento\Framework\Config\Data">
        <arguments>
            <argument name="reader" xsi:type="object">Magento\Framework\View\Layout\PageType\Config\Reader</argument>
            <argument name="cacheId" xsi:type="string">page_types_config</argument>
        </arguments>
    </virtualType>
    <type name="Magento\Framework\View\Layout\PageType\Config">
        <arguments>
            <argument name="dataStorage" xsi:type="object">Magento\Framework\View\Layout\PageType\Config\Data</argument>
        </arguments>
    </type>
    <virtualType name="Magento\Framework\Message\Session\Storage" type="Magento\Framework\Session\Storage">
        <arguments>
            <argument name="namespace" xsi:type="string">message</argument>
        </arguments>
    </virtualType>
    <type name="Magento\Framework\Message\Session">
        <arguments>
            <argument name="storage" xsi:type="object">Magento\Framework\Message\Session\Storage</argument>
        </arguments>
    </type>
    <type name="Magento\Framework\Url\ScopeResolver">
        <arguments>
            <argument name="areaCode" xsi:type="string">frontend</argument>
        </arguments>
    </type>

    <type name="Magento\Framework\Module\ModuleList\Loader">
        <arguments>
            <argument name="filesystemDriver" xsi:type="object">Magento\Framework\Filesystem\Driver\File</argument>
        </arguments>
    </type>
    <type name="Magento\Framework\Module\Setup\MigrationData">
        <arguments>
            <argument name="data" xsi:type="array">
                <item name="plain" xsi:type="string"><![CDATA[/^(?P<alias>[a-z]+[_a-z\d]*?\/[a-z]+[_a-z\d]*?)::.*?$/sui]]></item>
                <item name="wiki" xsi:type="string"><![CDATA[/{{(block|widget).*?(class|type)=\"(?P<alias>[a-z]+[_a-z\d]*?\/[a-z]+[_a-z\d]*?)\".*?}}/sui]]></item>
                <item name="xml" xsi:type="string"><![CDATA[/<block.*?class=\"(?P<alias>[a-z]+[_a-z\d]*?\/[a-z]+[_a-z\d]*?)\".*?>/sui]]></item>
                <item name="serialized" xsi:type="string"><![CDATA[#(?P<string>s:\d+:"(?P<alias>[a-z]+[_a-z\d]*?/[a-z]+[_a-z\d]*?)")#sui]]></item>
            </argument>
        </arguments>
    </type>
    <type name="Magento\Framework\Webapi\Rest\Request\DeserializerFactory">
        <arguments>
            <argument name="deserializers" xsi:type="array">
                <item name="application_json" xsi:type="array">
                    <item name="type" xsi:type="string">application/json</item>
                    <item name="model" xsi:type="string">Magento\Framework\Webapi\Rest\Request\Deserializer\Json</item>
                </item>
                <item name="application_xml" xsi:type="array">
                    <item name="type" xsi:type="string">application/xml</item>
                    <item name="model" xsi:type="string">Magento\Framework\Webapi\Rest\Request\Deserializer\Xml</item>
                </item>
                <item name="application_xhtml_xml" xsi:type="array">
                    <item name="type" xsi:type="string">application/xhtml+xml</item>
                    <item name="model" xsi:type="string">Magento\Framework\Webapi\Rest\Request\Deserializer\Xml</item>
                </item>
                <item name="text_xml" xsi:type="array">
                    <item name="type" xsi:type="string">text/xml</item>
                    <item name="model" xsi:type="string">Magento\Framework\Webapi\Rest\Request\Deserializer\Xml</item>
                </item>
            </argument>
        </arguments>
    </type>
    <type name="Magento\Framework\Validator\Factory">
        <arguments>
            <argument name="cache" xsi:type="object">Magento\Framework\App\Cache\Type\Config</argument>
        </arguments>
    </type>
    <type name="Magento\Server\Reflection" shared="false" />
    <type name="Magento\Framework\Reflection\DataObjectProcessor">
        <arguments>
            <argument name="extensionAttributesProcessor" xsi:type="object">Magento\Framework\Reflection\ExtensionAttributesProcessor\Proxy</argument>
            <argument name="customAttributesProcessor" xsi:type="object">Magento\Framework\Reflection\CustomAttributesProcessor\Proxy</argument>
        </arguments>
    </type>
    <type name="Magento\Framework\Url\Decoder">
        <arguments>
            <argument name="urlBuilder" xsi:type="object">Magento\Framework\UrlInterface</argument>
        </arguments>
    </type>
    <type name="Magento\Framework\Api\Search\SearchCriteriaBuilder" shared="false"/>
    <type name="Magento\Framework\Api\Search\FilterGroupBuilder" shared="false"/>
    <type name="Magento\Framework\Config\View">
        <arguments>
            <argument name="fileName" xsi:type="string">view.xml</argument>
            <argument name="converter" xsi:type="object">Magento\Framework\Config\Converter</argument>
            <argument name="schemaLocator" xsi:type="object">Magento\Framework\Config\SchemaLocator</argument>
            <argument name="fileResolver" xsi:type="object">Magento\Framework\Config\FileResolver</argument>
        </arguments>
    </type>
    <type name="Magento\Framework\DB\SelectFactory">
        <arguments>
            <argument name="selectRenderer" xsi:type="object">Magento\Framework\DB\Select\RendererProxy</argument>
        </arguments>
    </type>
    <type name="Magento\Framework\Data\Form\Filter\Date">
        <arguments>
            <argument name="localeResolver" xsi:type="object">Magento\Framework\Locale\ResolverInterface</argument>
        </arguments>
    </type>
    <type name="Magento\Framework\DB\Select\SelectRenderer">
        <arguments>
            <argument name="renderers" xsi:type="array">
                <item name="distinct" xsi:type="array">
                    <item name="renderer" xsi:type="object">Magento\Framework\DB\Select\DistinctRenderer</item>
                    <item name="sort" xsi:type="string">100</item>
                    <item name="part" xsi:type="string">distinct</item>
                </item>
                <item name="columns" xsi:type="array">
                    <item name="renderer" xsi:type="object">Magento\Framework\DB\Select\ColumnsRenderer</item>
                    <item name="sort" xsi:type="string">200</item>
                    <item name="part" xsi:type="string">columns</item>
                </item>
                <item name="union" xsi:type="array">
                    <item name="renderer" xsi:type="object">Magento\Framework\DB\Select\UnionRenderer</item>
                    <item name="sort" xsi:type="string">300</item>
                    <item name="part" xsi:type="string">union</item>
                </item>
                <item name="from" xsi:type="array">
                    <item name="renderer" xsi:type="object">Magento\Framework\DB\Select\FromRenderer</item>
                    <item name="sort" xsi:type="string">400</item>
                    <item name="part" xsi:type="string">from</item>
                </item>
                <item name="where" xsi:type="array">
                    <item name="renderer" xsi:type="object">Magento\Framework\DB\Select\WhereRenderer</item>
                    <item name="sort" xsi:type="string">500</item>
                    <item name="part" xsi:type="string">where</item>
                </item>
                <item name="group" xsi:type="array">
                    <item name="renderer" xsi:type="object">Magento\Framework\DB\Select\GroupRenderer</item>
                    <item name="sort" xsi:type="string">600</item>
                    <item name="part" xsi:type="string">group</item>
                </item>
                <item name="having" xsi:type="array">
                    <item name="renderer" xsi:type="object">Magento\Framework\DB\Select\HavingRenderer</item>
                    <item name="sort" xsi:type="string">700</item>
                    <item name="part" xsi:type="string">having</item>
                </item>
                <item name="order" xsi:type="array">
                    <item name="renderer" xsi:type="object">Magento\Framework\DB\Select\OrderRenderer</item>
                    <item name="sort" xsi:type="string">800</item>
                    <item name="part" xsi:type="string">order</item>
                </item>
                <item name="limit" xsi:type="array">
                    <item name="renderer" xsi:type="object">Magento\Framework\DB\Select\LimitRenderer</item>
                    <item name="sort" xsi:type="string">900</item>
                    <item name="part" xsi:type="string">limitcount</item>
                </item>
                <item name="for_update" xsi:type="array">
                    <item name="renderer" xsi:type="object">Magento\Framework\DB\Select\ForUpdateRenderer</item>
                    <item name="sort" xsi:type="string">1000</item>
                    <item name="part" xsi:type="string">forupdate</item>
                </item>
            </argument>
        </arguments>
    </type>
    <type name="Magento\Framework\EntityManager\OperationPool">
        <arguments>
            <argument name="operations" xsi:type="array">
                <item name="default" xsi:type="array">
                    <item name="checkIfExists" xsi:type="string">Magento\Framework\EntityManager\Operation\CheckIfExists</item>
                    <item name="read" xsi:type="string">Magento\Framework\EntityManager\Operation\Read</item>
                    <item name="create" xsi:type="string">Magento\Framework\EntityManager\Operation\Create</item>
                    <item name="update" xsi:type="string">Magento\Framework\EntityManager\Operation\Update</item>
                    <item name="delete" xsi:type="string">Magento\Framework\EntityManager\Operation\Delete</item>
                </item>
            </argument>
        </arguments>
    </type>
    <type name="Magento\Framework\App\Cache\FlushCacheByTags">
        <arguments>
            <argument name="cacheList" xsi:type="array">
                <item name="block_html" xsi:type="const">Magento\Framework\App\Cache\Type\Block::TYPE_IDENTIFIER</item>
                <item name="collections" xsi:type="const">Magento\Framework\App\Cache\Type\Collection::TYPE_IDENTIFIER</item>
            </argument>
        </arguments>
    </type>
    <type name="Magento\Framework\EntityManager\CompositeMapper">
        <arguments>
            <argument name="mappers" xsi:type="array">
                <item name="mapper" xsi:type="object">Magento\Framework\EntityManager\Mapper</item>
            </argument>
        </arguments>
    </type>
    <preference for="Magento\Framework\Api\SearchCriteria\CollectionProcessorInterface" type="Magento\Framework\Api\SearchCriteria\CollectionProcessor" />
    <type name="Magento\Framework\Api\SearchCriteria\CollectionProcessor">
        <arguments>
            <argument name="processors" xsi:type="array">
                <item name="filters" xsi:type="object">Magento\Framework\Api\SearchCriteria\CollectionProcessor\FilterProcessor</item>
                <item name="sorting" xsi:type="object">Magento\Framework\Api\SearchCriteria\CollectionProcessor\SortingProcessor</item>
                <item name="pagination" xsi:type="object">Magento\Framework\Api\SearchCriteria\CollectionProcessor\PaginationProcessor</item>
            </argument>
        </arguments>
    </type>
    <type name="Magento\Framework\DB\Select\QueryModifierFactory">
        <arguments>
            <argument name="queryModifiers" xsi:type="array">
                <item name="in" xsi:type="string">Magento\Framework\DB\Select\InQueryModifier</item>
                <item name="like" xsi:type="string">Magento\Framework\DB\Select\LikeQueryModifier</item>
                <item name="composite" xsi:type="string">Magento\Framework\DB\Select\CompositeQueryModifier</item>
            </argument>
        </arguments>
    </type>
    <type name="Magento\Framework\DB\TemporaryTableService">
        <arguments>
            <argument name="allowedIndexMethods" xsi:type="array">
                <item name="HASH" xsi:type="string">HASH</item>
                <item name="BTREE" xsi:type="string">BTREE</item>
            </argument>
            <argument name="allowedEngines" xsi:type="array">
                <item name="INNODB" xsi:type="string">INNODB</item>
                <item name="MEMORY" xsi:type="string">MEMORY</item>
                <item name="MYISAM" xsi:type="string">MYISAM</item>
            </argument>
        </arguments>
    </type>
    <type name="Magento\Framework\DB\FieldDataConverter">
        <arguments>
            <argument name="envBatchSize" xsi:type="init_parameter">Magento\Framework\DB\FieldDataConverter::BATCH_SIZE_VARIABLE_NAME</argument>
        </arguments>
    </type>
    <type name="Magento\Framework\View\Asset\PreProcessor\Chain">
        <arguments>
            <argument name="compatibleTypes" xsi:type="array">
                <item name="css" xsi:type="array">
                    <item name="less" xsi:type="boolean">true</item>
                </item>
            </argument>
        </arguments>
    </type>
    <type name="Magento\Framework\View\Asset\PreProcessor\Pool">
        <arguments>
            <argument name="defaultPreprocessor" xsi:type="string">Magento\Framework\View\Asset\PreProcessor\Passthrough</argument>
        </arguments>
    </type>
    <type name="Magento\Framework\App\View\Deployment\Version\Storage\File">
        <arguments>
            <argument name="directoryCode" xsi:type="const">Magento\Framework\App\Filesystem\DirectoryList::STATIC_VIEW</argument>
            <argument name="fileName" xsi:type="string">deployed_version.txt</argument>
        </arguments>
    </type>
    <type name="Magento\Framework\Locale\Resolver">
        <arguments>
            <argument name="defaultLocalePath" xsi:type="const">Magento\Directory\Helper\Data::XML_PATH_DEFAULT_LOCALE</argument>
            <argument name="scopeType" xsi:type="const">Magento\Framework\App\ScopeInterface::SCOPE_DEFAULT</argument>
        </arguments>
    </type>
    <type name="Magento\Framework\View\Element\Message\Renderer\RenderersPool">
        <arguments>
            <argument name="renderers" xsi:type="array">
                <item name="escape_renderer" xsi:type="object">Magento\Framework\View\Element\Message\Renderer\EscapeRenderer</item>
                <item name="block_renderer" xsi:type="object">Magento\Framework\View\Element\Message\Renderer\BlockRenderer</item>
            </argument>
        </arguments>
    </type>
    <type name="Magento\Framework\View\Element\Message\MessageConfigurationsPool">
        <arguments>
            <argument name="configurationsMap" xsi:type="array">
                <item name="default_message_identifier" xsi:type="array">
                    <item name="renderer" xsi:type="const">\Magento\Framework\View\Element\Message\Renderer\EscapeRenderer::CODE</item>
                </item>
            </argument>
        </arguments>
    </type>
    <type name="Magento\Framework\DB\Logger\LoggerProxy">
        <arguments>
            <argument name="loggerAlias" xsi:type="init_parameter">Magento\Framework\Config\ConfigOptionsListConstants::CONFIG_PATH_DB_LOGGER_OUTPUT</argument>
            <argument name="logAllQueries" xsi:type="init_parameter">Magento\Framework\Config\ConfigOptionsListConstants::CONFIG_PATH_DB_LOGGER_LOG_EVERYTHING</argument>
            <argument name="logQueryTime" xsi:type="init_parameter">Magento\Framework\Config\ConfigOptionsListConstants::CONFIG_PATH_DB_LOGGER_QUERY_TIME_THRESHOLD</argument>
            <argument name="logCallStack" xsi:type="init_parameter">Magento\Framework\Config\ConfigOptionsListConstants::CONFIG_PATH_DB_LOGGER_INCLUDE_STACKTRACE</argument>
        </arguments>
    </type>
    <type name="Magento\Framework\App\Config\MetadataConfigTypeProcessor">
        <arguments>
            <argument name="configSource" xsi:type="object">Magento\Config\App\Config\Source\EnvironmentConfigSource</argument>
        </arguments>
    </type>
    <type name="Magento\Framework\Message\ExceptionMessageFactoryPool">
        <arguments>
            <argument name="defaultExceptionMessageFactory" xsi:type="object">Magento\Framework\Message\ExceptionMessageFactory</argument>
        </arguments>
    </type>
    <type name="Magento\Framework\Mview\View\Subscription">
        <arguments>
            <argument name="ignoredUpdateColumns" xsi:type="array">
                <item name="updated_at" xsi:type="string">updated_at</item>
            </argument>
        </arguments>
    </type>
    <type name="Magento\Framework\Setup\Declaration\Schema\Dto\ElementFactory">
        <arguments>
            <argument name="typeFactories" xsi:type="array">
                <item name="table" xsi:type="object">\Magento\Framework\Setup\Declaration\Schema\Dto\Factories\Table</item>
                <item name="decimal" xsi:type="object">\Magento\Framework\Setup\Declaration\Schema\Dto\Factories\Real</item>
                <item name="float" xsi:type="object">\Magento\Framework\Setup\Declaration\Schema\Dto\Factories\Real</item>
                <item name="double" xsi:type="object">\Magento\Framework\Setup\Declaration\Schema\Dto\Factories\Real</item>
                <item name="smallint" xsi:type="object">\Magento\Framework\Setup\Declaration\Schema\Dto\Factories\Integer</item>
                <item name="tinyint" xsi:type="object">\Magento\Framework\Setup\Declaration\Schema\Dto\Factories\Integer</item>
                <item name="bigint" xsi:type="object">\Magento\Framework\Setup\Declaration\Schema\Dto\Factories\Integer</item>
                <item name="int" xsi:type="object">\Magento\Framework\Setup\Declaration\Schema\Dto\Factories\Integer</item>
                <item name="date" xsi:type="object">\Magento\Framework\Setup\Declaration\Schema\Dto\Factories\Date</item>
                <item name="timestamp" xsi:type="object">\Magento\Framework\Setup\Declaration\Schema\Dto\Factories\Timestamp</item>
                <item name="datetime" xsi:type="object">\Magento\Framework\Setup\Declaration\Schema\Dto\Factories\Timestamp</item>
                <item name="longtext" xsi:type="object">\Magento\Framework\Setup\Declaration\Schema\Dto\Factories\LongText</item>
                <item name="mediumtext" xsi:type="object">\Magento\Framework\Setup\Declaration\Schema\Dto\Factories\MediumText</item>
                <item name="text" xsi:type="object">\Magento\Framework\Setup\Declaration\Schema\Dto\Factories\Text</item>
                <item name="varchar" xsi:type="object">\Magento\Framework\Setup\Declaration\Schema\Dto\Factories\StringBinary</item>
                <item name="varbinary" xsi:type="object">\Magento\Framework\Setup\Declaration\Schema\Dto\Factories\StringBinary</item>
                <item name="blob" xsi:type="object">\Magento\Framework\Setup\Declaration\Schema\Dto\Factories\Blob</item>
                <item name="mediumblob" xsi:type="object">\Magento\Framework\Setup\Declaration\Schema\Dto\Factories\MediumBlob</item>
                <item name="longblob" xsi:type="object">\Magento\Framework\Setup\Declaration\Schema\Dto\Factories\LongBlob</item>
                <item name="boolean" xsi:type="object">\Magento\Framework\Setup\Declaration\Schema\Dto\Factories\Boolean</item>
                <item name="unique" xsi:type="object">\Magento\Framework\Setup\Declaration\Schema\Dto\Factories\Unique</item>
                <item name="primary" xsi:type="object">\Magento\Framework\Setup\Declaration\Schema\Dto\Factories\Primary</item>
                <item name="foreign" xsi:type="object">\Magento\Framework\Setup\Declaration\Schema\Dto\Factories\Foreign</item>
                <item name="index" xsi:type="object">\Magento\Framework\Setup\Declaration\Schema\Dto\Factories\Index</item>
            </argument>
        </arguments>
    </type>
    <type name="Magento\Framework\Setup\Declaration\Schema\Db\DefinitionAggregator">
        <arguments>
            <argument name="definitionProcessors" xsi:type="array">
                <item name="boolean" xsi:type="object">\Magento\Framework\Setup\Declaration\Schema\Db\MySQL\Definition\Columns\Boolean</item>
                <item name="int" xsi:type="object">\Magento\Framework\Setup\Declaration\Schema\Db\MySQL\Definition\Columns\Integer</item>
                <item name="smallint" xsi:type="object">\Magento\Framework\Setup\Declaration\Schema\Db\MySQL\Definition\Columns\Integer</item>
                <item name="tinyint" xsi:type="object">\Magento\Framework\Setup\Declaration\Schema\Db\MySQL\Definition\Columns\Integer</item>
                <item name="bigint" xsi:type="object">\Magento\Framework\Setup\Declaration\Schema\Db\MySQL\Definition\Columns\Integer</item>
                <item name="decimal" xsi:type="object">\Magento\Framework\Setup\Declaration\Schema\Db\MySQL\Definition\Columns\Real</item>
                <item name="float" xsi:type="object">\Magento\Framework\Setup\Declaration\Schema\Db\MySQL\Definition\Columns\Real</item>
                <item name="double" xsi:type="object">\Magento\Framework\Setup\Declaration\Schema\Db\MySQL\Definition\Columns\Real</item>
                <item name="text" xsi:type="object">\Magento\Framework\Setup\Declaration\Schema\Db\MySQL\Definition\Columns\Blob</item>
                <item name="blob" xsi:type="object">\Magento\Framework\Setup\Declaration\Schema\Db\MySQL\Definition\Columns\Blob</item>
                <item name="mediumblob" xsi:type="object">\Magento\Framework\Setup\Declaration\Schema\Db\MySQL\Definition\Columns\Blob</item>
                <item name="longblob" xsi:type="object">\Magento\Framework\Setup\Declaration\Schema\Db\MySQL\Definition\Columns\Blob</item>
                <item name="mediumtext" xsi:type="object">\Magento\Framework\Setup\Declaration\Schema\Db\MySQL\Definition\Columns\Blob</item>
                <item name="longtext" xsi:type="object">\Magento\Framework\Setup\Declaration\Schema\Db\MySQL\Definition\Columns\Blob</item>
                <item name="datetime" xsi:type="object">\Magento\Framework\Setup\Declaration\Schema\Db\MySQL\Definition\Columns\Timestamp</item>
                <item name="date" xsi:type="object">\Magento\Framework\Setup\Declaration\Schema\Db\MySQL\Definition\Columns\Date</item>
                <item name="timestamp" xsi:type="object">\Magento\Framework\Setup\Declaration\Schema\Db\MySQL\Definition\Columns\Timestamp</item>
                <item name="char" xsi:type="object">\Magento\Framework\Setup\Declaration\Schema\Db\MySQL\Definition\Columns\StringBinary</item>
                <item name="varchar" xsi:type="object">\Magento\Framework\Setup\Declaration\Schema\Db\MySQL\Definition\Columns\StringBinary</item>
                <item name="binary" xsi:type="object">\Magento\Framework\Setup\Declaration\Schema\Db\MySQL\Definition\Columns\StringBinary</item>
                <item name="varbinary" xsi:type="object">\Magento\Framework\Setup\Declaration\Schema\Db\MySQL\Definition\Columns\StringBinary</item>
                <item name="index" xsi:type="object">\Magento\Framework\Setup\Declaration\Schema\Db\MySQL\Definition\Index</item>
                <item name="unique" xsi:type="object">\Magento\Framework\Setup\Declaration\Schema\Db\MySQL\Definition\Constraints\Internal</item>
                <item name="primary" xsi:type="object">\Magento\Framework\Setup\Declaration\Schema\Db\MySQL\Definition\Constraints\Internal</item>
                <item name="constraint" xsi:type="object">\Magento\Framework\Setup\Declaration\Schema\Db\MySQL\Definition\Constraints\Internal</item>
                <item name="reference" xsi:type="object">\Magento\Framework\Setup\Declaration\Schema\Db\MySQL\Definition\Constraints\ForeignKey</item>
            </argument>
        </arguments>
    </type>
    <type name="Magento\Framework\Setup\Declaration\Schema\Operations\AddColumn">
        <arguments>
            <argument name="triggers" xsi:type="array">
                <item name="migrateDataFromSameTable" xsi:type="object">Magento\Framework\Setup\Declaration\Schema\Db\MySQL\DDL\Triggers\MigrateDataFrom</item>
                <item name="migrateDataFromAnotherTable" xsi:type="object">Magento\Framework\Setup\Declaration\Schema\Db\MySQL\DDL\Triggers\MigrateDataFromAnotherTable</item>
            </argument>
        </arguments>
    </type>
    <type name="Magento\Framework\Setup\Declaration\Schema\Operations\CreateTable">
        <arguments>
            <argument name="triggers" xsi:type="array">
                <item name="migrateDataFromAnotherTable" xsi:type="object">Magento\Framework\Setup\Declaration\Schema\Db\MySQL\DDL\Triggers\MigrateDataFromAnotherTable</item>
            </argument>
        </arguments>
    </type>
    <type name="Magento\Framework\Setup\Declaration\Schema\Declaration\ReaderComposite">
        <arguments>
            <argument name="readers" xsi:type="array">
                <item name="xml" xsi:type="object">Magento\Framework\Setup\Declaration\Schema\FileSystem\XmlReader</item>
            </argument>
        </arguments>
    </type>
    <type name="Magento\Framework\Setup\Declaration\Schema\OperationsExecutor">
        <arguments>
            <argument name="operations" xsi:type="array">
                <item name="recreate_table" xsi:type="object">Magento\Framework\Setup\Declaration\Schema\Operations\ReCreateTable</item>
                <item name="drop_table" xsi:type="object">Magento\Framework\Setup\Declaration\Schema\Operations\DropTable</item>
                <item name="create_table" xsi:type="object">Magento\Framework\Setup\Declaration\Schema\Operations\CreateTable</item>
                <item name="drop_reference" xsi:type="object">Magento\Framework\Setup\Declaration\Schema\Operations\DropReference</item>
                <item name="modify_column" xsi:type="object">Magento\Framework\Setup\Declaration\Schema\Operations\ModifyColumn</item>
                <item name="add_column" xsi:type="object">Magento\Framework\Setup\Declaration\Schema\Operations\AddColumn</item>
                <item name="drop_element" xsi:type="object">Magento\Framework\Setup\Declaration\Schema\Operations\DropElement</item>
                <item name="add_complex_element" xsi:type="object">Magento\Framework\Setup\Declaration\Schema\Operations\AddComplexElement</item>
                <item name="modify_table" xsi:type="object">Magento\Framework\Setup\Declaration\Schema\Operations\ModifyTable</item>
            </argument>
            <argument name="dataSaviorsCollection" xsi:type="array">
                <item name="table_savior" xsi:type="object">Magento\Framework\Setup\Declaration\Schema\DataSavior\TableSavior</item>
                <item name="column_savior" xsi:type="object">Magento\Framework\Setup\Declaration\Schema\DataSavior\ColumnSavior</item>
            </argument>
        </arguments>
    </type>
    <type name="Magento\Framework\Setup\Declaration\Schema\Sharding">
        <arguments>
            <argument name="resources" xsi:type="array">
                <item name="default" xsi:type="string">default</item>
            </argument>
        </arguments>
    </type>
    <type name="Magento\Framework\Setup\Declaration\Schema\Declaration\ValidationComposite">
        <arguments>
            <argument name="rules" xsi:type="array">
<<<<<<< HEAD
                <item name="check_references" xsi:type="object">Magento\Framework\Setup\Declaration\Schema\Declaration\ValidationRules\CheckReferenceColumnHasIndex</item>
                <item name="real_types" xsi:type="object">Magento\Framework\Setup\Declaration\Schema\Declaration\ValidationRules\RealTypes</item>
=======
                <item name="check_references" xsi:type="object">Magento\Setup\Model\Declaration\Schema\Declaration\ValidationRules\CheckReferenceColumnHasIndex</item>
                <item name="real_types" xsi:type="object">Magento\Setup\Model\Declaration\Schema\Declaration\ValidationRules\RealTypes</item>
                <item name="check_primary_key" xsi:type="object">Magento\Setup\Model\Declaration\Schema\Declaration\ValidationRules\PrimaryKeyCanBeCreated</item>
                <item name="inconsistence_references" xsi:type="object">Magento\Setup\Model\Declaration\Schema\Declaration\ValidationRules\IncosistentReferenceDefinition</item>
                <item name="auto_increment_validation" xsi:type="object">Magento\Setup\Model\Declaration\Schema\Declaration\ValidationRules\AutoIncrementColumnValidation</item>
>>>>>>> 6de59e96
            </argument>
        </arguments>
    </type>
    <type name="Magento\Framework\Setup\SchemaListener">
        <arguments>
            <argument name="definitionMappers" xsi:type="array">
                <item name="integer" xsi:type="object">Magento\Framework\Setup\SchemaListenerDefinition\IntegerDefinition</item>
                <item name="tinyint" xsi:type="object">Magento\Framework\Setup\SchemaListenerDefinition\IntegerDefinition</item>
                <item name="smallint" xsi:type="object">Magento\Framework\Setup\SchemaListenerDefinition\IntegerDefinition</item>
                <item name="mediumint" xsi:type="object">Magento\Framework\Setup\SchemaListenerDefinition\IntegerDefinition</item>
                <item name="bigint" xsi:type="object">Magento\Framework\Setup\SchemaListenerDefinition\IntegerDefinition</item>
                <item name="decimal" xsi:type="object">Magento\Framework\Setup\SchemaListenerDefinition\RealDefinition</item>
                <item name="float" xsi:type="object">Magento\Framework\Setup\SchemaListenerDefinition\RealDefinition</item>
                <item name="numeric" xsi:type="object">Magento\Framework\Setup\SchemaListenerDefinition\RealDefinition</item>
                <item name="text" xsi:type="object">Magento\Framework\Setup\SchemaListenerDefinition\TextBlobDefinition</item>
                <item name="mediumtext" xsi:type="object">Magento\Framework\Setup\SchemaListenerDefinition\TextBlobDefinition</item>
                <item name="longtext" xsi:type="object">Magento\Framework\Setup\SchemaListenerDefinition\TextBlobDefinition</item>
                <item name="blob" xsi:type="object">Magento\Framework\Setup\SchemaListenerDefinition\TextBlobDefinition</item>
                <item name="mediumblob" xsi:type="object">Magento\Framework\Setup\SchemaListenerDefinition\TextBlobDefinition</item>
                <item name="longblog" xsi:type="object">Magento\Framework\Setup\SchemaListenerDefinition\TextBlobDefinition</item>
                <item name="varbinary" xsi:type="object">Magento\Framework\Setup\SchemaListenerDefinition\TextBlobDefinition</item>
                <item name="varchar" xsi:type="object">Magento\Framework\Setup\SchemaListenerDefinition\TextBlobDefinition</item>
                <item name="timestamp" xsi:type="object">Magento\Framework\Setup\SchemaListenerDefinition\TimestampDefinition</item>
                <item name="datetime" xsi:type="object">Magento\Framework\Setup\SchemaListenerDefinition\TimestampDefinition</item>
                <item name="date" xsi:type="object">Magento\Framework\Setup\SchemaListenerDefinition\DateDefinition</item>
                <item name="boolean" xsi:type="object">Magento\Framework\Setup\SchemaListenerDefinition\BooleanDefinition</item>
            </argument>
        </arguments>
    </type>
    <virtualType name="\Magento\Framework\Setup\Patch\SchemaPatchReader" type="\Magento\Framework\Setup\Patch\PatchReader">
        <arguments>
            <argument name="type" xsi:type="string">schema</argument>
        </arguments>
    </virtualType>
    <virtualType name="\Magento\Framework\Setup\Patch\DataPatchReader" type="\Magento\Framework\Setup\Patch\PatchReader">
        <arguments>
            <argument name="type" xsi:type="string">data</argument>
        </arguments>
    </virtualType>
    <type name="\Magento\Framework\Setup\Patch\PatchApplier">
        <arguments>
            <argument name="dataPatchReader" xsi:type="object">\Magento\Framework\Setup\Patch\DataPatchReader</argument>
            <argument name="schemaPatchReader" xsi:type="object">\Magento\Framework\Setup\Patch\SchemaPatchReader</argument>
        </arguments>
    </type>
</config><|MERGE_RESOLUTION|>--- conflicted
+++ resolved
@@ -1466,16 +1466,11 @@
     <type name="Magento\Framework\Setup\Declaration\Schema\Declaration\ValidationComposite">
         <arguments>
             <argument name="rules" xsi:type="array">
-<<<<<<< HEAD
                 <item name="check_references" xsi:type="object">Magento\Framework\Setup\Declaration\Schema\Declaration\ValidationRules\CheckReferenceColumnHasIndex</item>
                 <item name="real_types" xsi:type="object">Magento\Framework\Setup\Declaration\Schema\Declaration\ValidationRules\RealTypes</item>
-=======
-                <item name="check_references" xsi:type="object">Magento\Setup\Model\Declaration\Schema\Declaration\ValidationRules\CheckReferenceColumnHasIndex</item>
-                <item name="real_types" xsi:type="object">Magento\Setup\Model\Declaration\Schema\Declaration\ValidationRules\RealTypes</item>
                 <item name="check_primary_key" xsi:type="object">Magento\Setup\Model\Declaration\Schema\Declaration\ValidationRules\PrimaryKeyCanBeCreated</item>
                 <item name="inconsistence_references" xsi:type="object">Magento\Setup\Model\Declaration\Schema\Declaration\ValidationRules\IncosistentReferenceDefinition</item>
                 <item name="auto_increment_validation" xsi:type="object">Magento\Setup\Model\Declaration\Schema\Declaration\ValidationRules\AutoIncrementColumnValidation</item>
->>>>>>> 6de59e96
             </argument>
         </arguments>
     </type>
