<?xml version="1.0"?>
<!--
/**
 * Copyright © 2015 Magento. All rights reserved.
 * See COPYING.txt for license details.
 */
-->
<config xmlns:xsi="http://www.w3.org/2001/XMLSchema-instance" xsi:noNamespaceSchemaLocation="../../lib/internal/Magento/Framework/ObjectManager/etc/config.xsd">
    <preference for="Psr\Log\LoggerInterface" type="Magento\Framework\Logger\Monolog" />
    <preference for="Magento\Framework\ObjectManager\FactoryInterface" type="Magento\Framework\ObjectManager\Factory\Dynamic\Developer" />
    <preference for="Magento\Framework\Search\Adapter\Mysql\Filter\PreprocessorInterface" type="Magento\Framework\Search\Adapter\Mysql\Filter\Preprocessor" />
    <preference for="Magento\Framework\Search\Adapter\Mysql\Field\ResolverInterface" type="Magento\Framework\Search\Adapter\Mysql\Field\Resolver" />
    <preference for="Magento\Framework\Search\Request\Aggregation\StatusInterface" type="Magento\Framework\Search\Request\Aggregation\Status" />
    <preference for="Magento\Framework\App\RequestInterface" type="Magento\Framework\App\Request\Http" />
    <preference for="Magento\Framework\App\Http\RequestInterface" type="Magento\Framework\App\Request\Http" />
    <preference for="Magento\Framework\App\Request\PathInfoProcessorInterface" type="Magento\Store\App\Request\PathInfoProcessor" />
    <preference for="Magento\Framework\App\ResponseInterface" type="Magento\Framework\App\Response\Http" />
    <preference for="Magento\Framework\App\RouterListInterface" type="Magento\Framework\App\RouterList" />
    <preference for="Magento\Framework\App\FrontControllerInterface" type="Magento\Framework\App\FrontController" />
    <preference for="Magento\Framework\App\CacheInterface" type="Magento\Framework\App\Cache\Proxy" />
    <preference for="Magento\Framework\App\Cache\StateInterface" type="Magento\Framework\App\Cache\State" />
    <preference for="Magento\Framework\App\Cache\TypeListInterface" type="Magento\Framework\App\Cache\TypeList" />
    <preference for="Magento\Store\Model\StoreManagerInterface" type="Magento\Store\Model\StoreManager" />
    <preference for="Magento\Framework\View\DesignInterface" type="Magento\Theme\Model\View\Design\Proxy" />
    <preference for="Magento\Framework\View\Design\ThemeInterface" type="Magento\Theme\Model\Theme" />
    <preference for="Magento\Framework\View\Design\Theme\ResolverInterface" type="Magento\Theme\Model\Theme\Resolver" />
    <preference for="Magento\Framework\View\ConfigInterface" type="Magento\Framework\View\Config" />
    <preference for="Magento\Framework\Locale\ListsInterface" type="Magento\Framework\Locale\Lists" />
    <preference for="Magento\Framework\Api\AttributeTypeResolverInterface" type="Magento\Framework\Reflection\AttributeTypeResolver" />
    <type name="Magento\Store\Model\Store">
        <arguments>
            <argument name="currencyInstalled" xsi:type="string">system/currency/installed</argument>
        </arguments>
    </type>
    <preference for="Magento\Framework\Locale\ConfigInterface" type="Magento\Framework\Locale\Config" />
    <preference for="Magento\Framework\Notification\NotifierInterface" type="Magento\Framework\Notification\NotifierPool" />
    <preference for="Magento\Framework\UrlInterface" type="Magento\Framework\Url" />
    <preference for="Magento\Framework\Url\EncoderInterface" type="Magento\Framework\Url\Encoder" />
    <preference for="Magento\Framework\Url\DecoderInterface" type="Magento\Framework\Url\Decoder" />
    <preference for="Magento\Framework\Data\Collection\Db\FetchStrategyInterface" type="Magento\Framework\Data\Collection\Db\FetchStrategy\Query" />
    <preference for="Magento\Framework\Config\ScopeInterface" type="Magento\Framework\Config\Scope" />
    <preference for="Magento\Framework\Config\FileResolverInterface" type="Magento\Framework\App\Config\FileResolver" />
    <preference for="Magento\Framework\Config\CacheInterface" type="Magento\Framework\App\Cache\Type\Config" />
    <preference for="Magento\Framework\Config\ValidationStateInterface" type="Magento\Framework\App\Arguments\ValidationState" />
    <preference for="Magento\Framework\Module\ModuleListInterface" type="Magento\Framework\Module\ModuleList" />
    <preference for="Magento\Framework\Event\ConfigInterface" type="Magento\Framework\Event\Config" />
    <preference for="Magento\Framework\Event\InvokerInterface" type="Magento\Framework\Event\Invoker\InvokerDefault" />
    <preference for="Magento\Framework\Interception\PluginListInterface" type="Magento\Framework\Interception\PluginList\PluginList" />
    <preference for="Magento\Framework\Event\ManagerInterface" type="Magento\Framework\Event\Manager\Proxy" />
    <preference for="Magento\Framework\View\LayoutInterface" type="Magento\Framework\View\Layout" />
    <preference for="Magento\Framework\View\Layout\ProcessorInterface" type="Magento\Framework\View\Model\Layout\Merge" />
    <preference for="Magento\Framework\View\Url\ConfigInterface" type="Magento\Framework\View\Url\Config" />
    <preference for="Magento\Framework\App\Route\ConfigInterface" type="Magento\Framework\App\Route\Config" />
    <preference for="Magento\Framework\App\Resource\ConfigInterface" type="Magento\Framework\App\Resource\Config\Proxy" />
    <preference for="Magento\Framework\Oauth\OauthInterface" type="Magento\Framework\Oauth\Oauth"/>
    <preference for="Magento\Framework\View\Design\Theme\Domain\PhysicalInterface" type="Magento\Theme\Model\Theme\Domain\Physical" />
    <preference for="Magento\Framework\View\Design\Theme\Domain\VirtualInterface" type="Magento\Theme\Model\Theme\Domain\Virtual" />
    <preference for="Magento\Framework\View\Design\Theme\Domain\StagingInterface" type="Magento\Theme\Model\Theme\Domain\Staging" />
    <preference for="Magento\Framework\Json\EncoderInterface" type="Magento\Framework\Json\Encoder" />
    <preference for="Magento\Framework\Json\DecoderInterface" type="Magento\Framework\Json\Decoder" />
    <preference for="Magento\Framework\Message\ManagerInterface" type="Magento\Framework\Message\Manager" />
    <preference for="Magento\Framework\App\Config\ValueInterface" type="Magento\Framework\App\Config\Value" />
    <preference for="Magento\Framework\Interception\ChainInterface" type="Magento\Framework\Interception\Chain\Chain" />
    <preference for="Magento\Framework\Module\Output\ConfigInterface" type="Magento\Framework\Module\Output\Config" />
    <preference for="Magento\Framework\View\Design\Theme\CustomizationInterface" type="Magento\Framework\View\Design\Theme\Customization" />
    <preference for="Magento\Framework\Image\Adapter\ConfigInterface" type="Magento\Framework\Image\Adapter\Config" />
    <preference for="Magento\Framework\View\Design\Theme\Image\PathInterface" type="Magento\Theme\Model\Theme\Image\Path" />
    <preference for="Magento\Framework\Session\Config\ConfigInterface" type="Magento\Framework\Session\Config" />
    <preference for="Magento\Framework\Session\SidResolverInterface" type="Magento\Framework\Session\SidResolver\Proxy" />
    <preference for="Magento\Framework\Stdlib\Cookie\CookieScopeInterface" type="\Magento\Framework\Stdlib\Cookie\CookieScope" />
    <preference for="Magento\Framework\Stdlib\Cookie\CookieReaderInterface" type="Magento\Framework\Stdlib\Cookie\PhpCookieReader" />
    <preference for="Magento\Framework\Stdlib\CookieManagerInterface" type="Magento\Framework\Stdlib\Cookie\PhpCookieManager" />
    <preference for="Magento\Framework\TranslateInterface" type="Magento\Framework\Translate" />
    <preference for="Magento\Framework\Config\ScopeListInterface" type="interceptionConfigScope" />
    <preference for="Magento\Framework\View\Design\Theme\Label\ListInterface" type="Magento\Theme\Model\Resource\Theme\Collection" />
    <preference for="Magento\Framework\Mview\ConfigInterface" type="Magento\Framework\Mview\Config" />
    <preference for="Magento\Framework\Mview\ViewInterface" type="Magento\Framework\Mview\View" />
    <preference for="Magento\Framework\Mview\ProcessorInterface" type="Magento\Framework\Mview\Processor" />
    <preference for="Magento\Framework\Mview\View\CollectionInterface" type="Magento\Framework\Mview\View\Collection" />
    <preference for="Magento\Framework\Mview\View\SubscriptionInterface" type="Magento\Framework\Mview\View\Subscription" />
    <preference for="Magento\Framework\Mview\View\ChangelogInterface" type="Magento\Framework\Mview\View\Changelog" />
    <preference for="Magento\Framework\View\Design\FileResolution\Fallback\CacheDataInterface" type="Magento\Framework\View\Design\FileResolution\Fallback\CacheData\Flat"/>
    <preference for="Magento\Framework\Api\AttributeMetadataBuilderInterface" type="Magento\Framework\Api\AttributeMetadataBuilder"/>
    <preference for="Magento\Framework\Api\MetadataServiceInterface" type="Magento\Framework\Api\Config\MetadataConfig"/>
    <preference for="Magento\Framework\Api\SearchCriteriaInterface" type="Magento\Framework\Api\SearchCriteria"/>
    <preference for="Magento\Framework\App\Rss\UrlBuilderInterface" type="Magento\Framework\App\Rss\UrlBuilder"/>
    <preference for="Magento\Framework\DB\LoggerInterface" type="Magento\Framework\DB\Logger\Null"/>
    <preference for="Magento\Framework\App\Resource\ConnectionAdapterInterface" type="Magento\Framework\Model\Resource\Type\Db\Pdo\Mysql"/>
    <preference for="Magento\Framework\DB\QueryInterface" type="Magento\Framework\DB\Query"/>
    <type name="Magento\Framework\Logger\Handler\Base">
        <arguments>
            <argument name="filesystem" xsi:type="object">Magento\Framework\Filesystem\Driver\File</argument>
        </arguments>
    </type>
    <type name="Magento\Framework\Logger\Monolog">
        <arguments>
            <argument name="name" xsi:type="string">main</argument>
            <argument name="handlers"  xsi:type="array">
                <item name="system" xsi:type="object">Magento\Framework\Logger\Handler\System</item>
                <item name="debug" xsi:type="object">Magento\Framework\Logger\Handler\Debug</item>
            </argument>
        </arguments>
    </type>
    <type name="Magento\Framework\Model\Context">
        <arguments>
            <argument name="actionValidator" xsi:type="object">Magento\Framework\Model\ActionValidator\RemoveAction\Proxy</argument>
        </arguments>
    </type>
    <type name="Magento\Framework\Api\FilterBuilder" shared="false" />
    <type name="Magento\Framework\Api\SearchCriteriaBuilder" shared="false" />
    <type name="Magento\Framework\View\Layout\Builder" shared="false" />
    <type name="Magento\Framework\View\Page\Builder" shared="false" />
    <type name="Magento\Framework\Message\Manager">
        <arguments>
            <argument name="session" xsi:type="object">Magento\Framework\Message\Session\Proxy</argument>
        </arguments>
    </type>
    <type name="Magento\Framework\View\BlockPool" shared="false" />
    <type name="Magento\Framework\App\Request\Http">
        <arguments>
            <argument name="pathInfoProcessor" xsi:type="object">Magento\Store\App\Request\PathInfoProcessor\Proxy</argument>
        </arguments>
    </type>
    <preference for="Magento\Framework\Session\SaveHandlerInterface" type="Magento\Framework\Session\SaveHandler" />
    <type name="Magento\Framework\Session\SaveHandlerFactory">
        <arguments>
            <argument name="handlers" xsi:type="array">
                <item name="db" xsi:type="string">Magento\Framework\Session\SaveHandler\DbTable</item>
            </argument>
        </arguments>
    </type>
    <virtualType name="interceptionConfigScope" type="Magento\Framework\Config\Scope">
        <arguments>
            <argument name="defaultScope" xsi:type="string">global</argument>
        </arguments>
    </virtualType>
    <type name="Magento\Framework\App\State">
        <arguments>
            <argument name="mode" xsi:type="init_parameter">Magento\Framework\App\State::PARAM_MODE</argument>
        </arguments>
    </type>
    <type name="Magento\Framework\App\Arguments\ValidationState">
        <arguments>
            <argument name="appMode" xsi:type="init_parameter">Magento\Framework\App\State::PARAM_MODE</argument>
        </arguments>
    </type>
    <type name="Magento\Framework\View\Asset\MinifyService">
        <arguments>
            <argument name="appMode" xsi:type="init_parameter">Magento\Framework\App\State::PARAM_MODE</argument>
        </arguments>
    </type>
    <type name="Magento\Framework\App\Cache\Frontend\Factory">
        <arguments>
            <argument name="enforcedOptions" xsi:type="init_parameter">Magento\Framework\App\Cache\Frontend\Factory::PARAM_CACHE_FORCED_OPTIONS</argument>
            <argument name="decorators" xsi:type="array">
                <item name="tag" xsi:type="array">
                    <item name="class" xsi:type="string">Magento\Framework\Cache\Frontend\Decorator\TagScope</item>
                    <item name="parameters" xsi:type="array">
                        <item name="tag" xsi:type="string">MAGE</item>
                    </item>
                </item>
            </argument>
            <argument name="resource" xsi:type="object">Magento\Framework\App\Resource\Proxy</argument>
        </arguments>
    </type>
    <type name="Magento\Backend\App\Area\FrontNameResolver">
        <arguments>
            <argument name="defaultFrontName" xsi:type="init_parameter">Magento\Backend\App\Area\FrontNameResolver::PARAM_BACKEND_FRONT_NAME</argument>
        </arguments>
    </type>
    <type name="Magento\Framework\App\Cache\State">
        <arguments>
            <argument name="banAll" xsi:type="init_parameter">Magento\Framework\App\Cache\State::PARAM_BAN_CACHE</argument>
        </arguments>
    </type>
    <type name="Magento\Store\Model\StoreManager">
        <arguments>
            <argument name="scopeCode" xsi:type="init_parameter">Magento\Store\Model\StoreManager::PARAM_RUN_CODE</argument>
            <argument name="scopeType" xsi:type="init_parameter">Magento\Store\Model\StoreManager::PARAM_RUN_TYPE</argument>
        </arguments>
    </type>
    <type name="Magento\Framework\Translate">
        <arguments>
            <argument name="cache" xsi:type="object">Magento\Framework\App\Cache\Type\Translate</argument>
            <argument name="locale" xsi:type="object">Magento\Framework\Locale\Resolver\Proxy</argument>
            <argument name="translate" xsi:type="object">Magento\Framework\Translate\ResourceInterface\Proxy</argument>
            <argument name="request" xsi:type="object">Magento\Framework\App\Request\Http\Proxy</argument>
        </arguments>
    </type>
    <type name="Magento\Framework\App\Helper\Context">
        <arguments>
            <argument name="translateInline" xsi:type="object">Magento\Framework\Translate\InlineInterface\Proxy</argument>
        </arguments>
    </type>
    <type name="Magento\Framework\Data\Structure" shared="false" />
    <type name="Magento\Framework\View\Layout\Data\Structure" shared="false" />
    <type name="Magento\Theme\Model\View\Design">
        <arguments>
            <argument name="storeManager" xsi:type="object">Magento\Store\Model\StoreManager\Proxy</argument>
        </arguments>
    </type>
    <type name="Magento\Framework\Acl" shared="false" />
    <type name="Magento\Framework\App\ObjectManager\ConfigLoader">
        <arguments>
            <argument name="cache" xsi:type="object">Magento\Framework\App\Cache\Type\Config</argument>
            <argument name="reader" xsi:type="object">Magento\Framework\ObjectManager\Config\Reader\Dom\Proxy</argument>
        </arguments>
    </type>
    <type name="Magento\Framework\App\ObjectManager\ConfigCache">
        <arguments>
            <argument name="cacheFrontend" xsi:type="object">Magento\Framework\App\Cache\Type\Config</argument>
        </arguments>
    </type>
    <type name="Magento\Framework\Cache\Config\Reader">
        <arguments>
            <argument name="fileName" xsi:type="string">cache.xml</argument>
        </arguments>
    </type>
    <type name="Magento\Framework\Cache\Config\Data">
        <arguments>
            <argument name="cacheId" xsi:type="string">config_cache</argument>
            <argument name="reader" xsi:type="object">Magento\Framework\Cache\Config\Reader\Proxy</argument>
        </arguments>
    </type>
    <type name="Magento\Framework\Interception\Config\Config">
        <arguments>
            <argument name="cache" xsi:type="object">Magento\Framework\App\Cache\Type\Config</argument>
            <argument name="reader" xsi:type="object">Magento\Framework\ObjectManager\Config\Reader\Dom\Proxy</argument>
            <argument name="cacheId" xsi:type="string">interception</argument>
        </arguments>
    </type>
    <type name="Magento\Framework\Interception\PluginList\PluginList">
        <arguments>
            <argument name="cache" xsi:type="object">Magento\Framework\App\Cache\Type\Config</argument>
            <argument name="reader" xsi:type="object">Magento\Framework\ObjectManager\Config\Reader\Dom\Proxy</argument>
            <argument name="cacheId" xsi:type="string">plugin-list</argument>
            <argument name="scopePriorityScheme" xsi:type="array">
                <item name="first" xsi:type="string">global</item>
            </argument>
        </arguments>
    </type>
    <type name="Magento\Framework\App\Resource">
        <arguments>
            <argument name="adapterFactory" xsi:type="object">Magento\Framework\App\Resource\ConnectionFactory</argument>
        </arguments>
    </type>
    <type name="Magento\Framework\App\Resource\Config">
        <arguments>
            <argument name="reader" xsi:type="object">Magento\Framework\App\Resource\Config\Reader\Proxy</argument>
            <argument name="cache" xsi:type="object">Magento\Framework\App\Cache\Type\Config\Proxy</argument>
            <argument name="initialResources" xsi:type="init_parameter">Magento\Framework\App\Resource\Config::PARAM_INITIAL_RESOURCES</argument>
        </arguments>
    </type>
    <type name="Magento\Framework\App\Resource\Config\Reader">
        <arguments>
            <argument name="fileResolver" xsi:type="object">Magento\Framework\App\Config\FileResolver\Proxy</argument>
        </arguments>
    </type>
    <type name="Magento\Framework\Config\Scope">
        <arguments>
            <argument name="defaultScope" xsi:type="string">primary</argument>
            <argument name="areaList" xsi:type="object">Magento\Framework\App\AreaList\Proxy</argument>
        </arguments>
    </type>
    <type name="Magento\Framework\Url">
        <arguments>
            <argument name="session" xsi:type="object">Magento\Framework\Session\Generic\Proxy</argument>
        </arguments>
    </type>
    <virtualType name="layoutArgumentInterpreterInternal" type="Magento\Framework\Data\Argument\Interpreter\Composite">
        <arguments>
            <argument name="interpreters" xsi:type="array">
                <item name="object" xsi:type="object">layoutObjectArgumentInterpreter</item>
                <item name="options" xsi:type="object">Magento\Framework\View\Layout\Argument\Interpreter\Options</item>
                <item name="url" xsi:type="object">Magento\Framework\View\Layout\Argument\Interpreter\Url</item>
                <item name="array" xsi:type="object">layoutArrayArgumentInterpreterProxy</item>
                <item name="boolean" xsi:type="object">Magento\Framework\Data\Argument\Interpreter\Boolean</item>
                <item name="helper" xsi:type="object">Magento\Framework\View\Layout\Argument\Interpreter\HelperMethod</item>
                <item name="number" xsi:type="object">Magento\Framework\Data\Argument\Interpreter\Number</item>
                <item name="string" xsi:type="object">Magento\Framework\Data\Argument\Interpreter\String</item>
                <item name="null" xsi:type="object">Magento\Framework\Data\Argument\Interpreter\NullType</item>
            </argument>
            <argument name="discriminator" xsi:type="const">Magento\Framework\View\Model\Layout\Merge::TYPE_ATTRIBUTE</argument>
        </arguments>
    </virtualType>
    <virtualType name="layoutArgumentInterpreter" type="Magento\Framework\View\Layout\Argument\Interpreter\Decorator\Updater">
        <arguments>
            <argument name="subject" xsi:type="object">layoutArgumentInterpreterInternal</argument>
        </arguments>
    </virtualType>
    <virtualType name="layoutArrayArgumentInterpreter" type="Magento\Framework\Data\Argument\Interpreter\ArrayType">
        <arguments>
            <argument name="itemInterpreter" xsi:type="object">layoutArgumentInterpreter</argument>
        </arguments>
    </virtualType>
    <!--
    Array item can be of any type just like an argument, including array type itself, which creates circular dependency.
    Proxy is used to resolve the circular dependency, so that array items undergo the same interpretation as arguments.
    -->
    <virtualType name="layoutArrayArgumentInterpreterProxy" type="Magento\Framework\Data\Argument\InterpreterInterface\Proxy">
        <arguments>
            <argument name="instanceName" xsi:type="string">layoutArrayArgumentInterpreter</argument>
        </arguments>
    </virtualType>
    <virtualType name="layoutObjectArgumentInterpreter" type="Magento\Framework\View\Layout\Argument\Interpreter\Object">
        <arguments>
            <argument name="expectedClass" xsi:type="string">Magento\Framework\Data\CollectionDataSourceInterface</argument>
        </arguments>
    </virtualType>
    <type name="Magento\Framework\View\Layout\Argument\Interpreter\NamedParams">
        <arguments>
            <argument name="paramInterpreter" xsi:type="object">Magento\Framework\Data\Argument\Interpreter\String</argument>
        </arguments>
    </type>
    <virtualType name="containerRenderPool" type="Magento\Framework\View\Layout\ReaderPool">
        <arguments>
            <argument name="readers" xsi:type="array">
                <item name="container" xsi:type="string">Magento\Framework\View\Layout\Reader\Container</item>
                <item name="block" xsi:type="string">Magento\Framework\View\Layout\Reader\Block</item>
                <item name="ui_component" xsi:type="string">Magento\Framework\View\Layout\Reader\UiComponent</item>
            </argument>
        </arguments>
    </virtualType>
    <type name="Magento\Framework\View\Layout\Reader\Container">
        <arguments>
            <argument name="readerPool" xsi:type="object">containerRenderPool</argument>
        </arguments>
    </type>
    <virtualType name="blockRenderPool" type="Magento\Framework\View\Layout\ReaderPool">
        <arguments>
            <argument name="readers" xsi:type="array">
                <item name="container" xsi:type="string">Magento\Framework\View\Layout\Reader\Container</item>
                <item name="block" xsi:type="string">Magento\Framework\View\Layout\Reader\Block</item>
                <item name="move" xsi:type="string">Magento\Framework\View\Layout\Reader\Move</item>
                <item name="remove" xsi:type="string">Magento\Framework\View\Layout\Reader\Remove</item>
                <item name="ui_component" xsi:type="string">Magento\Framework\View\Layout\Reader\UiComponent</item>
            </argument>
        </arguments>
    </virtualType>
    <type name="Magento\Framework\View\Layout\Reader\Block">
        <arguments>
            <argument name="readerPool" xsi:type="object">blockRenderPool</argument>
            <argument name="scopeType" xsi:type="const">Magento\Store\Model\ScopeInterface::SCOPE_STORE</argument>
        </arguments>
    </type>
    <type name="Magento\Framework\View\Layout\Reader\UiComponent">
        <arguments>
            <argument name="scopeType" xsi:type="const">Magento\Store\Model\ScopeInterface::SCOPE_STORE</argument>
        </arguments>
    </type>
    <virtualType name="bodyRenderPool" type="Magento\Framework\View\Layout\ReaderPool">
        <arguments>
            <argument name="readers" xsi:type="array">
                <item name="container" xsi:type="string">Magento\Framework\View\Layout\Reader\Container</item>
                <item name="block" xsi:type="string">Magento\Framework\View\Layout\Reader\Block</item>
                <item name="move" xsi:type="string">Magento\Framework\View\Layout\Reader\Move</item>
                <item name="remove" xsi:type="string">Magento\Framework\View\Layout\Reader\Remove</item>
                <item name="ui_component" xsi:type="string">Magento\Framework\View\Layout\Reader\UiComponent</item>
            </argument>
        </arguments>
    </virtualType>
    <type name="Magento\Framework\View\Page\Config\Reader\Body">
        <arguments>
            <argument name="readerPool" xsi:type="object">bodyRenderPool</argument>
        </arguments>
    </type>
    <virtualType name="commonRenderPool" type="Magento\Framework\View\Layout\ReaderPool">
        <arguments>
            <argument name="readers" xsi:type="array">
                <item name="html" xsi:type="string">Magento\Framework\View\Page\Config\Reader\Html</item>
                <item name="head" xsi:type="string">Magento\Framework\View\Page\Config\Reader\Head</item>
                <item name="body" xsi:type="string">Magento\Framework\View\Page\Config\Reader\Body</item>
                <item name="container" xsi:type="string">Magento\Framework\View\Layout\Reader\Container</item>
                <item name="block" xsi:type="string">Magento\Framework\View\Layout\Reader\Block</item>
                <item name="move" xsi:type="string">Magento\Framework\View\Layout\Reader\Move</item>
                <item name="remove" xsi:type="string">Magento\Framework\View\Layout\Reader\Remove</item>
                <item name="ui_component" xsi:type="string">Magento\Framework\View\Layout\Reader\UiComponent</item>
            </argument>
        </arguments>
    </virtualType>
    <type name="Magento\Framework\View\Layout">
        <arguments>
            <argument name="readerPool" xsi:type="object" shared="false">commonRenderPool</argument>
        </arguments>
    </type>
    <virtualType name="genericLayoutRenderPool" type="Magento\Framework\View\Layout\ReaderPool">
        <arguments>
            <argument name="readers" xsi:type="array">
                <item name="container" xsi:type="string">Magento\Framework\View\Layout\Reader\Container</item>
                <item name="block" xsi:type="string">Magento\Framework\View\Layout\Reader\Block</item>
                <item name="move" xsi:type="string">Magento\Framework\View\Layout\Reader\Move</item>
                <item name="remove" xsi:type="string">Magento\Framework\View\Layout\Reader\Remove</item>
                <item name="ui_component" xsi:type="string">Magento\Framework\View\Layout\Reader\UiComponent</item>
            </argument>
        </arguments>
    </virtualType>
    <type name="Magento\Framework\View\Result\Layout">
        <arguments>
            <argument name="layoutReaderPool" xsi:type="object">genericLayoutRenderPool</argument>
        </arguments>
    </type>
    <virtualType name="pageConfigRenderPool" type="Magento\Framework\View\Layout\ReaderPool">
        <arguments>
            <argument name="readers" xsi:type="array">
                <item name="html" xsi:type="string">Magento\Framework\View\Page\Config\Reader\Html</item>
                <item name="head" xsi:type="string">Magento\Framework\View\Page\Config\Reader\Head</item>
                <item name="body" xsi:type="string">Magento\Framework\View\Page\Config\Reader\Body</item>
            </argument>
        </arguments>
    </virtualType>
    <type name="Magento\Framework\View\Layout\GeneratorPool">
        <arguments>
            <argument name="generators" xsi:type="array">
                <item name="head" xsi:type="object">Magento\Framework\View\Page\Config\Generator\Head</item>
                <item name="body" xsi:type="object">Magento\Framework\View\Page\Config\Generator\Body</item>
                <item name="block" xsi:type="object">Magento\Framework\View\Layout\Generator\Block</item>
                <item name="container" xsi:type="object">Magento\Framework\View\Layout\Generator\Container</item>
                <item name="ui_component" xsi:type="object">Magento\Framework\View\Layout\Generator\UiComponent</item>
            </argument>
        </arguments>
    </type>
    <virtualType name="pageLayoutGeneratorPool" type="Magento\Framework\View\Layout\GeneratorPool">
        <arguments>
            <argument name="generators" xsi:type="array">
                <item name="head" xsi:type="object">Magento\Framework\View\Page\Config\Generator\Head</item>
                <item name="body" xsi:type="object">Magento\Framework\View\Page\Config\Generator\Body</item>
                <item name="block" xsi:type="object">Magento\Framework\View\Layout\Generator\Block</item>
                <item name="container" xsi:type="object">Magento\Framework\View\Layout\Generator\Container</item>
                <item name="ui_component" xsi:type="object">Magento\Framework\View\Layout\Generator\UiComponent</item>
            </argument>
        </arguments>
    </virtualType>
    <type name="Magento\Framework\View\Result\Page">
        <arguments>
            <argument name="layoutReaderPool" xsi:type="object">pageConfigRenderPool</argument>
            <argument name="generatorPool" xsi:type="object">pageLayoutGeneratorPool</argument>
            <argument name="template" xsi:type="string">Magento_Theme::root.phtml</argument>
        </arguments>
    </type>
    <type name="Magento\Framework\View\Layout\Generator\Block">
        <arguments>
            <argument name="argumentInterpreter" xsi:type="object">layoutArgumentInterpreter</argument>
        </arguments>
    </type>
    <type name="Magento\Framework\View\Layout\Generator\UiComponent">
        <arguments>
            <argument name="argumentInterpreter" xsi:type="object">layoutArgumentInterpreter</argument>
        </arguments>
    </type>
    <type name="Magento\Framework\Mview\View">
        <arguments>
            <argument name="state" xsi:type="object" shared="false">Magento\Indexer\Model\Mview\View\State</argument>
            <argument name="changelog" xsi:type="object" shared="false">Magento\Framework\Mview\View\Changelog</argument>
        </arguments>
    </type>
    <type name="Magento\Framework\Mview\Config">
        <arguments>
            <argument name="configData" xsi:type="object">Magento\Framework\Mview\Config\Data\Proxy</argument>
        </arguments>
    </type>
    <type name="Magento\Framework\Mview\Config\Data">
        <arguments>
            <argument name="stateCollection" xsi:type="object" shared="false">Magento\Framework\Mview\View\State\CollectionInterface</argument>
        </arguments>
    </type>
    <type name="Magento\Framework\App\StaticResource">
        <arguments>
            <argument name="response" xsi:type="object" shared="false">Magento\Core\Model\File\Storage\Response</argument>
        </arguments>
    </type>
    <virtualType name="fallbackResolverSimpleWithGroupedCache" type="Magento\Framework\View\Design\FileResolution\Fallback\Resolver\Simple">
        <arguments>
            <argument name="cache" xsi:type="object">Magento\Framework\View\Design\FileResolution\Fallback\CacheData\Grouped</argument>
        </arguments>
    </virtualType>
    <type name="Magento\Framework\View\Design\FileResolution\Fallback\File">
        <arguments>
            <argument name="resolver" xsi:type="object">fallbackResolverSimpleWithGroupedCache</argument>
        </arguments>
    </type>
    <type name="Magento\Framework\View\Design\FileResolution\Fallback\TemplateFile">
        <arguments>
            <argument name="resolver" xsi:type="object">fallbackResolverSimpleWithGroupedCache</argument>
        </arguments>
    </type>
    <type name="Magento\Framework\View\Design\FileResolution\Fallback\LocaleFile">
        <arguments>
            <argument name="resolver" xsi:type="object">fallbackResolverSimpleWithGroupedCache</argument>
        </arguments>
    </type>
    <virtualType name="viewFileFallbackResolver" type="Magento\Framework\View\Design\FileResolution\Fallback\Resolver\Alternative">
        <arguments>
            <argument name="cache" xsi:type="object">Magento\Framework\View\Design\FileResolution\Fallback\CacheData\Flat</argument>
            <argument name="alternativeExtensions" xsi:type="array">
                <item name="css" xsi:type="array">
                    <item name="less" xsi:type="string">less</item>
                </item>
            </argument>
        </arguments>
    </virtualType>
    <type name="Magento\Framework\View\Design\FileResolution\Fallback\StaticFile">
        <arguments>
            <argument name="resolver" xsi:type="object">viewFileFallbackResolver</argument>
        </arguments>
    </type>
    <type name="Magento\Framework\Code\Generator">
        <arguments>
            <argument name="generatedEntities" xsi:type="array">
                <item name="factory" xsi:type="string">\Magento\Framework\ObjectManager\Code\Generator\Factory</item>
                <item name="proxy" xsi:type="string">\Magento\Framework\ObjectManager\Code\Generator\Proxy</item>
                <item name="interceptor" xsi:type="string">\Magento\Framework\Interception\Code\Generator\Interceptor</item>
                <item name="decorator" xsi:type="string">\Magento\Framework\Interception\Code\Generator\Decorator</item>
                <item name="logger" xsi:type="string">\Magento\Framework\ObjectManager\Profiler\Code\Generator\Logger</item>
            </argument>
        </arguments>
    </type>
    <type name="Magento\Framework\App\Cache\Frontend\Pool">
        <arguments>
            <argument name="frontendSettings" xsi:type="array">
                <item name="page_cache" xsi:type="array">
                    <item name="backend_options" xsi:type="array">
                        <item name="cache_dir" xsi:type="string">page_cache</item>
                    </item>
                </item>
            </argument>
        </arguments>
    </type>
    <type name="Magento\Framework\App\Cache\Type\FrontendPool">
        <arguments>
            <argument name="typeFrontendMap" xsi:type="array">
                <item name="full_page" xsi:type="string">page_cache</item>
            </argument>
        </arguments>
    </type>
    <type name="Magento\Framework\Translate\Inline">
        <arguments>
            <argument name="parser" xsi:type="object">Magento\Framework\Translate\Inline\ParserInterface\Proxy</argument>
        </arguments>
    </type>
    <type name="Magento\Framework\View\Layout\ScheduledStructure" shared="false" />
    <type name="Magento\Framework\Search\Adapter\Mysql\Aggregation\Builder\Container">
        <arguments>
            <argument name="buckets" xsi:type="array">
                <item name="termBucket" xsi:type="object">Magento\Framework\Search\Adapter\Mysql\Aggregation\Builder\Term</item>
                <item name="rangeBucket" xsi:type="object">Magento\Framework\Search\Adapter\Mysql\Aggregation\Builder\Range</item>
                <item name="dynamicBucket" xsi:type="object">Magento\Framework\Search\Adapter\Mysql\Aggregation\Builder\Dynamic</item>
            </argument>
        </arguments>
    </type>
    <type name="Magento\Framework\Search\Dynamic\Algorithm\Repository">
        <arguments>
            <argument name="algorithms" xsi:type="array">
                <item name="auto" xsi:type="string">Magento\Framework\Search\Dynamic\Algorithm\Auto</item>
                <item name="manual" xsi:type="string">Magento\Framework\Search\Dynamic\Algorithm\Manual</item>
                <item name="improved" xsi:type="string">Magento\Framework\Search\Dynamic\Algorithm\Improved</item>
            </argument>
        </arguments>
    </type>
<<<<<<< HEAD
    <type name="CSSmin">
        <arguments>
            <argument name="raise_php_limits" xsi:type="boolean">false</argument>
=======
    <type name="Magento\Framework\View\Model\Layout\Merge">
        <arguments>
            <argument name="fileSource" xsi:type="object">Magento\Framework\View\Layout\File\Collector\Aggregated\Proxy</argument>
            <argument name="pageLayoutFileSource" xsi:type="object">pageLayoutFileCollectorAggregated</argument>
            <argument name="cache" xsi:type="object">Magento\Framework\App\Cache\Type\Layout</argument>
>>>>>>> 1ad510ce
        </arguments>
    </type>
</config><|MERGE_RESOLUTION|>--- conflicted
+++ resolved
@@ -556,17 +556,16 @@
             </argument>
         </arguments>
     </type>
-<<<<<<< HEAD
-    <type name="CSSmin">
-        <arguments>
-            <argument name="raise_php_limits" xsi:type="boolean">false</argument>
-=======
     <type name="Magento\Framework\View\Model\Layout\Merge">
         <arguments>
             <argument name="fileSource" xsi:type="object">Magento\Framework\View\Layout\File\Collector\Aggregated\Proxy</argument>
             <argument name="pageLayoutFileSource" xsi:type="object">pageLayoutFileCollectorAggregated</argument>
             <argument name="cache" xsi:type="object">Magento\Framework\App\Cache\Type\Layout</argument>
->>>>>>> 1ad510ce
+        </arguments>
+    </type>
+    <type name="CSSmin">
+        <arguments>
+            <argument name="raise_php_limits" xsi:type="boolean">false</argument>
         </arguments>
     </type>
 </config>