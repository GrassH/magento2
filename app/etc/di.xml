<?xml version="1.0"?>
<!--
/**
 * Copyright © Magento, Inc. All rights reserved.
 * See COPYING.txt for license details.
 */
-->
<config xmlns:xsi="http://www.w3.org/2001/XMLSchema-instance" xsi:noNamespaceSchemaLocation="urn:magento:framework:ObjectManager/etc/config.xsd">
    <preference for="DateTimeInterface" type="DateTime" />
    <preference for="Psr\Log\LoggerInterface" type="Magento\Framework\Logger\Monolog" />
    <preference for="Magento\Framework\EntityManager\EntityMetadataInterface" type="Magento\Framework\EntityManager\EntityMetadata" />
    <preference for="Magento\Framework\EntityManager\HydratorInterface" type="Magento\Framework\EntityManager\Hydrator" />
    <preference for="Magento\Framework\View\Template\Html\MinifierInterface" type="Magento\Framework\View\Template\Html\Minifier" />
    <preference for="Magento\Framework\Model\Entity\ScopeInterface" type="Magento\Framework\Model\Entity\Scope" />
    <preference for="Magento\Framework\ObjectManager\FactoryInterface" type="Magento\Framework\ObjectManager\Factory\Dynamic\Developer" />
    <preference for="Magento\Framework\Search\Adapter\Mysql\Filter\PreprocessorInterface" type="Magento\Framework\Search\Adapter\Mysql\Filter\Preprocessor" />
    <preference for="Magento\Framework\Search\Adapter\Mysql\Field\ResolverInterface" type="Magento\Framework\Search\Adapter\Mysql\Field\Resolver" />
    <preference for="Magento\Framework\Search\Request\Aggregation\StatusInterface" type="Magento\Framework\Search\Request\Aggregation\Status" />
    <preference for="Magento\Framework\Search\Adapter\Mysql\Field\FieldInterface" type="Magento\Framework\Search\Adapter\Mysql\Field\Field"/>
    <preference for="Magento\Framework\Search\Adapter\Aggregation\AggregationResolverInterface" type="Magento\Framework\Search\Adapter\Aggregation\AggregationResolver"/>
    <preference for="Magento\Framework\App\RequestInterface" type="Magento\Framework\App\Request\Http" />
    <preference for="Magento\Framework\App\PlainTextRequestInterface" type="Magento\Framework\App\Request\Http" />
    <preference for="Magento\Framework\App\RequestContentInterface" type="Magento\Framework\App\Request\Http" />
    <preference for="Magento\Framework\App\Request\PathInfoProcessorInterface" type="Magento\Store\App\Request\PathInfoProcessor" />
    <preference for="Magento\Framework\App\ResponseInterface" type="Magento\Framework\App\Response\Http" />
    <preference for="Magento\Framework\App\RouterListInterface" type="Magento\Framework\App\RouterList" />
    <preference for="Magento\Framework\App\FrontControllerInterface" type="Magento\Framework\App\FrontController" />
    <preference for="Magento\Framework\App\CacheInterface" type="Magento\Framework\App\Cache\Proxy" />
    <preference for="Magento\Framework\App\Cache\StateInterface" type="Magento\Framework\App\Cache\State" />
    <preference for="Magento\Framework\App\Cache\TypeListInterface" type="Magento\Framework\App\Cache\TypeList" />
    <preference for="Magento\Store\Model\StoreManagerInterface" type="Magento\Store\Model\StoreManager" />
    <preference for="Magento\Framework\View\DesignInterface" type="Magento\Theme\Model\View\Design\Proxy" />
    <preference for="Magento\Framework\View\Design\ThemeInterface" type="Magento\Theme\Model\Theme" />
    <preference for="Magento\Framework\View\Design\Theme\ResolverInterface" type="Magento\Theme\Model\Theme\Resolver" />
    <preference for="Magento\Framework\View\ConfigInterface" type="Magento\Framework\View\Config" />
    <preference for="Magento\Framework\View\Asset\Bundle\ConfigInterface" type="Magento\Framework\View\Asset\Bundle\Config" />
    <preference for="Magento\Framework\Locale\ListsInterface" type="Magento\Framework\Locale\TranslatedLists" />
    <preference for="Magento\Framework\Locale\AvailableLocalesInterface" type="Magento\Framework\Locale\Deployed\Codes" />
    <preference for="Magento\Framework\Locale\OptionInterface" type="Magento\Framework\Locale\Deployed\Options" />
    <preference for="Magento\Framework\Api\AttributeTypeResolverInterface" type="Magento\Framework\Reflection\AttributeTypeResolver" />
    <preference for="Magento\Framework\Api\Search\SearchResultInterface" type="Magento\Framework\Api\Search\SearchResult" />
    <preference for="Magento\Framework\Api\Search\SearchCriteriaInterface" type="Magento\Framework\Api\Search\SearchCriteria"/>
    <preference for="Magento\Framework\Api\Search\DocumentInterface" type="Magento\Framework\Api\Search\Document" />
    <preference for="Magento\Framework\Api\Search\AggregationInterface" type="Magento\Framework\Search\Response\Aggregation" />
    <preference for="Magento\Framework\App\RequestSafetyInterface" type="Magento\Framework\App\Request\Http" />
    <type name="Magento\Store\Model\Store">
        <arguments>
            <argument name="currencyInstalled" xsi:type="string">system/currency/installed</argument>
        </arguments>
    </type>
    <preference for="Magento\Framework\Api\ExtensionAttribute\JoinDataInterface" type="Magento\Framework\Api\ExtensionAttribute\JoinData" />
    <preference for="Magento\Framework\Api\ExtensionAttribute\JoinProcessorInterface" type="Magento\Framework\Api\ExtensionAttribute\JoinProcessor" />
    <preference for="Magento\Framework\Locale\ConfigInterface" type="Magento\Framework\Locale\Config" />
    <preference for="Magento\Framework\Notification\NotifierInterface" type="Magento\Framework\Notification\NotifierPool" />
    <preference for="Magento\Framework\UrlInterface" type="Magento\Framework\Url" />
    <preference for="Magento\Framework\Url\EncoderInterface" type="Magento\Framework\Url\Encoder" />
    <preference for="Magento\Framework\Url\DecoderInterface" type="Magento\Framework\Url\Decoder" />
    <preference for="Magento\Framework\Data\Collection\Db\FetchStrategyInterface" type="Magento\Framework\Data\Collection\Db\FetchStrategy\Query" />
    <preference for="Magento\Framework\Config\ScopeInterface" type="Magento\Framework\Config\Scope" />
    <preference for="Magento\Framework\Config\FileResolverInterface" type="Magento\Framework\App\Config\FileResolver" />
    <preference for="Magento\Framework\Config\CacheInterface" type="Magento\Framework\App\Cache\Type\Config" />
    <preference for="Magento\Framework\Config\ValidationStateInterface" type="Magento\Framework\App\Arguments\ValidationState" />
    <preference for="Magento\Framework\Module\ModuleListInterface" type="Magento\Framework\Module\ModuleList" />
    <preference for="Magento\Framework\Component\ComponentRegistrarInterface" type="Magento\Framework\Component\ComponentRegistrar"/>
    <preference for="Magento\Framework\Event\ConfigInterface" type="Magento\Framework\Event\Config" />
    <preference for="Magento\Framework\Event\InvokerInterface" type="Magento\Framework\Event\Invoker\InvokerDefault" />
    <preference for="Magento\Framework\Interception\PluginListInterface" type="Magento\Framework\Interception\PluginList\PluginList" />
    <preference for="Magento\Framework\Event\ManagerInterface" type="Magento\Framework\Event\Manager\Proxy" />
    <preference for="Magento\Framework\View\LayoutInterface" type="Magento\Framework\View\Layout" />
    <preference for="Magento\Framework\View\Layout\ProcessorInterface" type="Magento\Framework\View\Model\Layout\Merge" />
    <preference for="Magento\Framework\View\Layout\LayoutCacheKeyInterface" type="Magento\Framework\View\Model\Layout\CacheKey" />
    <preference for="Magento\Framework\View\Url\ConfigInterface" type="Magento\Framework\View\Url\Config" />
    <preference for="Magento\Framework\App\Route\ConfigInterface" type="Magento\Framework\App\Route\Config" />
    <preference for="Magento\Framework\App\ResourceConnection\ConfigInterface" type="Magento\Framework\App\ResourceConnection\Config\Proxy" />
    <preference for="Magento\Framework\Oauth\OauthInterface" type="Magento\Framework\Oauth\Oauth"/>
    <preference for="Magento\Framework\View\Design\Theme\Domain\PhysicalInterface" type="Magento\Theme\Model\Theme\Domain\Physical" />
    <preference for="Magento\Framework\View\Design\Theme\Domain\VirtualInterface" type="Magento\Theme\Model\Theme\Domain\Virtual" />
    <preference for="Magento\Framework\View\Design\Theme\Domain\StagingInterface" type="Magento\Theme\Model\Theme\Domain\Staging" />
    <preference for="Magento\Framework\Json\EncoderInterface" type="Magento\Framework\Json\Encoder" />
    <preference for="Magento\Framework\Json\DecoderInterface" type="Magento\Framework\Json\Decoder" />
    <preference for="Magento\Framework\Message\ManagerInterface" type="Magento\Framework\Message\Manager" />
    <preference for="Magento\Framework\App\Config\ValueInterface" type="Magento\Framework\App\Config\Value" />
    <preference for="Magento\Framework\Interception\ChainInterface" type="Magento\Framework\Interception\Chain\Chain" />
    <preference for="Magento\Framework\Module\Output\ConfigInterface" type="Magento\Framework\Module\Output\Config" />
    <preference for="Magento\Framework\View\Design\Theme\CustomizationInterface" type="Magento\Framework\View\Design\Theme\Customization" />
    <preference for="Magento\Framework\View\Asset\ConfigInterface" type="Magento\Framework\View\Asset\Config" />
    <preference for="Magento\Framework\Image\Adapter\ConfigInterface" type="Magento\Framework\Image\Adapter\Config" />
    <preference for="Magento\Framework\View\Design\Theme\Image\PathInterface" type="Magento\Theme\Model\Theme\Image\Path" />
    <preference for="Magento\Framework\Session\Config\ConfigInterface" type="Magento\Framework\Session\Config" />
    <preference for="Magento\Framework\Session\SidResolverInterface" type="Magento\Framework\Session\SidResolver\Proxy" />
    <preference for="Magento\Framework\Stdlib\Cookie\CookieScopeInterface" type="Magento\Framework\Stdlib\Cookie\CookieScope" />
    <preference for="Magento\Framework\Stdlib\Cookie\CookieReaderInterface" type="Magento\Framework\Stdlib\Cookie\PhpCookieReader" />
    <preference for="Magento\Framework\Stdlib\CookieManagerInterface" type="Magento\Framework\Stdlib\Cookie\PhpCookieManager" />
    <preference for="Magento\Framework\TranslateInterface" type="Magento\Framework\Translate" />
    <preference for="Magento\Framework\Config\ScopeListInterface" type="interceptionConfigScope" />
    <preference for="Magento\Framework\View\Design\Theme\Label\ListInterface" type="Magento\Theme\Model\ResourceModel\Theme\Collection" />
    <preference for="Magento\Framework\Mview\ConfigInterface" type="Magento\Framework\Mview\Config" />
    <preference for="Magento\Framework\Mview\ViewInterface" type="Magento\Framework\Mview\View" />
    <preference for="Magento\Framework\Mview\ProcessorInterface" type="Magento\Framework\Mview\Processor" />
    <preference for="Magento\Framework\Mview\View\CollectionInterface" type="Magento\Framework\Mview\View\Collection" />
    <preference for="Magento\Framework\Mview\View\SubscriptionInterface" type="Magento\Framework\Mview\View\Subscription" />
    <preference for="Magento\Framework\Mview\View\ChangelogInterface" type="Magento\Framework\Mview\View\Changelog" />
    <preference for="Magento\Framework\Api\MetadataServiceInterface" type="Magento\Framework\Api\DefaultMetadataService"/>
    <preference for="Magento\Framework\Api\MetadataObjectInterface" type="Magento\Framework\Api\AttributeMetadata"/>
    <preference for="Magento\Framework\Api\SearchCriteriaInterface" type="Magento\Framework\Api\SearchCriteria"/>
    <preference for="Magento\Framework\App\Rss\UrlBuilderInterface" type="Magento\Framework\App\Rss\UrlBuilder"/>
    <preference for="Magento\Framework\DB\LoggerInterface" type="Magento\Framework\DB\Logger\LoggerProxy"/>
    <preference for="Magento\Framework\App\ResourceConnection\ConnectionAdapterInterface" type="Magento\Framework\Model\ResourceModel\Type\Db\Pdo\Mysql"/>
    <preference for="Magento\Framework\DB\QueryInterface" type="Magento\Framework\DB\Query"/>
    <preference for="Magento\Framework\App\ProductMetadataInterface" type="Magento\Framework\App\ProductMetadata"/>
    <preference for="Magento\Framework\Acl\Data\CacheInterface" type="Magento\Framework\Acl\Data\Cache" />
    <preference for="Magento\Framework\App\AreaInterface" type="Magento\Framework\App\Area" />
    <preference for="Magento\Framework\Setup\ModuleDataSetupInterface" type="Magento\Setup\Module\DataSetup" />
    <preference for="Magento\Framework\AuthorizationInterface" type="Magento\Framework\Authorization" />
    <preference for="Magento\Framework\Authorization\PolicyInterface" type="Magento\Framework\Authorization\Policy\DefaultPolicy" />
    <preference for="Magento\Framework\Authorization\RoleLocatorInterface" type="Magento\Framework\Authorization\RoleLocator\DefaultRoleLocator" />
    <preference for="Magento\Framework\Session\SessionManagerInterface" type="Magento\Framework\Session\Generic" />
    <preference for="Magento\Framework\App\Config\ScopeConfigInterface" type="Magento\Framework\App\Config" />
    <preference for="Magento\Framework\App\Config\ReinitableConfigInterface" type="Magento\Framework\App\ReinitableConfig" />
    <preference for="Magento\Framework\App\Config\MutableScopeConfigInterface" type="Magento\Framework\App\MutableScopeConfig" />
    <preference for="Magento\Framework\App\Config\Storage\WriterInterface" type="Magento\Framework\App\Config\Storage\Writer" />
    <preference for="Magento\Framework\Config\ConverterInterface" type="Magento\Framework\Config\Converter\Dom"/>
    <preference for="Magento\Framework\App\DefaultPathInterface" type="Magento\Framework\App\DefaultPath\DefaultPath" />
    <preference for="Magento\Framework\Encryption\EncryptorInterface" type="Magento\Framework\Encryption\Encryptor" />
    <preference for="Magento\Framework\Filter\Encrypt\AdapterInterface" type="Magento\Framework\Filter\Encrypt\Basic" />
    <preference for="Magento\Framework\Cache\ConfigInterface" type="Magento\Framework\Cache\Config" />
    <preference for="Magento\Framework\View\Asset\MergeStrategyInterface" type="Magento\Framework\View\Asset\MergeStrategy\Direct" />
    <preference for="Magento\Framework\App\ViewInterface" type="Magento\Framework\App\View" />
    <preference for="Magento\Framework\Data\Collection\EntityFactoryInterface" type="Magento\Framework\Data\Collection\EntityFactory" />
    <preference for="Magento\Framework\Translate\InlineInterface" type="Magento\Framework\Translate\Inline" />
    <preference for="Magento\Framework\Session\ValidatorInterface" type="Magento\Framework\Session\Validator" />
    <preference for="Magento\Framework\Session\StorageInterface" type="Magento\Framework\Session\Storage" />
    <preference for="Magento\Framework\App\Request\DataPersistorInterface" type="Magento\Framework\App\Request\DataPersistor" />
    <preference for="Magento\Framework\Url\RouteParamsResolverInterface" type="Magento\Framework\Url\RouteParamsResolver" />
    <preference for="Magento\Framework\Url\RouteParamsPreprocessorInterface" type="Magento\Framework\Url\RouteParamsPreprocessorComposite" />
    <preference for="Magento\Framework\Url\ModifierInterface" type="Magento\Framework\Url\ModifierComposite" />
    <preference for="Magento\Framework\Url\QueryParamsResolverInterface" type="Magento\Framework\Url\QueryParamsResolver" />
    <preference for="Magento\Framework\Url\ScopeResolverInterface" type="Magento\Framework\Url\ScopeResolver" />
    <preference for="Magento\Framework\Url\SecurityInfoInterface" type="Magento\Framework\Url\SecurityInfo\Proxy" />
    <preference for="Magento\Framework\Locale\CurrencyInterface" type="Magento\Framework\Locale\Currency" />
    <preference for="Magento\Framework\CurrencyInterface" type="Magento\Framework\Currency" />
    <preference for="Magento\Framework\Locale\FormatInterface" type="Magento\Framework\Locale\Format" />
    <preference for="Magento\Framework\Locale\ResolverInterface" type="Magento\Framework\Locale\Resolver" />
    <preference for="Magento\Framework\Stdlib\DateTime\TimezoneInterface" type="Magento\Framework\Stdlib\DateTime\Timezone" />
    <preference for="Magento\Framework\Communication\ConfigInterface" type="Magento\Framework\Communication\Config" />
    <preference for="Magento\Framework\Module\ResourceInterface" type="Magento\Framework\Module\ModuleResource" />
    <preference for="Magento\Framework\Pricing\Amount\AmountInterface" type="Magento\Framework\Pricing\Amount\Base" />
    <preference for="Magento\Framework\Api\SearchResultsInterface" type="Magento\Framework\Api\SearchResults" />
    <preference for="Magento\Framework\Api\AttributeInterface" type="Magento\Framework\Api\AttributeValue" />
    <preference for="Magento\Framework\Model\ResourceModel\Db\TransactionManagerInterface" type="Magento\Framework\Model\ResourceModel\Db\TransactionManager" />
    <preference for="Magento\Framework\Api\Data\ImageContentInterface" type="Magento\Framework\Api\ImageContent" />
    <preference for="Magento\Framework\Api\ImageContentValidatorInterface" type="Magento\Framework\Api\ImageContentValidator" />
    <preference for="Magento\Framework\Api\ImageProcessorInterface" type="Magento\Framework\Api\ImageProcessor" />
    <preference for="Magento\Framework\Code\Reader\ClassReaderInterface" type="Magento\Framework\Code\Reader\ClassReader" />
    <preference for="Magento\Framework\Stdlib\DateTime\DateTimeFormatterInterface" type="Magento\Framework\Stdlib\DateTime\DateTimeFormatter"/>
    <preference for="Magento\Framework\Api\Search\SearchInterface" type="Magento\Framework\Search\Search"/>
    <preference for="Magento\Framework\View\Design\FileResolution\Fallback\ResolverInterface" type="Magento\Framework\View\Design\FileResolution\Fallback\Resolver\Simple" />
    <preference for="Cm\RedisSession\Handler\ConfigInterface" type="Magento\Framework\Session\SaveHandler\Redis\Config"/>
    <preference for="Cm\RedisSession\Handler\LoggerInterface" type="Magento\Framework\Session\SaveHandler\Redis\Logger"/>
    <preference for="Magento\Framework\EntityManager\MapperInterface" type="Magento\Framework\EntityManager\CompositeMapper"/>
    <preference for="Magento\Framework\Console\CommandListInterface" type="Magento\Framework\Console\CommandList"/>
    <preference for="Magento\Framework\DataObject\IdentityGeneratorInterface" type="Magento\Framework\DataObject\IdentityService" />
    <preference for="Magento\Framework\Serialize\SerializerInterface" type="Magento\Framework\Serialize\Serializer\Json" />
    <preference for="Magento\Framework\App\Scope\ValidatorInterface" type="Magento\Framework\App\Scope\Validator"/>
    <preference for="Magento\Framework\App\ScopeResolverInterface" type="Magento\Framework\App\ScopeResolver" />
    <preference for="Magento\Framework\App\ScopeInterface" type="Magento\Framework\App\ScopeDefault" />
    <preference for="Magento\Framework\View\Design\Theme\ListInterface" type="Magento\Framework\View\Design\Theme\ThemeList" />
    <preference for="Magento\Framework\View\Design\Theme\ThemeProviderInterface" type="Magento\Framework\View\Design\Theme\ThemeProvider" />
    <preference for="Magento\Framework\View\Asset\PreProcessor\ChainFactoryInterface" type="Magento\Framework\View\Asset\PreProcessor\ChainFactory"/>
    <preference for="Magento\Framework\Css\PreProcessor\ErrorHandlerInterface" type="Magento\Framework\Css\PreProcessor\ErrorHandler" />
    <preference for="Magento\Framework\View\Asset\PreProcessor\Helper\SortInterface" type="Magento\Framework\View\Asset\PreProcessor\Helper\Sort"/>
    <preference for="Magento\Framework\App\View\Deployment\Version\StorageInterface" type="Magento\Framework\App\View\Deployment\Version\Storage\File"/>
    <preference for="Magento\Framework\View\Page\FaviconInterface" type="Magento\Theme\Model\Favicon\Favicon" />
    <preference for="Magento\Framework\View\Element\Message\InterpretationStrategyInterface" type="Magento\Framework\View\Element\Message\InterpretationMediator" />
    <preference for="Magento\Framework\Indexer\Config\DependencyInfoProviderInterface" type="Magento\Framework\Indexer\Config\DependencyInfoProvider" />
    <preference for="Magento\Framework\Webapi\CustomAttribute\ServiceTypeListInterface" type="Magento\Eav\Model\TypeLocator\ComplexType"/>
<<<<<<< HEAD
    <preference for="Magento\Framework\MultiDimensionalIndexer\IndexTableSwitcherInterface" type="Magento\Framework\MultiDimensionalIndexer\IndexTableSwitcher" />
    <preference for="Magento\Framework\MultiDimensionalIndexer\IndexNameResolverInterface" type="Magento\Framework\MultiDimensionalIndexer\IndexNameResolver" />
=======
    <preference for="Magento\Setup\Model\Declaration\Schema\Db\DbSchemaReaderInterface" type="Magento\Setup\Model\Declaration\Schema\Db\MySQL\DbSchemaReader" />
    <preference for="Magento\Setup\Model\Declaration\Schema\Db\DbSchemaWriterInterface" type="Magento\Setup\Model\Declaration\Schema\Db\MySQL\DbSchemaWriter" />
    <preference for="Magento\Setup\Model\Declaration\Schema\SchemaConfigInterface" type="Magento\Setup\Model\Declaration\Schema\SchemaConfig" />
>>>>>>> 47267e6d
    <type name="Magento\Framework\Model\ResourceModel\Db\TransactionManager" shared="false" />
    <type name="Magento\Framework\Acl\Data\Cache">
        <arguments>
            <argument name="aclBuilder" xsi:type="object">Magento\Framework\Acl\Builder\Proxy</argument>
        </arguments>
    </type>
    <type name="Magento\Framework\Logger\Handler\Base">
        <arguments>
            <argument name="filesystem" xsi:type="object">Magento\Framework\Filesystem\Driver\File</argument>
        </arguments>
    </type>
    <type name="Magento\Framework\Logger\Handler\System">
        <arguments>
            <argument name="filesystem" xsi:type="object">Magento\Framework\Filesystem\Driver\File</argument>
        </arguments>
    </type>
    <type name="Magento\Framework\Communication\Config\CompositeReader">
        <arguments>
            <argument name="readers" xsi:type="array">
                <item name="xmlReader" xsi:type="array">
                    <item name="reader" xsi:type="object">Magento\Framework\Communication\Config\Reader\XmlReader</item>
                    <item name="sortOrder" xsi:type="string">10</item>
                </item>
                <item name="envReader" xsi:type="array">
                    <item name="reader" xsi:type="object">Magento\Framework\Communication\Config\Reader\EnvReader</item>
                    <item name="sortOrder" xsi:type="string">20</item>
                </item>
            </argument>
        </arguments>
    </type>
    <type name="Magento\Framework\Logger\Monolog">
        <arguments>
            <argument name="name" xsi:type="string">main</argument>
            <argument name="handlers"  xsi:type="array">
                <item name="system" xsi:type="object">Magento\Framework\Logger\Handler\System</item>
                <item name="debug" xsi:type="object">Magento\Framework\Logger\Handler\Debug</item>
            </argument>
        </arguments>
    </type>
    <type name="Magento\Framework\Model\Context">
        <arguments>
            <argument name="actionValidator" xsi:type="object">Magento\Framework\Model\ActionValidator\RemoveAction\Proxy</argument>
        </arguments>
    </type>
    <type name="Magento\Framework\Api\FilterBuilder" shared="false" />
    <type name="Magento\Framework\Api\SearchCriteriaBuilder" shared="false" />
    <type name="Magento\Framework\View\Layout\Builder" shared="false" />
    <type name="Magento\Framework\View\Page\Builder" shared="false" />
    <type name="Magento\Framework\Message\Manager">
        <arguments>
            <argument name="session" xsi:type="object">Magento\Framework\Message\Session\Proxy</argument>
            <argument name="exceptionMessageFactory" xsi:type="object">Magento\Framework\Message\ExceptionMessageLookupFactory</argument>
        </arguments>
    </type>
    <type name="Magento\Framework\View\BlockPool" shared="false" />
    <type name="Magento\Framework\App\Request\Http">
        <arguments>
            <argument name="pathInfoProcessor" xsi:type="object">Magento\Backend\App\Request\PathInfoProcessor\Proxy</argument>
        </arguments>
    </type>
    <preference for="Magento\Framework\Session\SaveHandlerInterface" type="Magento\Framework\Session\SaveHandler" />
    <type name="Magento\Framework\Session\SaveHandlerFactory">
        <arguments>
            <argument name="handlers" xsi:type="array">
                <item name="db" xsi:type="string">Magento\Framework\Session\SaveHandler\DbTable</item>
                <item name="redis" xsi:type="string">Magento\Framework\Session\SaveHandler\Redis</item>
            </argument>
        </arguments>
    </type>
    <type name="Magento\Framework\Session\SaveHandler\Redis">
        <arguments>
            <argument name="config" xsi:type="object">Cm\RedisSession\Handler\ConfigInterface</argument>
            <argument name="logger" xsi:type="object">Cm\RedisSession\Handler\LoggerInterface</argument>
        </arguments>
    </type>
    <virtualType name="interceptionConfigScope" type="Magento\Framework\Config\Scope">
        <arguments>
            <argument name="defaultScope" xsi:type="string">global</argument>
        </arguments>
    </virtualType>
    <type name="Magento\Framework\App\State">
        <arguments>
            <argument name="mode" xsi:type="init_parameter">Magento\Framework\App\State::PARAM_MODE</argument>
        </arguments>
    </type>
    <type name="Magento\Framework\View\Asset\Source">
        <arguments>
            <argument name="appMode" xsi:type="init_parameter">Magento\Framework\App\State::PARAM_MODE</argument>
        </arguments>
    </type>
    <type name="Magento\Framework\View\Page\Config\Renderer">
        <arguments>
            <argument name="appMode" xsi:type="init_parameter">Magento\Framework\App\State::PARAM_MODE</argument>
        </arguments>
    </type>
    <type name="Magento\Framework\App\Arguments\ValidationState">
        <arguments>
            <argument name="appMode" xsi:type="init_parameter">Magento\Framework\App\State::PARAM_MODE</argument>
        </arguments>
    </type>
    <type name="Magento\Framework\App\Cache\Frontend\Factory">
        <arguments>
            <argument name="enforcedOptions" xsi:type="init_parameter">Magento\Framework\App\Cache\Frontend\Factory::PARAM_CACHE_FORCED_OPTIONS</argument>
            <argument name="decorators" xsi:type="array">
                <item name="tag" xsi:type="array">
                    <item name="class" xsi:type="string">Magento\Framework\Cache\Frontend\Decorator\TagScope</item>
                    <item name="parameters" xsi:type="array">
                        <item name="tag" xsi:type="string">MAGE</item>
                    </item>
                </item>
                <item name="logger" xsi:type="array">
                    <item name="class" xsi:type="string">Magento\Framework\Cache\Frontend\Decorator\Logger</item>
                </item>
            </argument>
            <argument name="resource" xsi:type="object">Magento\Framework\App\ResourceConnection\Proxy</argument>
        </arguments>
    </type>
    <type name="Magento\Backend\App\Area\FrontNameResolver">
        <arguments>
            <argument name="defaultFrontName" xsi:type="init_parameter">Magento\Backend\Setup\ConfigOptionsList::CONFIG_PATH_BACKEND_FRONTNAME</argument>
        </arguments>
    </type>
    <type name="Magento\Framework\App\Cache\State">
        <arguments>
            <argument name="banAll" xsi:type="init_parameter">Magento\Framework\App\Cache\State::PARAM_BAN_CACHE</argument>
        </arguments>
    </type>
    <type name="Magento\Store\Model\StoreManager">
        <arguments>
            <argument name="scopeCode" xsi:type="init_parameter">Magento\Store\Model\StoreManager::PARAM_RUN_CODE</argument>
            <argument name="scopeType" xsi:type="init_parameter">Magento\Store\Model\StoreManager::PARAM_RUN_TYPE</argument>
        </arguments>
    </type>
    <type name="Magento\Framework\Translate">
        <arguments>
            <argument name="cache" xsi:type="object">Magento\Framework\App\Cache\Type\Translate</argument>
            <argument name="locale" xsi:type="object">Magento\Framework\Locale\Resolver\Proxy</argument>
            <argument name="translate" xsi:type="object">Magento\Framework\Translate\ResourceInterface\Proxy</argument>
            <argument name="request" xsi:type="object">Magento\Framework\App\Request\Http\Proxy</argument>
        </arguments>
    </type>
    <type name="Magento\Framework\App\Helper\Context">
        <arguments>
            <argument name="translateInline" xsi:type="object">Magento\Framework\Translate\InlineInterface\Proxy</argument>
        </arguments>
    </type>
    <type name="Magento\Framework\Data\Structure" shared="false" />
    <type name="Magento\Framework\View\Layout\Data\Structure" shared="false" />
    <type name="Magento\Theme\Model\View\Design">
        <arguments>
            <argument name="storeManager" xsi:type="object">Magento\Store\Model\StoreManagerInterface\Proxy</argument>
        </arguments>
    </type>
    <type name="Magento\Framework\Acl" shared="false" />
    <type name="Magento\Framework\App\ObjectManager\ConfigLoader">
        <arguments>
            <argument name="cache" xsi:type="object">Magento\Framework\App\Cache\Type\Config</argument>
            <argument name="reader" xsi:type="object">Magento\Framework\ObjectManager\Config\Reader\Dom\Proxy</argument>
        </arguments>
    </type>
    <type name="Magento\Framework\App\ObjectManager\ConfigCache">
        <arguments>
            <argument name="cacheFrontend" xsi:type="object">Magento\Framework\App\Cache\Type\Config</argument>
        </arguments>
    </type>
    <type name="Magento\Framework\Cache\Config\Data">
        <arguments>
            <argument name="cacheId" xsi:type="string">config_cache</argument>
            <argument name="reader" xsi:type="object">Magento\Framework\Cache\Config\Reader\Proxy</argument>
        </arguments>
    </type>
    <type name="Magento\Framework\Interception\Config\Config">
        <arguments>
            <argument name="cache" xsi:type="object">Magento\Framework\App\Cache\Type\Config</argument>
            <argument name="reader" xsi:type="object">Magento\Framework\ObjectManager\Config\Reader\Dom\Proxy</argument>
            <argument name="cacheId" xsi:type="string">interception</argument>
        </arguments>
    </type>
    <type name="Magento\Framework\Interception\PluginList\PluginList">
        <arguments>
            <argument name="cache" xsi:type="object">Magento\Framework\App\Cache\Type\Config</argument>
            <argument name="reader" xsi:type="object">Magento\Framework\ObjectManager\Config\Reader\Dom\Proxy</argument>
            <argument name="cacheId" xsi:type="string">plugin-list</argument>
            <argument name="scopePriorityScheme" xsi:type="array">
                <item name="first" xsi:type="string">global</item>
            </argument>
        </arguments>
    </type>
    <type name="Magento\Framework\App\ResourceConnection">
        <arguments>
            <argument name="connectionFactory" xsi:type="object">Magento\Framework\App\ResourceConnection\ConnectionFactory</argument>
        </arguments>
    </type>
    <type name="Magento\Framework\App\ResourceConnection\Config">
        <arguments>
            <argument name="reader" xsi:type="object">Magento\Framework\App\ResourceConnection\Config\Reader\Proxy</argument>
            <argument name="cache" xsi:type="object">Magento\Framework\App\Cache\Type\Config\Proxy</argument>
        </arguments>
    </type>
    <type name="Magento\Framework\App\ResourceConnection\Config\Reader">
        <arguments>
            <argument name="fileResolver" xsi:type="object">Magento\Framework\App\Config\FileResolver\Proxy</argument>
        </arguments>
    </type>
    <type name="Magento\Framework\Config\Scope">
        <arguments>
            <argument name="defaultScope" xsi:type="string">primary</argument>
            <argument name="areaList" xsi:type="object">Magento\Framework\App\AreaList\Proxy</argument>
        </arguments>
    </type>
    <type name="Magento\Framework\Url">
        <arguments>
            <argument name="session" xsi:type="object">Magento\Framework\Session\Generic\Proxy</argument>
            <argument name="scopeType" xsi:type="const">Magento\Store\Model\ScopeInterface::SCOPE_STORE</argument>
        </arguments>
    </type>
    <virtualType name="layoutArgumentReaderInterpreter" type="Magento\Framework\Data\Argument\Interpreter\Composite">
        <arguments>
            <argument name="interpreters" xsi:type="array">
                <item name="options" xsi:type="object">Magento\Framework\View\Layout\Argument\Interpreter\Options</item>
                <item name="array" xsi:type="object">layoutArrayArgumentReaderInterpreterProxy</item>
                <item name="boolean" xsi:type="object">Magento\Framework\Data\Argument\Interpreter\Boolean</item>
                <item name="number" xsi:type="object">Magento\Framework\Data\Argument\Interpreter\Number</item>
                <item name="string" xsi:type="object">Magento\Framework\Data\Argument\Interpreter\StringUtils</item>
                <item name="null" xsi:type="object">Magento\Framework\Data\Argument\Interpreter\NullType</item>
                <item name="object" xsi:type="object">Magento\Framework\View\Layout\Argument\Interpreter\Passthrough</item>
                <item name="url" xsi:type="object">Magento\Framework\View\Layout\Argument\Interpreter\Passthrough</item>
                <item name="helper" xsi:type="object">Magento\Framework\View\Layout\Argument\Interpreter\Passthrough</item>
            </argument>
            <argument name="discriminator" xsi:type="const">Magento\Framework\View\Model\Layout\Merge::TYPE_ATTRIBUTE</argument>
        </arguments>
    </virtualType>
    <virtualType name="layoutArgumentGeneratorInterpreterInternal" type="Magento\Framework\Data\Argument\Interpreter\Composite">
        <arguments>
            <argument name="interpreters" xsi:type="array">
                <item name="options" xsi:type="object">Magento\Framework\View\Layout\Argument\Interpreter\Options</item>
                <item name="array" xsi:type="object">layoutArrayArgumentGeneratorInterpreterProxy</item>
                <item name="boolean" xsi:type="object">Magento\Framework\Data\Argument\Interpreter\Boolean</item>
                <item name="number" xsi:type="object">Magento\Framework\Data\Argument\Interpreter\Number</item>
                <item name="string" xsi:type="object">Magento\Framework\Data\Argument\Interpreter\StringUtils</item>
                <item name="null" xsi:type="object">Magento\Framework\Data\Argument\Interpreter\NullType</item>
                <item name="object" xsi:type="object">layoutObjectArgumentInterpreter</item>
                <item name="url" xsi:type="object">Magento\Framework\View\Layout\Argument\Interpreter\Url</item>
                <item name="helper" xsi:type="object">Magento\Framework\View\Layout\Argument\Interpreter\HelperMethod</item>
            </argument>
            <argument name="discriminator" xsi:type="const">Magento\Framework\View\Model\Layout\Merge::TYPE_ATTRIBUTE</argument>
        </arguments>
    </virtualType>
    <virtualType name="layoutArgumentGeneratorInterpreter" type="Magento\Framework\View\Layout\Argument\Interpreter\Decorator\Updater">
        <arguments>
            <argument name="subject" xsi:type="object">layoutArgumentGeneratorInterpreterInternal</argument>
        </arguments>
    </virtualType>
    <virtualType name="layoutArrayArgumentReaderInterpreter" type="Magento\Framework\Data\Argument\Interpreter\ArrayType">
        <arguments>
            <argument name="itemInterpreter" xsi:type="object">layoutArgumentReaderInterpreter</argument>
        </arguments>
    </virtualType>
    <virtualType name="layoutArrayArgumentGeneratorInterpreter" type="Magento\Framework\Data\Argument\Interpreter\ArrayType">
        <arguments>
            <argument name="itemInterpreter" xsi:type="object">layoutArgumentGeneratorInterpreterInternal</argument>
        </arguments>
    </virtualType>
    <!--
    Array item can be of any type just like an argument, including array type itself, which creates circular dependency.
    Proxy is used to resolve the circular dependency, so that array items undergo the same interpretation as arguments.
    -->
    <virtualType name="layoutArrayArgumentReaderInterpreterProxy" type="Magento\Framework\Data\Argument\InterpreterInterface\Proxy">
        <arguments>
            <argument name="instanceName" xsi:type="string">layoutArrayArgumentReaderInterpreter</argument>
        </arguments>
    </virtualType>
    <virtualType name="layoutArrayArgumentGeneratorInterpreterProxy" type="Magento\Framework\Data\Argument\InterpreterInterface\Proxy">
        <arguments>
            <argument name="instanceName" xsi:type="string">layoutArrayArgumentGeneratorInterpreter</argument>
        </arguments>
    </virtualType>
    <virtualType name="layoutObjectArgumentInterpreter" type="Magento\Framework\View\Layout\Argument\Interpreter\DataObject">
        <arguments>
            <argument name="expectedClass" xsi:type="string">Magento\Framework\View\Element\Block\ArgumentInterface</argument>
        </arguments>
    </virtualType>
    <type name="Magento\Framework\View\Layout\Argument\Interpreter\NamedParams">
        <arguments>
            <argument name="paramInterpreter" xsi:type="object">Magento\Framework\Data\Argument\Interpreter\StringUtils</argument>
        </arguments>
    </type>
    <virtualType name="containerRenderPool" type="Magento\Framework\View\Layout\ReaderPool">
        <arguments>
            <argument name="readers" xsi:type="array">
                <item name="container" xsi:type="string">Magento\Framework\View\Layout\Reader\Container</item>
                <item name="block" xsi:type="string">Magento\Framework\View\Layout\Reader\Block</item>
                <item name="uiComponent" xsi:type="string">Magento\Framework\View\Layout\Reader\UiComponent</item>
            </argument>
        </arguments>
    </virtualType>
    <type name="Magento\Framework\View\Layout\Reader\Container">
        <arguments>
            <argument name="readerPool" xsi:type="object">containerRenderPool</argument>
        </arguments>
    </type>
    <virtualType name="blockRenderPool" type="Magento\Framework\View\Layout\ReaderPool">
        <arguments>
            <argument name="readers" xsi:type="array">
                <item name="container" xsi:type="string">Magento\Framework\View\Layout\Reader\Container</item>
                <item name="block" xsi:type="string">Magento\Framework\View\Layout\Reader\Block</item>
                <item name="move" xsi:type="string">Magento\Framework\View\Layout\Reader\Move</item>
                <item name="uiComponent" xsi:type="string">Magento\Framework\View\Layout\Reader\UiComponent</item>
            </argument>
        </arguments>
    </virtualType>
    <type name="Magento\Framework\View\Layout\Reader\Block">
        <arguments>
            <argument name="readerPool" xsi:type="object">blockRenderPool</argument>
            <argument name="scopeType" xsi:type="const">Magento\Store\Model\ScopeInterface::SCOPE_STORE</argument>
            <argument name="argumentInterpreter" xsi:type="object">layoutArgumentReaderInterpreter</argument>
        </arguments>
    </type>
    <type name="Magento\Framework\View\Layout\Reader\UiComponent">
        <arguments>
            <argument name="readerPool" xsi:type="object">blockRenderPool</argument>
        </arguments>
    </type>
    <type name="Magento\Framework\View\Layout\ConfigCondition">
        <arguments>
            <argument name="scopeType" xsi:type="const">Magento\Store\Model\ScopeInterface::SCOPE_STORE</argument>
        </arguments>
    </type>
    <virtualType name="bodyRenderPool" type="Magento\Framework\View\Layout\ReaderPool">
        <arguments>
            <argument name="readers" xsi:type="array">
                <item name="container" xsi:type="string">Magento\Framework\View\Layout\Reader\Container</item>
                <item name="block" xsi:type="string">Magento\Framework\View\Layout\Reader\Block</item>
                <item name="move" xsi:type="string">Magento\Framework\View\Layout\Reader\Move</item>
                <item name="uiComponent" xsi:type="string">Magento\Framework\View\Layout\Reader\UiComponent</item>
            </argument>
        </arguments>
    </virtualType>
    <type name="Magento\Framework\View\Page\Config\Reader\Body">
        <arguments>
            <argument name="readerPool" xsi:type="object">bodyRenderPool</argument>
        </arguments>
    </type>
    <virtualType name="commonRenderPool" type="Magento\Framework\View\Layout\ReaderPool">
        <arguments>
            <argument name="readers" xsi:type="array">
                <item name="html" xsi:type="string">Magento\Framework\View\Page\Config\Reader\Html</item>
                <item name="head" xsi:type="string">Magento\Framework\View\Page\Config\Reader\Head</item>
                <item name="body" xsi:type="string">Magento\Framework\View\Page\Config\Reader\Body</item>
                <item name="container" xsi:type="string">Magento\Framework\View\Layout\Reader\Container</item>
                <item name="block" xsi:type="string">Magento\Framework\View\Layout\Reader\Block</item>
                <item name="move" xsi:type="string">Magento\Framework\View\Layout\Reader\Move</item>
                <item name="uiComponent" xsi:type="string">Magento\Framework\View\Layout\Reader\UiComponent</item>
            </argument>
        </arguments>
    </virtualType>
    <type name="Magento\Framework\View\Layout">
        <arguments>
            <argument name="readerPool" xsi:type="object" shared="false">commonRenderPool</argument>
            <argument name="cache" xsi:type="object">Magento\Framework\App\Cache\Type\Layout</argument>
        </arguments>
    </type>
    <virtualType name="genericLayoutRenderPool" type="Magento\Framework\View\Layout\ReaderPool">
        <arguments>
            <argument name="readers" xsi:type="array">
                <item name="container" xsi:type="string">Magento\Framework\View\Layout\Reader\Container</item>
                <item name="block" xsi:type="string">Magento\Framework\View\Layout\Reader\Block</item>
                <item name="move" xsi:type="string">Magento\Framework\View\Layout\Reader\Move</item>
                <item name="uiComponent" xsi:type="string">Magento\Framework\View\Layout\Reader\UiComponent</item>
            </argument>
        </arguments>
    </virtualType>
    <type name="Magento\Framework\View\Result\Layout">
        <arguments>
            <argument name="layoutReaderPool" xsi:type="object">genericLayoutRenderPool</argument>
        </arguments>
    </type>
    <virtualType name="pageConfigRenderPool" type="Magento\Framework\View\Layout\ReaderPool">
        <arguments>
            <argument name="readers" xsi:type="array">
                <item name="html" xsi:type="string">Magento\Framework\View\Page\Config\Reader\Html</item>
                <item name="head" xsi:type="string">Magento\Framework\View\Page\Config\Reader\Head</item>
                <item name="body" xsi:type="string">Magento\Framework\View\Page\Config\Reader\Body</item>
            </argument>
        </arguments>
    </virtualType>
    <type name="Magento\Framework\View\Layout\GeneratorPool">
        <arguments>
            <argument name="generators" xsi:type="array">
                <item name="head" xsi:type="object">Magento\Framework\View\Page\Config\Generator\Head</item>
                <item name="body" xsi:type="object">Magento\Framework\View\Page\Config\Generator\Body</item>
                <item name="block" xsi:type="object">Magento\Framework\View\Layout\Generator\Block</item>
                <item name="container" xsi:type="object">Magento\Framework\View\Layout\Generator\Container</item>
                <item name="uiComponent" xsi:type="object">Magento\Framework\View\Layout\Generator\UiComponent</item>
            </argument>
        </arguments>
    </type>
    <virtualType name="pageLayoutGeneratorPool" type="Magento\Framework\View\Layout\GeneratorPool">
        <arguments>
            <argument name="generators" xsi:type="array">
                <item name="head" xsi:type="object">Magento\Framework\View\Page\Config\Generator\Head</item>
                <item name="body" xsi:type="object">Magento\Framework\View\Page\Config\Generator\Body</item>
                <item name="block" xsi:type="object">Magento\Framework\View\Layout\Generator\Block</item>
                <item name="container" xsi:type="object">Magento\Framework\View\Layout\Generator\Container</item>
                <item name="uiComponent" xsi:type="object">Magento\Framework\View\Layout\Generator\UiComponent</item>
            </argument>
        </arguments>
    </virtualType>
    <type name="Magento\Framework\View\Result\Page">
        <arguments>
            <argument name="layoutReaderPool" xsi:type="object">pageConfigRenderPool</argument>
            <argument name="generatorPool" xsi:type="object">pageLayoutGeneratorPool</argument>
            <argument name="template" xsi:type="string">Magento_Theme::root.phtml</argument>
        </arguments>
    </type>
    <type name="Magento\Framework\View\Layout\Generator\Block">
        <arguments>
            <argument name="argumentInterpreter" xsi:type="object">layoutArgumentGeneratorInterpreter</argument>
        </arguments>
    </type>
    <type name="Magento\Framework\Mview\View">
        <arguments>
            <argument name="state" xsi:type="object" shared="false">Magento\Indexer\Model\Mview\View\State</argument>
            <argument name="changelog" xsi:type="object" shared="false">Magento\Framework\Mview\View\Changelog</argument>
        </arguments>
    </type>
    <type name="Magento\Framework\Mview\Config">
        <arguments>
            <argument name="configData" xsi:type="object">Magento\Framework\Mview\Config\Data\Proxy</argument>
        </arguments>
    </type>
    <type name="Magento\Framework\Mview\Config\Data">
        <arguments>
            <argument name="stateCollection" xsi:type="object" shared="false">Magento\Framework\Mview\View\State\CollectionInterface</argument>
        </arguments>
    </type>
    <type name="Magento\Framework\App\View\Asset\Publisher" shared="false" />
    <type name="Magento\Framework\View\Asset\PreProcessor\FileNameResolver">
        <arguments>
            <argument name="alternativeSources" xsi:type="array">
                <item name="css" xsi:type="object">AlternativeSourceProcessors</item>
            </argument>
        </arguments>
    </type>
    <type name="Magento\Framework\App\StaticResource">
        <arguments>
            <argument name="response" xsi:type="object" shared="false">Magento\MediaStorage\Model\File\Storage\Response</argument>
            <argument name="publisher" xsi:type="object">developerPublisher</argument>
        </arguments>
    </type>
    <virtualType name="AlternativeSourceProcessors" type="Magento\Framework\View\Asset\PreProcessor\AlternativeSource">
        <arguments>
            <argument name="filenameResolver" xsi:type="object">Magento\Framework\View\Asset\PreProcessor\MinificationFilenameResolver</argument>
            <argument name="lockName" xsi:type="string">alternative-source-css</argument>
            <argument name="lockerProcess" xsi:type="object">Magento\Framework\View\Asset\LockerProcess</argument>
            <argument name="alternatives" xsi:type="array">
                <item name="less" xsi:type="array">
                    <item name="class" xsi:type="string">Magento\Framework\Css\PreProcessor\Adapter\Less\Processor</item>
                </item>
            </argument>
        </arguments>
    </virtualType>
    <virtualType name="developerPublisher" type="Magento\Framework\App\View\Asset\Publisher">
        <arguments>
            <argument name="materializationStrategyFactory" xsi:type="object">developerMaterialization</argument>
        </arguments>
    </virtualType>
    <virtualType name="developerMaterialization" type="Magento\Framework\App\View\Asset\MaterializationStrategy\Factory">
        <arguments>
            <argument name="strategiesList" xsi:type="array">
                <item name="view_preprocessed" xsi:type="object">Magento\Framework\App\View\Asset\MaterializationStrategy\Symlink</item>
                <item name="default" xsi:type="object">Magento\Framework\App\View\Asset\MaterializationStrategy\Copy</item>
            </argument>
        </arguments>
    </virtualType>
    <type name="Magento\Framework\View\Design\FileResolution\Fallback\File">
        <arguments>
            <argument name="resolver" xsi:type="object">Magento\Framework\View\Design\FileResolution\Fallback\Resolver\Simple</argument>
        </arguments>
    </type>
    <type name="Magento\Framework\View\Design\FileResolution\Fallback\TemplateFile">
        <arguments>
            <argument name="resolver" xsi:type="object">Magento\Framework\View\Design\FileResolution\Fallback\Resolver\Simple</argument>
        </arguments>
    </type>
    <type name="Magento\Framework\View\Design\FileResolution\Fallback\LocaleFile">
        <arguments>
            <argument name="resolver" xsi:type="object">Magento\Framework\View\Design\FileResolution\Fallback\Resolver\Simple</argument>
        </arguments>
    </type>

    <virtualType name="viewFileMinifiedFallbackResolver" type="Magento\Framework\View\Design\FileResolution\Fallback\Resolver\Minification">
        <arguments>
            <argument name="fallback" xsi:type="object">viewFileFallbackResolver</argument>
        </arguments>
    </virtualType>
    <virtualType name="viewFileFallbackResolver" type="Magento\Framework\View\Design\FileResolution\Fallback\Resolver\Alternative"/>
    <type name="Magento\Framework\View\Design\FileResolution\Fallback\StaticFile">
        <arguments>
            <argument name="resolver" xsi:type="object">viewFileMinifiedFallbackResolver</argument>
        </arguments>
    </type>
    <type name="Magento\Framework\Code\Generator">
        <arguments>
            <argument name="generatedEntities" xsi:type="array">
                <item name="extensionInterfaceFactory" xsi:type="string">\Magento\Framework\Api\Code\Generator\ExtensionAttributesInterfaceFactoryGenerator</item>
                <item name="factory" xsi:type="string">\Magento\Framework\ObjectManager\Code\Generator\Factory</item>
                <item name="proxy" xsi:type="string">\Magento\Framework\ObjectManager\Code\Generator\Proxy</item>
                <item name="interceptor" xsi:type="string">\Magento\Framework\Interception\Code\Generator\Interceptor</item>
                <item name="logger" xsi:type="string">\Magento\Framework\ObjectManager\Profiler\Code\Generator\Logger</item>
                <item name="mapper" xsi:type="string">\Magento\Framework\Api\Code\Generator\Mapper</item>
                <item name="persistor" xsi:type="string">\Magento\Framework\ObjectManager\Code\Generator\Persistor</item>
                <item name="repository" xsi:type="string">\Magento\Framework\ObjectManager\Code\Generator\Repository</item>
                <item name="convertor" xsi:type="string">\Magento\Framework\ObjectManager\Code\Generator\Converter</item>
                <item name="searchResults" xsi:type="string">\Magento\Framework\Api\Code\Generator\SearchResults</item>
                <item name="extensionInterface" xsi:type="string">\Magento\Framework\Api\Code\Generator\ExtensionAttributesInterfaceGenerator</item>
                <item name="extension" xsi:type="string">\Magento\Framework\Api\Code\Generator\ExtensionAttributesGenerator</item>
            </argument>
        </arguments>
    </type>
    <type name="Magento\Framework\App\Cache\Frontend\Pool">
        <arguments>
            <argument name="frontendSettings" xsi:type="array">
                <item name="page_cache" xsi:type="array">
                    <item name="backend_options" xsi:type="array">
                        <item name="cache_dir" xsi:type="string">page_cache</item>
                    </item>
                </item>
            </argument>
        </arguments>
    </type>
    <type name="Magento\Framework\App\Cache\Type\FrontendPool">
        <arguments>
            <argument name="typeFrontendMap" xsi:type="array">
                <item name="full_page" xsi:type="string">page_cache</item>
            </argument>
        </arguments>
    </type>
    <type name="Magento\Framework\Translate\Inline">
        <arguments>
            <argument name="parser" xsi:type="object">Magento\Framework\Translate\Inline\ParserInterface\Proxy</argument>
        </arguments>
    </type>
    <type name="Magento\Framework\View\Layout\ScheduledStructure" shared="false" />
    <type name="Magento\Framework\View\Page\Config\Structure" shared="false" />
    <type name="Magento\Framework\Search\Adapter\Mysql\Aggregation\Builder\Container">
        <arguments>
            <argument name="buckets" xsi:type="array">
                <item name="termBucket" xsi:type="object">Magento\Framework\Search\Adapter\Mysql\Aggregation\Builder\Term</item>
                <item name="rangeBucket" xsi:type="object">Magento\Framework\Search\Adapter\Mysql\Aggregation\Builder\Range</item>
                <item name="dynamicBucket" xsi:type="object">Magento\Framework\Search\Adapter\Mysql\Aggregation\Builder\Dynamic</item>
            </argument>
        </arguments>
    </type>
    <type name="Magento\Framework\Search\Dynamic\Algorithm\Repository">
        <arguments>
            <argument name="algorithms" xsi:type="array">
                <item name="auto" xsi:type="string">Magento\Framework\Search\Dynamic\Algorithm\Auto</item>
                <item name="manual" xsi:type="string">Magento\Framework\Search\Dynamic\Algorithm\Manual</item>
                <item name="improved" xsi:type="string">Magento\Framework\Search\Dynamic\Algorithm\Improved</item>
            </argument>
        </arguments>
    </type>
    <type name="Magento\Framework\View\Model\Layout\Merge">
        <arguments>
            <argument name="fileSource" xsi:type="object">Magento\Framework\View\Layout\File\Collector\Aggregated\Proxy</argument>
            <argument name="pageLayoutFileSource" xsi:type="object">pageLayoutFileCollectorAggregated</argument>
            <argument name="cache" xsi:type="object">Magento\Framework\App\Cache\Type\Layout</argument>
        </arguments>
    </type>
    <type name="CSSmin">
        <arguments>
            <argument name="raise_php_limits" xsi:type="boolean">false</argument>
        </arguments>
    </type>
    <type name="Magento\Framework\App\DefaultPath\DefaultPath">
        <arguments>
            <argument name="parts" xsi:type="array">
                <item name="module" xsi:type="string">core</item>
                <item name="controller" xsi:type="string">index</item>
                <item name="action" xsi:type="string">index</item>
            </argument>
        </arguments>
    </type>
    <type name="Magento\Framework\Data\Collection\Db\FetchStrategy\Cache">
        <arguments>
            <argument name="cache" xsi:type="object">Magento\Framework\App\Cache\Type\Collection</argument>
            <argument name="cacheIdPrefix" xsi:type="string">collection_</argument>
            <argument name="cacheLifetime" xsi:type="string">86400</argument>
        </arguments>
    </type>
    <type name="Magento\Framework\Event\Config\Data">
        <arguments>
            <argument name="reader" xsi:type="object">Magento\Framework\Event\Config\Reader\Proxy</argument>
        </arguments>
    </type>
    <type name="Magento\Framework\View\Asset\Collection" shared="false" />
    <virtualType name="layoutFileSourceBase" type="Magento\Framework\View\File\Collector\Base">
        <arguments>
            <argument name="subDir" xsi:type="string">layout</argument>
        </arguments>
    </virtualType>
    <virtualType name="layoutFileSourceBaseFiltered" type="Magento\Framework\View\File\Collector\Decorator\ModuleOutput">
        <arguments>
            <argument name="subject" xsi:type="object">layoutFileSourceBase</argument>
        </arguments>
    </virtualType>
    <virtualType name="layoutFileSourceBaseSorted" type="Magento\Framework\View\File\Collector\Decorator\ModuleDependency">
        <arguments>
            <argument name="subject" xsi:type="object">layoutFileSourceBaseFiltered</argument>
        </arguments>
    </virtualType>

    <virtualType name="layoutFileSourceTheme" type="Magento\Framework\View\File\Collector\ThemeModular">
        <arguments>
            <argument name="subDir" xsi:type="string">layout</argument>
        </arguments>
    </virtualType>
    <virtualType name="layoutFileSourceThemeFiltered" type="Magento\Framework\View\File\Collector\Decorator\ModuleOutput">
        <arguments>
            <argument name="subject" xsi:type="object">layoutFileSourceTheme</argument>
        </arguments>
    </virtualType>
    <virtualType name="layoutFileSourceThemeSorted" type="Magento\Framework\View\File\Collector\Decorator\ModuleDependency">
        <arguments>
            <argument name="subject" xsi:type="object">layoutFileSourceThemeFiltered</argument>
        </arguments>
    </virtualType>

    <virtualType name="layoutFileSourceOverrideBase" type="Magento\Framework\View\File\Collector\Override\Base">
        <arguments>
            <argument name="subDir" xsi:type="string">layout/override/base</argument>
        </arguments>
    </virtualType>
    <virtualType name="layoutFileSourceOverrideBaseFiltered" type="Magento\Framework\View\File\Collector\Decorator\ModuleOutput">
        <arguments>
            <argument name="subject" xsi:type="object">layoutFileSourceOverrideBase</argument>
        </arguments>
    </virtualType>
    <virtualType name="layoutFileSourceOverrideBaseSorted" type="Magento\Framework\View\File\Collector\Decorator\ModuleDependency">
        <arguments>
            <argument name="subject" xsi:type="object">layoutFileSourceOverrideBaseFiltered</argument>
        </arguments>
    </virtualType>

    <virtualType name="layoutFileSourceOverrideTheme" type="Magento\Framework\View\File\Collector\Override\ThemeModular">
        <arguments>
            <argument name="subDir" xsi:type="string">layout/override/theme</argument>
        </arguments>
    </virtualType>
    <virtualType name="layoutFileSourceOverrideThemeFiltered" type="Magento\Framework\View\File\Collector\Decorator\ModuleOutput">
        <arguments>
            <argument name="subject" xsi:type="object">layoutFileSourceOverrideTheme</argument>
        </arguments>
    </virtualType>
    <virtualType name="layoutFileSourceOverrideThemeSorted" type="Magento\Framework\View\File\Collector\Decorator\ModuleDependency">
        <arguments>
            <argument name="subject" xsi:type="object">layoutFileSourceOverrideThemeFiltered</argument>
        </arguments>
    </virtualType>
    <type name="Magento\Framework\View\Layout\File\Collector\Aggregated">
        <arguments>
            <argument name="baseFiles" xsi:type="object">layoutFileSourceBaseSorted</argument>
            <argument name="themeFiles" xsi:type="object">layoutFileSourceThemeSorted</argument>
            <argument name="overrideBaseFiles" xsi:type="object">layoutFileSourceOverrideBaseSorted</argument>
            <argument name="overrideThemeFiles" xsi:type="object">layoutFileSourceOverrideThemeSorted</argument>
        </arguments>
    </type>
    <virtualType name="pageLayoutFileSourceBase" type="Magento\Framework\View\File\Collector\Base">
        <arguments>
            <argument name="subDir" xsi:type="string">page_layout</argument>
        </arguments>
    </virtualType>
    <virtualType name="pageLayoutFileSourceBaseFiltered" type="Magento\Framework\View\File\Collector\Decorator\ModuleOutput">
        <arguments>
            <argument name="subject" xsi:type="object">pageLayoutFileSourceBase</argument>
        </arguments>
    </virtualType>
    <virtualType name="pageLayoutFileSourceBaseSorted" type="Magento\Framework\View\File\Collector\Decorator\ModuleDependency">
        <arguments>
            <argument name="subject" xsi:type="object">pageLayoutFileSourceBaseFiltered</argument>
        </arguments>
    </virtualType>
    <virtualType name="pageLayoutFileSourceTheme" type="Magento\Framework\View\File\Collector\ThemeModular">
        <arguments>
            <argument name="subDir" xsi:type="string">page_layout</argument>
        </arguments>
    </virtualType>
    <virtualType name="pageLayoutFileSourceThemeFiltered" type="Magento\Framework\View\File\Collector\Decorator\ModuleOutput">
        <arguments>
            <argument name="subject" xsi:type="object">pageLayoutFileSourceTheme</argument>
        </arguments>
    </virtualType>
    <virtualType name="pageLayoutFileSourceThemeSorted" type="Magento\Framework\View\File\Collector\Decorator\ModuleDependency">
        <arguments>
            <argument name="subject" xsi:type="object">pageLayoutFileSourceThemeFiltered</argument>
        </arguments>
    </virtualType>

    <virtualType name="pageLayoutFileSourceOverrideBase" type="Magento\Framework\View\File\Collector\Override\Base">
        <arguments>
            <argument name="subDir" xsi:type="string">page_layout/override/base</argument>
        </arguments>
    </virtualType>
    <virtualType name="pageLayoutFileSourceOverrideBaseFiltered" type="Magento\Framework\View\File\Collector\Decorator\ModuleOutput">
        <arguments>
            <argument name="subject" xsi:type="object">pageLayoutFileSourceOverrideBase</argument>
        </arguments>
    </virtualType>
    <virtualType name="pageLayoutFileSourceOverrideBaseSorted" type="Magento\Framework\View\File\Collector\Decorator\ModuleDependency">
        <arguments>
            <argument name="subject" xsi:type="object">pageLayoutFileSourceOverrideBaseFiltered</argument>
        </arguments>
    </virtualType>

    <virtualType name="pageLayoutFileSourceOverrideTheme" type="Magento\Framework\View\File\Collector\Override\ThemeModular">
        <arguments>
            <argument name="subDir" xsi:type="string">page_layout/override/theme</argument>
        </arguments>
    </virtualType>
    <virtualType name="pageLayoutFileSourceOverrideThemeFiltered" type="Magento\Framework\View\File\Collector\Decorator\ModuleOutput">
        <arguments>
            <argument name="subject" xsi:type="object">pageLayoutFileSourceOverrideTheme</argument>
        </arguments>
    </virtualType>
    <virtualType name="pageLayoutFileSourceOverrideThemeSorted" type="Magento\Framework\View\File\Collector\Decorator\ModuleDependency">
        <arguments>
            <argument name="subject" xsi:type="object">pageLayoutFileSourceOverrideThemeFiltered</argument>
        </arguments>
    </virtualType>

    <virtualType name="pageLayoutFileCollectorAggregated" type="Magento\Framework\View\Layout\File\Collector\Aggregated">
        <arguments>
            <argument name="baseFiles" xsi:type="object">pageLayoutFileSourceBaseSorted</argument>
            <argument name="themeFiles" xsi:type="object">pageLayoutFileSourceThemeSorted</argument>
            <argument name="overrideBaseFiles" xsi:type="object">pageLayoutFileSourceOverrideBaseSorted</argument>
            <argument name="overrideThemeFiles" xsi:type="object">pageLayoutFileSourceOverrideThemeSorted</argument>
        </arguments>
    </virtualType>

    <virtualType name="pageFileSourceBase" type="Magento\Framework\View\File\Collector\Base"/>
    <virtualType name="pageFileSourceBaseFiltered" type="Magento\Framework\View\File\Collector\Decorator\ModuleOutput">
        <arguments>
            <argument name="subject" xsi:type="object">pageFileSourceBase</argument>
        </arguments>
    </virtualType>
    <virtualType name="pageFileSourceBaseSorted" type="Magento\Framework\View\File\Collector\Decorator\ModuleDependency">
        <arguments>
            <argument name="subject" xsi:type="object">pageFileSourceBaseFiltered</argument>
        </arguments>
    </virtualType>

    <virtualType name="pageFileSourceTheme" type="Magento\Framework\View\File\Collector\ThemeModular"/>
    <virtualType name="pageFileSourceThemeFiltered" type="Magento\Framework\View\File\Collector\Decorator\ModuleOutput">
        <arguments>
            <argument name="subject" xsi:type="object">pageFileSourceTheme</argument>
        </arguments>
    </virtualType>
    <virtualType name="pageFileSourceThemeSorted" type="Magento\Framework\View\File\Collector\Decorator\ModuleDependency">
        <arguments>
            <argument name="subject" xsi:type="object">pageFileSourceThemeFiltered</argument>
        </arguments>
    </virtualType>

    <virtualType name="pageFileSourceOverrideBase" type="Magento\Framework\View\File\Collector\Override\Base">
        <arguments>
            <argument name="subDir" xsi:type="string">page/override</argument>
        </arguments>
    </virtualType>
    <virtualType name="pageFileSourceOverrideBaseFiltered" type="Magento\Framework\View\File\Collector\Decorator\ModuleOutput">
        <arguments>
            <argument name="subject" xsi:type="object">pageFileSourceOverrideBase</argument>
        </arguments>
    </virtualType>
    <virtualType name="pageFileSourceOverrideBaseSorted" type="Magento\Framework\View\File\Collector\Decorator\ModuleDependency">
        <arguments>
            <argument name="subject" xsi:type="object">pageFileSourceOverrideBaseFiltered</argument>
        </arguments>
    </virtualType>

    <virtualType name="pageFileSourceOverrideTheme" type="Magento\Framework\View\File\Collector\Override\ThemeModular">
        <arguments>
            <argument name="subDir" xsi:type="string">override/theme</argument>
        </arguments>
    </virtualType>
    <virtualType name="pageFileSourceOverrideThemeFiltered" type="Magento\Framework\View\File\Collector\Decorator\ModuleOutput">
        <arguments>
            <argument name="subject" xsi:type="object">pageFileSourceOverrideTheme</argument>
        </arguments>
    </virtualType>
    <virtualType name="pageFileSourceOverrideThemeSorted" type="Magento\Framework\View\File\Collector\Decorator\ModuleDependency">
        <arguments>
            <argument name="subject" xsi:type="object">pageFileSourceOverrideThemeFiltered</argument>
        </arguments>
    </virtualType>
    <virtualType name="pageLayoutRenderPool" type="Magento\Framework\View\Layout\ReaderPool">
        <arguments>
            <argument name="readers" xsi:type="array">
                <item name="container" xsi:type="string">Magento\Framework\View\Layout\Reader\Container</item>
                <item name="move" xsi:type="string">Magento\Framework\View\Layout\Reader\Move</item>
            </argument>
        </arguments>
    </virtualType>
    <type name="Magento\Framework\View\Page\Layout\Reader">
        <arguments>
            <argument name="pageLayoutFileSource" xsi:type="object">pageLayoutFileCollectorAggregated</argument>
            <argument name="reader" xsi:type="object">pageLayoutRenderPool</argument>
        </arguments>
    </type>
    <type name="Magento\Framework\View\PageLayout\File\Collector\Aggregated">
        <arguments>
            <argument name="baseFiles" xsi:type="object">pageFileSourceBaseSorted</argument>
            <argument name="themeFiles" xsi:type="object">pageFileSourceThemeSorted</argument>
            <argument name="overrideBaseFiles" xsi:type="object">pageFileSourceOverrideBaseSorted</argument>
            <argument name="overrideThemeFiles" xsi:type="object">pageFileSourceOverrideThemeSorted</argument>
        </arguments>
    </type>
    <type name="Magento\Framework\View\Design\Theme\Image">
        <arguments>
            <argument name="uploader" xsi:type="object">Magento\Framework\View\Design\Theme\Image\Uploader\Proxy</argument>
        </arguments>
    </type>
    <type name="Magento\Framework\App\Config\Initial">
        <arguments>
            <argument name="reader" xsi:type="object">Magento\Framework\App\Config\Initial\Reader\Proxy</argument>
        </arguments>
    </type>
    <type name="Magento\Framework\App\Config\Initial\Reader">
        <arguments>
            <argument name="converter" xsi:type="object">Magento\Framework\App\Config\Initial\Converter</argument>
        </arguments>
    </type>
    <type name="Magento\Framework\App\Route\Config">
        <arguments>
            <argument name="reader" xsi:type="object">Magento\Framework\App\Route\Config\Reader\Proxy</argument>
        </arguments>
    </type>
    <type name="Magento\Framework\Session\Validator">
        <arguments>
            <argument name="scopeType" xsi:type="const">Magento\Store\Model\ScopeInterface::SCOPE_STORE</argument>
            <argument name="skippedUserAgentList" xsi:type="array">
                <item name="flash" xsi:type="string">Shockwave Flash</item>
                <item name="flash_mac" xsi:type="string"><![CDATA[Adobe Flash Player\s{1,}\w{1,10}]]></item>
            </argument>
        </arguments>
    </type>
    <type name="Magento\Framework\DataObject\Copy\Config">
        <arguments>
            <argument name="dataStorage" xsi:type="object">Magento\Framework\DataObject\Copy\Config\Data\Proxy</argument>
        </arguments>
    </type>
    <type name="Magento\Framework\DataObject\Copy\Config\Reader">
        <arguments>
            <argument name="fileName" xsi:type="string">fieldset.xml</argument>
            <argument name="schemaLocator" xsi:type="object">Magento\Framework\DataObject\Copy\Config\SchemaLocator</argument>
        </arguments>
    </type>
    <type name="Magento\Framework\DataObject\Copy\Config\SchemaLocator">
        <arguments>
            <argument name="schema" xsi:type="string">urn:magento:framework:DataObject/etc/fieldset.xsd</argument>
            <argument name="perFileSchema" xsi:type="string">urn:magento:framework:DataObject/etc/fieldset_file.xsd</argument>
        </arguments>
    </type>
    <type name="Magento\Framework\DataObject\Copy\Config\Data">
        <arguments>
            <argument name="reader" xsi:type="object">Magento\Framework\DataObject\Copy\Config\Reader\Proxy</argument>
            <argument name="cacheId" xsi:type="string">fieldset_config</argument>
        </arguments>
    </type>
    <type name="Magento\Framework\Image">
        <arguments>
            <argument name="adapter" xsi:type="object">Magento\Framework\Image\Adapter\Gd2</argument>
        </arguments>
    </type>
    <type name="Magento\Framework\View\Layout\PageType\Config\Reader">
        <arguments>
            <argument name="fileName" xsi:type="string">page_types.xml</argument>
            <argument name="converter" xsi:type="object">Magento\Framework\View\Layout\PageType\Config\Converter</argument>
            <argument name="schemaLocator" xsi:type="object">Magento\Framework\View\Layout\PageType\Config\SchemaLocator</argument>
            <argument name="defaultScope" xsi:type="string">frontend</argument>
        </arguments>
    </type>
    <virtualType name="Magento\Framework\View\Layout\PageType\Config\Data" type="Magento\Framework\Config\Data">
        <arguments>
            <argument name="reader" xsi:type="object">Magento\Framework\View\Layout\PageType\Config\Reader</argument>
            <argument name="cacheId" xsi:type="string">page_types_config</argument>
        </arguments>
    </virtualType>
    <type name="Magento\Framework\View\Layout\PageType\Config">
        <arguments>
            <argument name="dataStorage" xsi:type="object">Magento\Framework\View\Layout\PageType\Config\Data</argument>
        </arguments>
    </type>
    <virtualType name="Magento\Framework\Message\Session\Storage" type="Magento\Framework\Session\Storage">
        <arguments>
            <argument name="namespace" xsi:type="string">message</argument>
        </arguments>
    </virtualType>
    <type name="Magento\Framework\Message\Session">
        <arguments>
            <argument name="storage" xsi:type="object">Magento\Framework\Message\Session\Storage</argument>
        </arguments>
    </type>
    <type name="Magento\Framework\Url\ScopeResolver">
        <arguments>
            <argument name="areaCode" xsi:type="string">frontend</argument>
        </arguments>
    </type>

    <type name="Magento\Framework\Module\ModuleList\Loader">
        <arguments>
            <argument name="filesystemDriver" xsi:type="object">Magento\Framework\Filesystem\Driver\File</argument>
        </arguments>
    </type>
    <type name="Magento\Framework\Module\Setup\MigrationData">
        <arguments>
            <argument name="data" xsi:type="array">
                <item name="plain" xsi:type="string"><![CDATA[/^(?P<alias>[a-z]+[_a-z\d]*?\/[a-z]+[_a-z\d]*?)::.*?$/sui]]></item>
                <item name="wiki" xsi:type="string"><![CDATA[/{{(block|widget).*?(class|type)=\"(?P<alias>[a-z]+[_a-z\d]*?\/[a-z]+[_a-z\d]*?)\".*?}}/sui]]></item>
                <item name="xml" xsi:type="string"><![CDATA[/<block.*?class=\"(?P<alias>[a-z]+[_a-z\d]*?\/[a-z]+[_a-z\d]*?)\".*?>/sui]]></item>
                <item name="serialized" xsi:type="string"><![CDATA[#(?P<string>s:\d+:"(?P<alias>[a-z]+[_a-z\d]*?/[a-z]+[_a-z\d]*?)")#sui]]></item>
            </argument>
        </arguments>
    </type>
    <type name="Magento\Framework\Webapi\Rest\Request\DeserializerFactory">
        <arguments>
            <argument name="deserializers" xsi:type="array">
                <item name="application_json" xsi:type="array">
                    <item name="type" xsi:type="string">application/json</item>
                    <item name="model" xsi:type="string">Magento\Framework\Webapi\Rest\Request\Deserializer\Json</item>
                </item>
                <item name="application_xml" xsi:type="array">
                    <item name="type" xsi:type="string">application/xml</item>
                    <item name="model" xsi:type="string">Magento\Framework\Webapi\Rest\Request\Deserializer\Xml</item>
                </item>
                <item name="application_xhtml_xml" xsi:type="array">
                    <item name="type" xsi:type="string">application/xhtml+xml</item>
                    <item name="model" xsi:type="string">Magento\Framework\Webapi\Rest\Request\Deserializer\Xml</item>
                </item>
                <item name="text_xml" xsi:type="array">
                    <item name="type" xsi:type="string">text/xml</item>
                    <item name="model" xsi:type="string">Magento\Framework\Webapi\Rest\Request\Deserializer\Xml</item>
                </item>
            </argument>
        </arguments>
    </type>
    <type name="Magento\Framework\Validator\Factory">
        <arguments>
            <argument name="cache" xsi:type="object">Magento\Framework\App\Cache\Type\Config</argument>
        </arguments>
    </type>
    <type name="Magento\Server\Reflection" shared="false" />
    <type name="Magento\Framework\Reflection\DataObjectProcessor">
        <arguments>
            <argument name="extensionAttributesProcessor" xsi:type="object">Magento\Framework\Reflection\ExtensionAttributesProcessor\Proxy</argument>
            <argument name="customAttributesProcessor" xsi:type="object">Magento\Framework\Reflection\CustomAttributesProcessor\Proxy</argument>
        </arguments>
    </type>
    <type name="Magento\Framework\Url\Decoder">
        <arguments>
            <argument name="urlBuilder" xsi:type="object">Magento\Framework\UrlInterface</argument>
        </arguments>
    </type>
    <type name="Magento\Framework\Api\Search\SearchCriteriaBuilder" shared="false"/>
    <type name="Magento\Framework\Api\Search\FilterGroupBuilder" shared="false"/>
    <type name="Magento\Framework\Config\View">
        <arguments>
            <argument name="fileName" xsi:type="string">view.xml</argument>
            <argument name="converter" xsi:type="object">Magento\Framework\Config\Converter</argument>
            <argument name="schemaLocator" xsi:type="object">Magento\Framework\Config\SchemaLocator</argument>
            <argument name="fileResolver" xsi:type="object">Magento\Framework\Config\FileResolver</argument>
        </arguments>
    </type>
    <type name="Magento\Framework\DB\SelectFactory">
        <arguments>
            <argument name="selectRenderer" xsi:type="object">Magento\Framework\DB\Select\RendererProxy</argument>
        </arguments>
    </type>
    <type name="Magento\Framework\Data\Form\Filter\Date">
        <arguments>
            <argument name="localeResolver" xsi:type="object">Magento\Framework\Locale\ResolverInterface</argument>
        </arguments>
    </type>
    <type name="Magento\Framework\DB\Select\SelectRenderer">
        <arguments>
            <argument name="renderers" xsi:type="array">
                <item name="distinct" xsi:type="array">
                    <item name="renderer" xsi:type="object">Magento\Framework\DB\Select\DistinctRenderer</item>
                    <item name="sort" xsi:type="string">100</item>
                    <item name="part" xsi:type="string">distinct</item>
                </item>
                <item name="columns" xsi:type="array">
                    <item name="renderer" xsi:type="object">Magento\Framework\DB\Select\ColumnsRenderer</item>
                    <item name="sort" xsi:type="string">200</item>
                    <item name="part" xsi:type="string">columns</item>
                </item>
                <item name="union" xsi:type="array">
                    <item name="renderer" xsi:type="object">Magento\Framework\DB\Select\UnionRenderer</item>
                    <item name="sort" xsi:type="string">300</item>
                    <item name="part" xsi:type="string">union</item>
                </item>
                <item name="from" xsi:type="array">
                    <item name="renderer" xsi:type="object">Magento\Framework\DB\Select\FromRenderer</item>
                    <item name="sort" xsi:type="string">400</item>
                    <item name="part" xsi:type="string">from</item>
                </item>
                <item name="where" xsi:type="array">
                    <item name="renderer" xsi:type="object">Magento\Framework\DB\Select\WhereRenderer</item>
                    <item name="sort" xsi:type="string">500</item>
                    <item name="part" xsi:type="string">where</item>
                </item>
                <item name="group" xsi:type="array">
                    <item name="renderer" xsi:type="object">Magento\Framework\DB\Select\GroupRenderer</item>
                    <item name="sort" xsi:type="string">600</item>
                    <item name="part" xsi:type="string">group</item>
                </item>
                <item name="having" xsi:type="array">
                    <item name="renderer" xsi:type="object">Magento\Framework\DB\Select\HavingRenderer</item>
                    <item name="sort" xsi:type="string">700</item>
                    <item name="part" xsi:type="string">having</item>
                </item>
                <item name="order" xsi:type="array">
                    <item name="renderer" xsi:type="object">Magento\Framework\DB\Select\OrderRenderer</item>
                    <item name="sort" xsi:type="string">800</item>
                    <item name="part" xsi:type="string">order</item>
                </item>
                <item name="limit" xsi:type="array">
                    <item name="renderer" xsi:type="object">Magento\Framework\DB\Select\LimitRenderer</item>
                    <item name="sort" xsi:type="string">900</item>
                    <item name="part" xsi:type="string">limitcount</item>
                </item>
                <item name="for_update" xsi:type="array">
                    <item name="renderer" xsi:type="object">Magento\Framework\DB\Select\ForUpdateRenderer</item>
                    <item name="sort" xsi:type="string">1000</item>
                    <item name="part" xsi:type="string">forupdate</item>
                </item>
            </argument>
        </arguments>
    </type>
    <type name="Magento\Framework\EntityManager\OperationPool">
        <arguments>
            <argument name="operations" xsi:type="array">
                <item name="default" xsi:type="array">
                    <item name="checkIfExists" xsi:type="string">Magento\Framework\EntityManager\Operation\CheckIfExists</item>
                    <item name="read" xsi:type="string">Magento\Framework\EntityManager\Operation\Read</item>
                    <item name="create" xsi:type="string">Magento\Framework\EntityManager\Operation\Create</item>
                    <item name="update" xsi:type="string">Magento\Framework\EntityManager\Operation\Update</item>
                    <item name="delete" xsi:type="string">Magento\Framework\EntityManager\Operation\Delete</item>
                </item>
            </argument>
        </arguments>
    </type>
    <type name="Magento\Framework\App\Cache\FlushCacheByTags">
        <arguments>
            <argument name="cacheList" xsi:type="array">
                <item name="block_html" xsi:type="const">Magento\Framework\App\Cache\Type\Block::TYPE_IDENTIFIER</item>
                <item name="collections" xsi:type="const">Magento\Framework\App\Cache\Type\Collection::TYPE_IDENTIFIER</item>
            </argument>
        </arguments>
    </type>
    <type name="Magento\Framework\EntityManager\CompositeMapper">
        <arguments>
            <argument name="mappers" xsi:type="array">
                <item name="mapper" xsi:type="object">Magento\Framework\EntityManager\Mapper</item>
            </argument>
        </arguments>
    </type>
    <preference for="Magento\Framework\Api\SearchCriteria\CollectionProcessorInterface" type="Magento\Framework\Api\SearchCriteria\CollectionProcessor" />
    <type name="Magento\Framework\Api\SearchCriteria\CollectionProcessor">
        <arguments>
            <argument name="processors" xsi:type="array">
                <item name="filters" xsi:type="object">Magento\Framework\Api\SearchCriteria\CollectionProcessor\FilterProcessor</item>
                <item name="sorting" xsi:type="object">Magento\Framework\Api\SearchCriteria\CollectionProcessor\SortingProcessor</item>
                <item name="pagination" xsi:type="object">Magento\Framework\Api\SearchCriteria\CollectionProcessor\PaginationProcessor</item>
            </argument>
        </arguments>
    </type>
    <type name="Magento\Framework\DB\Select\QueryModifierFactory">
        <arguments>
            <argument name="queryModifiers" xsi:type="array">
                <item name="in" xsi:type="string">Magento\Framework\DB\Select\InQueryModifier</item>
                <item name="like" xsi:type="string">Magento\Framework\DB\Select\LikeQueryModifier</item>
                <item name="composite" xsi:type="string">Magento\Framework\DB\Select\CompositeQueryModifier</item>
            </argument>
        </arguments>
    </type>
    <type name="Magento\Framework\DB\TemporaryTableService">
        <arguments>
            <argument name="allowedIndexMethods" xsi:type="array">
                <item name="HASH" xsi:type="string">HASH</item>
                <item name="BTREE" xsi:type="string">BTREE</item>
            </argument>
            <argument name="allowedEngines" xsi:type="array">
                <item name="INNODB" xsi:type="string">INNODB</item>
                <item name="MEMORY" xsi:type="string">MEMORY</item>
                <item name="MYISAM" xsi:type="string">MYISAM</item>
            </argument>
        </arguments>
    </type>
    <type name="Magento\Framework\DB\FieldDataConverter">
        <arguments>
            <argument name="envBatchSize" xsi:type="init_parameter">Magento\Framework\DB\FieldDataConverter::BATCH_SIZE_VARIABLE_NAME</argument>
        </arguments>
    </type>
    <type name="Magento\Framework\View\Asset\PreProcessor\Chain">
        <arguments>
            <argument name="compatibleTypes" xsi:type="array">
                <item name="css" xsi:type="array">
                    <item name="less" xsi:type="boolean">true</item>
                </item>
            </argument>
        </arguments>
    </type>
    <type name="Magento\Framework\View\Asset\PreProcessor\Pool">
        <arguments>
            <argument name="defaultPreprocessor" xsi:type="string">Magento\Framework\View\Asset\PreProcessor\Passthrough</argument>
        </arguments>
    </type>
    <type name="Magento\Framework\App\View\Deployment\Version\Storage\File">
        <arguments>
            <argument name="directoryCode" xsi:type="const">Magento\Framework\App\Filesystem\DirectoryList::STATIC_VIEW</argument>
            <argument name="fileName" xsi:type="string">deployed_version.txt</argument>
        </arguments>
    </type>
    <type name="Magento\Framework\Locale\Resolver">
        <arguments>
            <argument name="defaultLocalePath" xsi:type="const">Magento\Directory\Helper\Data::XML_PATH_DEFAULT_LOCALE</argument>
            <argument name="scopeType" xsi:type="const">Magento\Framework\App\ScopeInterface::SCOPE_DEFAULT</argument>
        </arguments>
    </type>
    <type name="Magento\Framework\View\Element\Message\Renderer\RenderersPool">
        <arguments>
            <argument name="renderers" xsi:type="array">
                <item name="escape_renderer" xsi:type="object">Magento\Framework\View\Element\Message\Renderer\EscapeRenderer</item>
                <item name="block_renderer" xsi:type="object">Magento\Framework\View\Element\Message\Renderer\BlockRenderer</item>
            </argument>
        </arguments>
    </type>
    <type name="Magento\Framework\View\Element\Message\MessageConfigurationsPool">
        <arguments>
            <argument name="configurationsMap" xsi:type="array">
                <item name="default_message_identifier" xsi:type="array">
                    <item name="renderer" xsi:type="const">\Magento\Framework\View\Element\Message\Renderer\EscapeRenderer::CODE</item>
                </item>
            </argument>
        </arguments>
    </type>
    <type name="Magento\Framework\DB\Logger\LoggerProxy">
        <arguments>
            <argument name="loggerAlias" xsi:type="init_parameter">Magento\Framework\Config\ConfigOptionsListConstants::CONFIG_PATH_DB_LOGGER_OUTPUT</argument>
            <argument name="logAllQueries" xsi:type="init_parameter">Magento\Framework\Config\ConfigOptionsListConstants::CONFIG_PATH_DB_LOGGER_LOG_EVERYTHING</argument>
            <argument name="logQueryTime" xsi:type="init_parameter">Magento\Framework\Config\ConfigOptionsListConstants::CONFIG_PATH_DB_LOGGER_QUERY_TIME_THRESHOLD</argument>
            <argument name="logCallStack" xsi:type="init_parameter">Magento\Framework\Config\ConfigOptionsListConstants::CONFIG_PATH_DB_LOGGER_INCLUDE_STACKTRACE</argument>
        </arguments>
    </type>
    <type name="Magento\Framework\App\Config\MetadataConfigTypeProcessor">
        <arguments>
            <argument name="configSource" xsi:type="object">Magento\Config\App\Config\Source\EnvironmentConfigSource</argument>
        </arguments>
    </type>
    <type name="Magento\Framework\Message\ExceptionMessageFactoryPool">
        <arguments>
            <argument name="defaultExceptionMessageFactory" xsi:type="object">Magento\Framework\Message\ExceptionMessageFactory</argument>
        </arguments>
    </type>
    <type name="Magento\Framework\Mview\View\Subscription">
        <arguments>
            <argument name="ignoredUpdateColumns" xsi:type="array">
                <item name="updated_at" xsi:type="string">updated_at</item>
            </argument>
        </arguments>
    </type>
<<<<<<< HEAD
    <type name="Magento\Framework\MultiDimensionalIndexer\IndexNameResolver">
        <arguments>
            <argument name="indexScopeResolver" xsi:type="object">Magento\Framework\Indexer\ScopeResolver\IndexScopeResolver</argument>
=======
    <type name="Magento\Setup\Model\Declaration\Schema\Dto\ElementFactory">
        <arguments>
            <argument name="typeFactories" xsi:type="array">
                <item name="table" xsi:type="object">\Magento\Setup\Model\Declaration\Schema\Dto\Factories\Table</item>
                <item name="decimal" xsi:type="object">\Magento\Setup\Model\Declaration\Schema\Dto\Factories\Real</item>
                <item name="float" xsi:type="object">\Magento\Setup\Model\Declaration\Schema\Dto\Factories\Real</item>
                <item name="double" xsi:type="object">\Magento\Setup\Model\Declaration\Schema\Dto\Factories\Real</item>
                <item name="smallint" xsi:type="object">\Magento\Setup\Model\Declaration\Schema\Dto\Factories\Integer</item>
                <item name="tinyint" xsi:type="object">\Magento\Setup\Model\Declaration\Schema\Dto\Factories\Integer</item>
                <item name="bigint" xsi:type="object">\Magento\Setup\Model\Declaration\Schema\Dto\Factories\Integer</item>
                <item name="int" xsi:type="object">\Magento\Setup\Model\Declaration\Schema\Dto\Factories\Integer</item>
                <item name="date" xsi:type="object">\Magento\Setup\Model\Declaration\Schema\Dto\Factories\Date</item>
                <item name="timestamp" xsi:type="object">\Magento\Setup\Model\Declaration\Schema\Dto\Factories\Timestamp</item>
                <item name="datetime" xsi:type="object">\Magento\Setup\Model\Declaration\Schema\Dto\Factories\Timestamp</item>
                <item name="longtext" xsi:type="object">\Magento\Setup\Model\Declaration\Schema\Dto\Factories\LongText</item>
                <item name="mediumtext" xsi:type="object">\Magento\Setup\Model\Declaration\Schema\Dto\Factories\MediumText</item>
                <item name="text" xsi:type="object">\Magento\Setup\Model\Declaration\Schema\Dto\Factories\Text</item>
                <item name="varchar" xsi:type="object">\Magento\Setup\Model\Declaration\Schema\Dto\Factories\StringBinary</item>
                <item name="varbinary" xsi:type="object">\Magento\Setup\Model\Declaration\Schema\Dto\Factories\StringBinary</item>
                <item name="blob" xsi:type="object">\Magento\Setup\Model\Declaration\Schema\Dto\Factories\Blob</item>
                <item name="mediumblob" xsi:type="object">\Magento\Setup\Model\Declaration\Schema\Dto\Factories\MediumBlob</item>
                <item name="longblob" xsi:type="object">\Magento\Setup\Model\Declaration\Schema\Dto\Factories\LongBlob</item>
                <item name="boolean" xsi:type="object">\Magento\Setup\Model\Declaration\Schema\Dto\Factories\Boolean</item>
                <item name="unique" xsi:type="object">\Magento\Setup\Model\Declaration\Schema\Dto\Factories\Unique</item>
                <item name="primary" xsi:type="object">\Magento\Setup\Model\Declaration\Schema\Dto\Factories\Primary</item>
                <item name="foreign" xsi:type="object">\Magento\Setup\Model\Declaration\Schema\Dto\Factories\Foreign</item>
                <item name="index" xsi:type="object">\Magento\Setup\Model\Declaration\Schema\Dto\Factories\Index</item>
            </argument>
        </arguments>
    </type>
    <type name="Magento\Setup\Model\Declaration\Schema\Db\DefinitionAggregator">
        <arguments>
            <argument name="definitionProcessors" xsi:type="array">
                <item name="boolean" xsi:type="object">\Magento\Setup\Model\Declaration\Schema\Db\MySQL\Definition\Columns\Boolean</item>
                <item name="int" xsi:type="object">\Magento\Setup\Model\Declaration\Schema\Db\MySQL\Definition\Columns\Integer</item>
                <item name="smallint" xsi:type="object">\Magento\Setup\Model\Declaration\Schema\Db\MySQL\Definition\Columns\Integer</item>
                <item name="tinyint" xsi:type="object">\Magento\Setup\Model\Declaration\Schema\Db\MySQL\Definition\Columns\Integer</item>
                <item name="bigint" xsi:type="object">\Magento\Setup\Model\Declaration\Schema\Db\MySQL\Definition\Columns\Integer</item>
                <item name="decimal" xsi:type="object">\Magento\Setup\Model\Declaration\Schema\Db\MySQL\Definition\Columns\Real</item>
                <item name="float" xsi:type="object">\Magento\Setup\Model\Declaration\Schema\Db\MySQL\Definition\Columns\Real</item>
                <item name="double" xsi:type="object">\Magento\Setup\Model\Declaration\Schema\Db\MySQL\Definition\Columns\Real</item>
                <item name="text" xsi:type="object">\Magento\Setup\Model\Declaration\Schema\Db\MySQL\Definition\Columns\Blob</item>
                <item name="blob" xsi:type="object">\Magento\Setup\Model\Declaration\Schema\Db\MySQL\Definition\Columns\Blob</item>
                <item name="mediumblob" xsi:type="object">\Magento\Setup\Model\Declaration\Schema\Db\MySQL\Definition\Columns\Blob</item>
                <item name="longblob" xsi:type="object">\Magento\Setup\Model\Declaration\Schema\Db\MySQL\Definition\Columns\Blob</item>
                <item name="mediumtext" xsi:type="object">\Magento\Setup\Model\Declaration\Schema\Db\MySQL\Definition\Columns\Blob</item>
                <item name="longtext" xsi:type="object">\Magento\Setup\Model\Declaration\Schema\Db\MySQL\Definition\Columns\Blob</item>
                <item name="datetime" xsi:type="object">\Magento\Setup\Model\Declaration\Schema\Db\MySQL\Definition\Columns\Timestamp</item>
                <item name="date" xsi:type="object">\Magento\Setup\Model\Declaration\Schema\Db\MySQL\Definition\Columns\Date</item>
                <item name="timestamp" xsi:type="object">\Magento\Setup\Model\Declaration\Schema\Db\MySQL\Definition\Columns\Timestamp</item>
                <item name="char" xsi:type="object">\Magento\Setup\Model\Declaration\Schema\Db\MySQL\Definition\Columns\StringBinary</item>
                <item name="varchar" xsi:type="object">\Magento\Setup\Model\Declaration\Schema\Db\MySQL\Definition\Columns\StringBinary</item>
                <item name="binary" xsi:type="object">\Magento\Setup\Model\Declaration\Schema\Db\MySQL\Definition\Columns\StringBinary</item>
                <item name="varbinary" xsi:type="object">\Magento\Setup\Model\Declaration\Schema\Db\MySQL\Definition\Columns\StringBinary</item>
                <item name="index" xsi:type="object">\Magento\Setup\Model\Declaration\Schema\Db\MySQL\Definition\Index</item>
                <item name="unique" xsi:type="object">\Magento\Setup\Model\Declaration\Schema\Db\MySQL\Definition\Constraints\Internal</item>
                <item name="primary" xsi:type="object">\Magento\Setup\Model\Declaration\Schema\Db\MySQL\Definition\Constraints\Internal</item>
                <item name="constraint" xsi:type="object">\Magento\Setup\Model\Declaration\Schema\Db\MySQL\Definition\Constraints\Internal</item>
                <item name="reference" xsi:type="object">\Magento\Setup\Model\Declaration\Schema\Db\MySQL\Definition\Constraints\ForeignKey</item>
            </argument>
        </arguments>
    </type>
    <type name="Magento\Setup\Model\Declaration\Schema\Operations\AddColumn">
        <arguments>
            <argument name="triggers" xsi:type="array">
                <item name="migrateDataFromSameTable" xsi:type="object">Magento\Setup\Model\Declaration\Schema\Db\MySQL\DDL\Triggers\MigrateDataFrom</item>
                <item name="migrateDataFromAnotherTable" xsi:type="object">Magento\Setup\Model\Declaration\Schema\Db\MySQL\DDL\Triggers\MigrateDataFromAnotherTable</item>
            </argument>
        </arguments>
    </type>
    <type name="Magento\Setup\Model\Declaration\Schema\Operations\CreateTable">
        <arguments>
            <argument name="triggers" xsi:type="array">
                <item name="migrateDataFromAnotherTable" xsi:type="object">Magento\Setup\Model\Declaration\Schema\Db\MySQL\DDL\Triggers\MigrateDataFromAnotherTable</item>
            </argument>
        </arguments>
    </type>
    <type name="Magento\Setup\Model\Declaration\Schema\Declaration\ReaderComposite">
        <arguments>
            <argument name="readers" xsi:type="array">
                <item name="xml" xsi:type="object">Magento\Setup\Model\Declaration\Schema\FileSystem\XmlReader</item>
            </argument>
        </arguments>
    </type>
    <type name="Magento\Setup\Model\Declaration\Schema\OperationsExecutor">
        <arguments>
            <argument name="operations" xsi:type="array">
                <item name="recreate_table" xsi:type="object">Magento\Setup\Model\Declaration\Schema\Operations\ReCreateTable</item>
                <item name="drop_table" xsi:type="object">Magento\Setup\Model\Declaration\Schema\Operations\DropTable</item>
                <item name="create_table" xsi:type="object">Magento\Setup\Model\Declaration\Schema\Operations\CreateTable</item>
                <item name="drop_reference" xsi:type="object">Magento\Setup\Model\Declaration\Schema\Operations\DropReference</item>
                <item name="modify_column" xsi:type="object">Magento\Setup\Model\Declaration\Schema\Operations\ModifyColumn</item>
                <item name="add_column" xsi:type="object">Magento\Setup\Model\Declaration\Schema\Operations\AddColumn</item>
                <item name="drop_element" xsi:type="object">Magento\Setup\Model\Declaration\Schema\Operations\DropElement</item>
                <item name="add_complex_element" xsi:type="object">Magento\Setup\Model\Declaration\Schema\Operations\AddComplexElement</item>
                <item name="modify_table" xsi:type="object">Magento\Setup\Model\Declaration\Schema\Operations\ModifyTable</item>
            </argument>
        </arguments>
    </type>
    <type name="Magento\Setup\Model\Declaration\Schema\Sharding">
        <arguments>
            <argument name="resources" xsi:type="array">
                <item name="default" xsi:type="string">default</item>
            </argument>
        </arguments>
    </type>
    <type name="Magento\Setup\Model\Declaration\Schema\Declaration\ValidationComposite">
        <arguments>
            <argument name="rules" xsi:type="array">
                <item name="check_references" xsi:type="object">Magento\Setup\Model\Declaration\Schema\Declaration\ValidationRules\CheckReferenceColumnHasIndex</item>
                <item name="real_types" xsi:type="object">Magento\Setup\Model\Declaration\Schema\Declaration\ValidationRules\RealTypes</item>
            </argument>
        </arguments>
    </type>
    <type name="Magento\Framework\Setup\SchemaListener">
        <arguments>
            <argument name="definitionMappers" xsi:type="array">
                <item name="integer" xsi:type="object">Magento\Framework\Setup\SchemaListenerDefinition\IntegerDefinition</item>
                <item name="tinyint" xsi:type="object">Magento\Framework\Setup\SchemaListenerDefinition\IntegerDefinition</item>
                <item name="smallint" xsi:type="object">Magento\Framework\Setup\SchemaListenerDefinition\IntegerDefinition</item>
                <item name="mediumint" xsi:type="object">Magento\Framework\Setup\SchemaListenerDefinition\IntegerDefinition</item>
                <item name="bigint" xsi:type="object">Magento\Framework\Setup\SchemaListenerDefinition\IntegerDefinition</item>
                <item name="decimal" xsi:type="object">Magento\Framework\Setup\SchemaListenerDefinition\RealDefinition</item>
                <item name="float" xsi:type="object">Magento\Framework\Setup\SchemaListenerDefinition\RealDefinition</item>
                <item name="numeric" xsi:type="object">Magento\Framework\Setup\SchemaListenerDefinition\RealDefinition</item>
                <item name="text" xsi:type="object">Magento\Framework\Setup\SchemaListenerDefinition\TextBlobDefinition</item>
                <item name="mediumtext" xsi:type="object">Magento\Framework\Setup\SchemaListenerDefinition\TextBlobDefinition</item>
                <item name="longtext" xsi:type="object">Magento\Framework\Setup\SchemaListenerDefinition\TextBlobDefinition</item>
                <item name="blob" xsi:type="object">Magento\Framework\Setup\SchemaListenerDefinition\TextBlobDefinition</item>
                <item name="mediumblob" xsi:type="object">Magento\Framework\Setup\SchemaListenerDefinition\TextBlobDefinition</item>
                <item name="longblog" xsi:type="object">Magento\Framework\Setup\SchemaListenerDefinition\TextBlobDefinition</item>
                <item name="varbinary" xsi:type="object">Magento\Framework\Setup\SchemaListenerDefinition\TextBlobDefinition</item>
                <item name="varchar" xsi:type="object">Magento\Framework\Setup\SchemaListenerDefinition\TextBlobDefinition</item>
                <item name="timestamp" xsi:type="object">Magento\Framework\Setup\SchemaListenerDefinition\TimestampDefinition</item>
                <item name="datetime" xsi:type="object">Magento\Framework\Setup\SchemaListenerDefinition\TimestampDefinition</item>
                <item name="date" xsi:type="object">Magento\Framework\Setup\SchemaListenerDefinition\DateDefinition</item>
                <item name="boolean" xsi:type="object">Magento\Framework\Setup\SchemaListenerDefinition\BooleanDefinition</item>
            </argument>
>>>>>>> 47267e6d
        </arguments>
    </type>
</config><|MERGE_RESOLUTION|>--- conflicted
+++ resolved
@@ -174,14 +174,11 @@
     <preference for="Magento\Framework\View\Element\Message\InterpretationStrategyInterface" type="Magento\Framework\View\Element\Message\InterpretationMediator" />
     <preference for="Magento\Framework\Indexer\Config\DependencyInfoProviderInterface" type="Magento\Framework\Indexer\Config\DependencyInfoProvider" />
     <preference for="Magento\Framework\Webapi\CustomAttribute\ServiceTypeListInterface" type="Magento\Eav\Model\TypeLocator\ComplexType"/>
-<<<<<<< HEAD
-    <preference for="Magento\Framework\MultiDimensionalIndexer\IndexTableSwitcherInterface" type="Magento\Framework\MultiDimensionalIndexer\IndexTableSwitcher" />
-    <preference for="Magento\Framework\MultiDimensionalIndexer\IndexNameResolverInterface" type="Magento\Framework\MultiDimensionalIndexer\IndexNameResolver" />
-=======
     <preference for="Magento\Setup\Model\Declaration\Schema\Db\DbSchemaReaderInterface" type="Magento\Setup\Model\Declaration\Schema\Db\MySQL\DbSchemaReader" />
     <preference for="Magento\Setup\Model\Declaration\Schema\Db\DbSchemaWriterInterface" type="Magento\Setup\Model\Declaration\Schema\Db\MySQL\DbSchemaWriter" />
     <preference for="Magento\Setup\Model\Declaration\Schema\SchemaConfigInterface" type="Magento\Setup\Model\Declaration\Schema\SchemaConfig" />
->>>>>>> 47267e6d
+    <preference for="Magento\Framework\MultiDimensionalIndexer\IndexTableSwitcherInterface" type="Magento\Framework\MultiDimensionalIndexer\IndexTableSwitcher" />
+    <preference for="Magento\Framework\MultiDimensionalIndexer\IndexNameResolverInterface" type="Magento\Framework\MultiDimensionalIndexer\IndexNameResolver" />
     <type name="Magento\Framework\Model\ResourceModel\Db\TransactionManager" shared="false" />
     <type name="Magento\Framework\Acl\Data\Cache">
         <arguments>
@@ -1354,11 +1351,6 @@
             </argument>
         </arguments>
     </type>
-<<<<<<< HEAD
-    <type name="Magento\Framework\MultiDimensionalIndexer\IndexNameResolver">
-        <arguments>
-            <argument name="indexScopeResolver" xsi:type="object">Magento\Framework\Indexer\ScopeResolver\IndexScopeResolver</argument>
-=======
     <type name="Magento\Setup\Model\Declaration\Schema\Dto\ElementFactory">
         <arguments>
             <argument name="typeFactories" xsi:type="array">
@@ -1497,7 +1489,11 @@
                 <item name="date" xsi:type="object">Magento\Framework\Setup\SchemaListenerDefinition\DateDefinition</item>
                 <item name="boolean" xsi:type="object">Magento\Framework\Setup\SchemaListenerDefinition\BooleanDefinition</item>
             </argument>
->>>>>>> 47267e6d
+        </arguments>
+    </type>
+    <type name="Magento\Framework\MultiDimensionalIndexer\IndexNameResolver">
+        <arguments>
+            <argument name="indexScopeResolver" xsi:type="object">Magento\Framework\Indexer\ScopeResolver\IndexScopeResolver</argument>
         </arguments>
     </type>
 </config>