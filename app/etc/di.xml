<?xml version="1.0"?>
<!--
/**
 * Copyright © 2015 Magento. All rights reserved.
 * See COPYING.txt for license details.
 */
-->
<config xmlns:xsi="http://www.w3.org/2001/XMLSchema-instance" xsi:noNamespaceSchemaLocation="urn:magento:framework:ObjectManager/etc/config.xsd">
    <preference for="Psr\Log\LoggerInterface" type="Magento\Framework\Logger\Monolog" />
    <preference for="Magento\Framework\View\Template\Html\MinifierInterface" type="Magento\Framework\View\Template\Html\Minifier" />
    <preference for="Magento\Framework\ObjectManager\FactoryInterface" type="Magento\Framework\ObjectManager\Factory\Dynamic\Developer" />
    <preference for="Magento\Framework\Search\Adapter\Mysql\Filter\PreprocessorInterface" type="Magento\Framework\Search\Adapter\Mysql\Filter\Preprocessor" />
    <preference for="Magento\Framework\Search\Adapter\Mysql\Field\ResolverInterface" type="Magento\Framework\Search\Adapter\Mysql\Field\Resolver" />
    <preference for="Magento\Framework\Search\Request\Aggregation\StatusInterface" type="Magento\Framework\Search\Request\Aggregation\Status" />
    <preference for="Magento\Framework\Search\Adapter\Mysql\Field\FieldInterface" type="Magento\Framework\Search\Adapter\Mysql\Field\Field"/>
    <preference for="Magento\Framework\App\RequestInterface" type="Magento\Framework\App\Request\Http" />
    <preference for="Magento\Framework\App\Request\PathInfoProcessorInterface" type="Magento\Store\App\Request\PathInfoProcessor" />
    <preference for="Magento\Framework\App\ResponseInterface" type="Magento\Framework\App\Response\Http" />
    <preference for="Magento\Framework\App\RouterListInterface" type="Magento\Framework\App\RouterList" />
    <preference for="Magento\Framework\App\FrontControllerInterface" type="Magento\Framework\App\FrontController" />
    <preference for="Magento\Framework\App\CacheInterface" type="Magento\Framework\App\Cache\Proxy" />
    <preference for="Magento\Framework\App\Cache\StateInterface" type="Magento\Framework\App\Cache\State" />
    <preference for="Magento\Framework\App\Cache\TypeListInterface" type="Magento\Framework\App\Cache\TypeList" />
    <preference for="Magento\Store\Model\StoreManagerInterface" type="Magento\Store\Model\StoreManager" />
    <preference for="Magento\Framework\View\DesignInterface" type="Magento\Theme\Model\View\Design\Proxy" />
    <preference for="Magento\Framework\View\Design\ThemeInterface" type="Magento\Theme\Model\Theme" />
    <preference for="Magento\Framework\View\Design\Theme\ResolverInterface" type="Magento\Theme\Model\Theme\Resolver" />
    <preference for="Magento\Framework\View\ConfigInterface" type="Magento\Framework\View\Config" />
    <preference for="Magento\Framework\View\Asset\Bundle\ConfigInterface" type="\Magento\Framework\View\Asset\Bundle\Config" />
    <preference for="Magento\Framework\Locale\ListsInterface" type="Magento\Framework\Locale\TranslatedLists" />
    <preference for="Magento\Framework\Api\AttributeTypeResolverInterface" type="Magento\Framework\Reflection\AttributeTypeResolver" />
    <preference for="Magento\Framework\Api\Search\SearchResultInterface" type="Magento\Framework\Api\Search\SearchResult" />
    <preference for="Magento\Framework\Api\Search\SearchCriteriaInterface" type="Magento\Framework\Api\Search\SearchCriteria"/>
    <preference for="Magento\Framework\Api\Search\DocumentInterface" type="Magento\Framework\Api\Search\Document" />
    <preference for="Magento\Framework\Api\Search\AggregationInterface" type="Magento\Framework\Search\Response\Aggregation" />
    <type name="Magento\Store\Model\Store">
        <arguments>
            <argument name="currencyInstalled" xsi:type="string">system/currency/installed</argument>
        </arguments>
    </type>
    <preference for="Magento\Framework\Api\ExtensionAttribute\JoinDataInterface" type="Magento\Framework\Api\ExtensionAttribute\JoinData" />
    <preference for="Magento\Framework\Api\ExtensionAttribute\JoinProcessorInterface" type="Magento\Framework\Api\ExtensionAttribute\JoinProcessor" />
    <preference for="Magento\Framework\Locale\ConfigInterface" type="Magento\Framework\Locale\Config" />
    <preference for="Magento\Framework\Notification\NotifierInterface" type="Magento\Framework\Notification\NotifierPool" />
    <preference for="Magento\Framework\UrlInterface" type="Magento\Framework\Url" />
    <preference for="Magento\Framework\Url\EncoderInterface" type="Magento\Framework\Url\Encoder" />
    <preference for="Magento\Framework\Url\DecoderInterface" type="Magento\Framework\Url\Decoder" />
    <preference for="Magento\Framework\Data\Collection\Db\FetchStrategyInterface" type="Magento\Framework\Data\Collection\Db\FetchStrategy\Query" />
    <preference for="Magento\Framework\Config\ScopeInterface" type="Magento\Framework\Config\Scope" />
    <preference for="Magento\Framework\Config\FileResolverInterface" type="Magento\Framework\App\Config\FileResolver" />
    <preference for="Magento\Framework\Config\CacheInterface" type="Magento\Framework\App\Cache\Type\Config" />
    <preference for="Magento\Framework\Config\ValidationStateInterface" type="Magento\Framework\App\Arguments\ValidationState" />
    <preference for="Magento\Framework\Module\ModuleListInterface" type="Magento\Framework\Module\ModuleList" />
    <preference for="Magento\Framework\Component\ComponentRegistrarInterface" type="Magento\Framework\Component\ComponentRegistrar"/>
    <preference for="Magento\Framework\Event\ConfigInterface" type="Magento\Framework\Event\Config" />
    <preference for="Magento\Framework\Event\InvokerInterface" type="Magento\Framework\Event\Invoker\InvokerDefault" />
    <preference for="Magento\Framework\Interception\PluginListInterface" type="Magento\Framework\Interception\PluginList\PluginList" />
    <preference for="Magento\Framework\Event\ManagerInterface" type="Magento\Framework\Event\Manager\Proxy" />
    <preference for="Magento\Framework\View\LayoutInterface" type="Magento\Framework\View\Layout" />
    <preference for="Magento\Framework\View\Layout\ProcessorInterface" type="Magento\Framework\View\Model\Layout\Merge" />
    <preference for="Magento\Framework\View\Url\ConfigInterface" type="Magento\Framework\View\Url\Config" />
    <preference for="Magento\Framework\App\Route\ConfigInterface" type="Magento\Framework\App\Route\Config" />
    <preference for="Magento\Framework\App\ResourceConnection\ConfigInterface" type="Magento\Framework\App\ResourceConnection\Config\Proxy" />
    <preference for="Magento\Framework\Oauth\OauthInterface" type="Magento\Framework\Oauth\Oauth"/>
    <preference for="Magento\Framework\View\Design\Theme\Domain\PhysicalInterface" type="Magento\Theme\Model\Theme\Domain\Physical" />
    <preference for="Magento\Framework\View\Design\Theme\Domain\VirtualInterface" type="Magento\Theme\Model\Theme\Domain\Virtual" />
    <preference for="Magento\Framework\View\Design\Theme\Domain\StagingInterface" type="Magento\Theme\Model\Theme\Domain\Staging" />
    <preference for="Magento\Framework\Json\EncoderInterface" type="Magento\Framework\Json\Encoder" />
    <preference for="Magento\Framework\Json\DecoderInterface" type="Magento\Framework\Json\Decoder" />
    <preference for="Magento\Framework\Message\ManagerInterface" type="Magento\Framework\Message\Manager" />
    <preference for="Magento\Framework\App\Config\ValueInterface" type="Magento\Framework\App\Config\Value" />
    <preference for="Magento\Framework\Interception\ChainInterface" type="Magento\Framework\Interception\Chain\Chain" />
    <preference for="Magento\Framework\Module\Output\ConfigInterface" type="Magento\Framework\Module\Output\Config" />
    <preference for="Magento\Framework\View\Design\Theme\CustomizationInterface" type="Magento\Framework\View\Design\Theme\Customization" />
    <preference for="Magento\Framework\View\Asset\ConfigInterface" type="Magento\Framework\View\Asset\Config" />
    <preference for="Magento\Framework\Image\Adapter\ConfigInterface" type="Magento\Framework\Image\Adapter\Config" />
    <preference for="Magento\Framework\View\Design\Theme\Image\PathInterface" type="Magento\Theme\Model\Theme\Image\Path" />
    <preference for="Magento\Framework\Session\Config\ConfigInterface" type="Magento\Framework\Session\Config" />
    <preference for="Magento\Framework\Session\SidResolverInterface" type="Magento\Framework\Session\SidResolver\Proxy" />
    <preference for="Magento\Framework\Stdlib\Cookie\CookieScopeInterface" type="\Magento\Framework\Stdlib\Cookie\CookieScope" />
    <preference for="Magento\Framework\Stdlib\Cookie\CookieReaderInterface" type="Magento\Framework\Stdlib\Cookie\PhpCookieReader" />
    <preference for="Magento\Framework\Stdlib\CookieManagerInterface" type="Magento\Framework\Stdlib\Cookie\PhpCookieManager" />
    <preference for="Magento\Framework\TranslateInterface" type="Magento\Framework\Translate" />
    <preference for="Magento\Framework\Config\ScopeListInterface" type="interceptionConfigScope" />
    <preference for="Magento\Framework\View\Design\Theme\Label\ListInterface" type="Magento\Theme\Model\ResourceModel\Theme\Collection" />
    <preference for="Magento\Framework\Mview\ConfigInterface" type="Magento\Framework\Mview\Config" />
    <preference for="Magento\Framework\Mview\ViewInterface" type="Magento\Framework\Mview\View" />
    <preference for="Magento\Framework\Mview\ProcessorInterface" type="Magento\Framework\Mview\Processor" />
    <preference for="Magento\Framework\Mview\View\CollectionInterface" type="Magento\Framework\Mview\View\Collection" />
    <preference for="Magento\Framework\Mview\View\SubscriptionInterface" type="Magento\Framework\Mview\View\Subscription" />
    <preference for="Magento\Framework\Mview\View\ChangelogInterface" type="Magento\Framework\Mview\View\Changelog" />
    <preference for="Magento\Framework\Api\MetadataServiceInterface" type="Magento\Framework\Api\DefaultMetadataService"/>
    <preference for="Magento\Framework\Api\MetadataObjectInterface" type="Magento\Framework\Api\AttributeMetadata"/>
    <preference for="Magento\Framework\Api\SearchCriteriaInterface" type="Magento\Framework\Api\SearchCriteria"/>
    <preference for="Magento\Framework\App\Rss\UrlBuilderInterface" type="Magento\Framework\App\Rss\UrlBuilder"/>
    <preference for="Magento\Framework\DB\LoggerInterface" type="Magento\Framework\DB\Logger\Quiet"/>
    <preference for="Magento\Framework\App\ResourceConnection\ConnectionAdapterInterface" type="Magento\Framework\Model\ResourceModel\Type\Db\Pdo\Mysql"/>
    <preference for="Magento\Framework\DB\QueryInterface" type="Magento\Framework\DB\Query"/>
    <preference for="Magento\Framework\App\ProductMetadataInterface" type="Magento\Framework\App\ProductMetadata"/>
    <preference for="Magento\Framework\Acl\CacheInterface" type="Magento\Framework\Acl\Cache" />
    <preference for="Magento\Framework\App\AreaInterface" type="Magento\Framework\App\Area" />
    <preference for="Magento\Framework\Setup\ModuleDataSetupInterface" type="Magento\Setup\Module\DataSetup" />
    <preference for="Magento\Framework\AuthorizationInterface" type="Magento\Framework\Authorization" />
    <preference for="Magento\Framework\Authorization\PolicyInterface" type="Magento\Framework\Authorization\Policy\DefaultPolicy" />
    <preference for="Magento\Framework\Authorization\RoleLocatorInterface" type="Magento\Framework\Authorization\RoleLocator\DefaultRoleLocator" />
    <preference for="Magento\Framework\Session\SessionManagerInterface" type="Magento\Framework\Session\Generic" />
    <preference for="Magento\Framework\App\Config\ScopeConfigInterface" type="Magento\Framework\App\Config" />
    <preference for="Magento\Framework\App\Config\ReinitableConfigInterface" type="Magento\Framework\App\ReinitableConfig" />
    <preference for="Magento\Framework\App\Config\MutableScopeConfigInterface" type="Magento\Framework\App\MutableScopeConfig" />
    <preference for="Magento\Framework\App\Config\Storage\WriterInterface" type="Magento\Framework\App\Config\Storage\Writer" />
    <preference for="Magento\Framework\Config\ConverterInterface" type="Magento\Framework\Config\Converter\Dom"/>
    <preference for="Magento\Framework\App\DefaultPathInterface" type="Magento\Framework\App\DefaultPath\DefaultPath" />
    <preference for="Magento\Framework\Encryption\EncryptorInterface" type="Magento\Framework\Encryption\Encryptor" />
    <preference for="Magento\Framework\Filter\Encrypt\AdapterInterface" type="Magento\Framework\Filter\Encrypt\Basic" />
    <preference for="Magento\Framework\Cache\ConfigInterface" type="Magento\Framework\Cache\Config" />
    <preference for="Magento\Framework\View\Asset\MergeStrategyInterface" type="Magento\Framework\View\Asset\MergeStrategy\Direct" />
    <preference for="Magento\Framework\App\ViewInterface" type="Magento\Framework\App\View" />
    <preference for="Magento\Framework\Data\Collection\EntityFactoryInterface" type="Magento\Framework\Data\Collection\EntityFactory" />
    <preference for="Magento\Framework\Translate\InlineInterface" type="Magento\Framework\Translate\Inline" />
    <preference for="Magento\Framework\Session\ValidatorInterface" type="Magento\Framework\Session\Validator" />
    <preference for="Magento\Framework\Session\StorageInterface" type="Magento\Framework\Session\Storage" />
    <preference for="Magento\Framework\Url\RouteParamsResolverInterface" type="Magento\Framework\Url\RouteParamsResolver" />
    <preference for="Magento\Framework\Url\QueryParamsResolverInterface" type="Magento\Framework\Url\QueryParamsResolver" />
    <preference for="Magento\Framework\Url\ScopeResolverInterface" type="Magento\Framework\Url\ScopeResolver" />
    <preference for="Magento\Framework\Url\SecurityInfoInterface" type="Magento\Framework\Url\SecurityInfo\Proxy" />
    <preference for="Magento\Framework\Locale\CurrencyInterface" type="Magento\Framework\Locale\Currency" />
    <preference for="Magento\Framework\CurrencyInterface" type="Magento\Framework\Currency" />
    <preference for="Magento\Framework\Locale\FormatInterface" type="Magento\Framework\Locale\Format" />
    <preference for="Magento\Framework\Locale\ResolverInterface" type="Magento\Framework\Locale\Resolver" />
    <preference for="Magento\Framework\Stdlib\DateTime\TimezoneInterface" type="Magento\Framework\Stdlib\DateTime\Timezone" />

    <preference for="Magento\Framework\Module\ResourceInterface" type="Magento\Framework\Module\ModuleResource" />
    <preference for="Magento\Framework\Pricing\Amount\AmountInterface" type="Magento\Framework\Pricing\Amount\Base" />
    <preference for="Magento\Framework\Api\SearchResultsInterface" type="Magento\Framework\Api\SearchResults" />
    <preference for="Magento\Framework\Api\AttributeInterface" type="Magento\Framework\Api\AttributeValue" />
    <preference for="Magento\Framework\Model\ResourceModel\Db\TransactionManagerInterface" type="Magento\Framework\Model\ResourceModel\Db\TransactionManager" />
    <preference for="Magento\Framework\Api\Data\ImageContentInterface" type="Magento\Framework\Api\ImageContent" />
    <preference for="Magento\Framework\Api\ImageContentValidatorInterface" type="Magento\Framework\Api\ImageContentValidator" />
    <preference for="Magento\Framework\Api\ImageProcessorInterface" type="Magento\Framework\Api\ImageProcessor" />
    <preference for="Magento\Framework\Code\Reader\ClassReaderInterface" type="Magento\Framework\Code\Reader\ClassReader" />
    <preference for="Magento\Framework\Stdlib\DateTime\DateTimeFormatterInterface" type="Magento\Framework\Stdlib\DateTime\DateTimeFormatter"/>
    <preference for="Magento\Framework\Api\Search\SearchInterface" type="Magento\Framework\Search\Search"/>
    <preference for="Magento\Framework\View\Design\FileResolution\Fallback\ResolverInterface" type="Magento\Framework\View\Design\FileResolution\Fallback\Resolver\Simple" />
    <type name="Magento\Framework\Model\ResourceModel\Db\TransactionManager" shared="false" />
    <type name="Magento\Framework\Logger\Handler\Base">
        <arguments>
            <argument name="filesystem" xsi:type="object">Magento\Framework\Filesystem\Driver\File</argument>
        </arguments>
    </type>
    <type name="Magento\Framework\Logger\Handler\System">
        <arguments>
            <argument name="filesystem" xsi:type="object">Magento\Framework\Filesystem\Driver\File</argument>
        </arguments>
    </type>
    <type name="Magento\Framework\Logger\Monolog">
        <arguments>
            <argument name="name" xsi:type="string">main</argument>
            <argument name="handlers"  xsi:type="array">
                <item name="system" xsi:type="object">Magento\Framework\Logger\Handler\System</item>
                <item name="debug" xsi:type="object">Magento\Framework\Logger\Handler\Debug</item>
            </argument>
        </arguments>
    </type>
    <type name="Magento\Framework\Model\Context">
        <arguments>
            <argument name="actionValidator" xsi:type="object">Magento\Framework\Model\ActionValidator\RemoveAction\Proxy</argument>
        </arguments>
    </type>
    <type name="Magento\Framework\Api\FilterBuilder" shared="false" />
    <type name="Magento\Framework\Api\SearchCriteriaBuilder" shared="false" />
    <type name="Magento\Framework\View\Layout\Builder" shared="false" />
    <type name="Magento\Framework\View\Page\Builder" shared="false" />
    <type name="Magento\Framework\Message\Manager">
        <arguments>
            <argument name="session" xsi:type="object">Magento\Framework\Message\Session\Proxy</argument>
        </arguments>
    </type>
    <type name="Magento\Framework\View\BlockPool" shared="false" />
    <type name="Magento\Framework\App\Request\Http">
        <arguments>
            <argument name="pathInfoProcessor" xsi:type="object">Magento\Backend\App\Request\PathInfoProcessor\Proxy</argument>
        </arguments>
    </type>
    <preference for="Magento\Framework\Session\SaveHandlerInterface" type="Magento\Framework\Session\SaveHandler" />
    <type name="Magento\Framework\Session\SaveHandlerFactory">
        <arguments>
            <argument name="handlers" xsi:type="array">
                <item name="db" xsi:type="string">Magento\Framework\Session\SaveHandler\DbTable</item>
            </argument>
        </arguments>
    </type>
    <virtualType name="interceptionConfigScope" type="Magento\Framework\Config\Scope">
        <arguments>
            <argument name="defaultScope" xsi:type="string">global</argument>
        </arguments>
    </virtualType>
    <type name="Magento\Framework\App\State">
        <arguments>
            <argument name="mode" xsi:type="init_parameter">Magento\Framework\App\State::PARAM_MODE</argument>
        </arguments>
    </type>
    <type name="Magento\Framework\View\Asset\Source">
        <arguments>
            <argument name="appMode" xsi:type="init_parameter">Magento\Framework\App\State::PARAM_MODE</argument>
        </arguments>
    </type>
    <type name="Magento\Framework\View\Page\Config\Renderer">
        <arguments>
            <argument name="appMode" xsi:type="init_parameter">Magento\Framework\App\State::PARAM_MODE</argument>
        </arguments>
    </type>
    <type name="Magento\Framework\App\Arguments\ValidationState">
        <arguments>
            <argument name="appMode" xsi:type="init_parameter">Magento\Framework\App\State::PARAM_MODE</argument>
        </arguments>
    </type>
    <type name="Magento\Framework\App\Cache\Frontend\Factory">
        <arguments>
            <argument name="enforcedOptions" xsi:type="init_parameter">Magento\Framework\App\Cache\Frontend\Factory::PARAM_CACHE_FORCED_OPTIONS</argument>
            <argument name="decorators" xsi:type="array">
                <item name="tag" xsi:type="array">
                    <item name="class" xsi:type="string">Magento\Framework\Cache\Frontend\Decorator\TagScope</item>
                    <item name="parameters" xsi:type="array">
                        <item name="tag" xsi:type="string">MAGE</item>
                    </item>
                </item>
                <item name="logger" xsi:type="array">
                    <item name="class" xsi:type="string">Magento\Framework\Cache\Frontend\Decorator\Logger</item>
                </item>
            </argument>
            <argument name="resource" xsi:type="object">Magento\Framework\App\ResourceConnection\Proxy</argument>
        </arguments>
    </type>
    <type name="Magento\Backend\App\Area\FrontNameResolver">
        <arguments>
            <argument name="defaultFrontName" xsi:type="init_parameter">Magento\Backend\Setup\ConfigOptionsList::CONFIG_PATH_BACKEND_FRONTNAME</argument>
        </arguments>
    </type>
    <type name="Magento\Framework\App\Cache\State">
        <arguments>
            <argument name="banAll" xsi:type="init_parameter">Magento\Framework\App\Cache\State::PARAM_BAN_CACHE</argument>
        </arguments>
    </type>
    <type name="Magento\Store\Model\StoreManager">
        <arguments>
            <argument name="scopeCode" xsi:type="init_parameter">Magento\Store\Model\StoreManager::PARAM_RUN_CODE</argument>
            <argument name="scopeType" xsi:type="init_parameter">Magento\Store\Model\StoreManager::PARAM_RUN_TYPE</argument>
        </arguments>
    </type>
    <type name="Magento\Framework\Translate">
        <arguments>
            <argument name="cache" xsi:type="object">Magento\Framework\App\Cache\Type\Translate</argument>
            <argument name="locale" xsi:type="object">Magento\Framework\Locale\Resolver\Proxy</argument>
            <argument name="translate" xsi:type="object">Magento\Framework\Translate\ResourceInterface\Proxy</argument>
            <argument name="request" xsi:type="object">Magento\Framework\App\Request\Http\Proxy</argument>
        </arguments>
    </type>
    <type name="Magento\Framework\App\Helper\Context">
        <arguments>
            <argument name="translateInline" xsi:type="object">Magento\Framework\Translate\InlineInterface\Proxy</argument>
        </arguments>
    </type>
    <type name="Magento\Framework\Data\Structure" shared="false" />
    <type name="Magento\Framework\View\Layout\Data\Structure" shared="false" />
    <type name="Magento\Theme\Model\View\Design">
        <arguments>
            <argument name="storeManager" xsi:type="object">Magento\Store\Model\StoreManagerInterface\Proxy</argument>
        </arguments>
    </type>
    <type name="Magento\Framework\Acl" shared="false" />
    <type name="Magento\Framework\App\ObjectManager\ConfigLoader">
        <arguments>
            <argument name="cache" xsi:type="object">Magento\Framework\App\Cache\Type\Config</argument>
            <argument name="reader" xsi:type="object">Magento\Framework\ObjectManager\Config\Reader\Dom\Proxy</argument>
        </arguments>
    </type>
    <type name="Magento\Framework\App\ObjectManager\ConfigCache">
        <arguments>
            <argument name="cacheFrontend" xsi:type="object">Magento\Framework\App\Cache\Type\Config</argument>
        </arguments>
    </type>
    <type name="Magento\Framework\Cache\Config\Reader">
        <arguments>
            <argument name="fileName" xsi:type="string">cache.xml</argument>
        </arguments>
    </type>
    <type name="Magento\Framework\Cache\Config\Data">
        <arguments>
            <argument name="cacheId" xsi:type="string">config_cache</argument>
            <argument name="reader" xsi:type="object">Magento\Framework\Cache\Config\Reader\Proxy</argument>
        </arguments>
    </type>
    <type name="Magento\Framework\Interception\Config\Config">
        <arguments>
            <argument name="cache" xsi:type="object">Magento\Framework\App\Cache\Type\Config</argument>
            <argument name="reader" xsi:type="object">Magento\Framework\ObjectManager\Config\Reader\Dom\Proxy</argument>
            <argument name="cacheId" xsi:type="string">interception</argument>
        </arguments>
    </type>
    <type name="Magento\Framework\Interception\PluginList\PluginList">
        <arguments>
            <argument name="cache" xsi:type="object">Magento\Framework\App\Cache\Type\Config</argument>
            <argument name="reader" xsi:type="object">Magento\Framework\ObjectManager\Config\Reader\Dom\Proxy</argument>
            <argument name="cacheId" xsi:type="string">plugin-list</argument>
            <argument name="scopePriorityScheme" xsi:type="array">
                <item name="first" xsi:type="string">global</item>
            </argument>
        </arguments>
    </type>
    <type name="Magento\Framework\App\ResourceConnection">
        <arguments>
            <argument name="connectionFactory" xsi:type="object">Magento\Framework\App\ResourceConnection\ConnectionFactory</argument>
        </arguments>
    </type>
    <type name="Magento\Framework\App\ResourceConnection\Config">
        <arguments>
            <argument name="reader" xsi:type="object">Magento\Framework\App\ResourceConnection\Config\Reader\Proxy</argument>
            <argument name="cache" xsi:type="object">Magento\Framework\App\Cache\Type\Config\Proxy</argument>
        </arguments>
    </type>
    <type name="Magento\Framework\App\ResourceConnection\Config\Reader">
        <arguments>
            <argument name="fileResolver" xsi:type="object">Magento\Framework\App\Config\FileResolver\Proxy</argument>
        </arguments>
    </type>
    <type name="Magento\Framework\Config\Scope">
        <arguments>
            <argument name="defaultScope" xsi:type="string">primary</argument>
            <argument name="areaList" xsi:type="object">Magento\Framework\App\AreaList\Proxy</argument>
        </arguments>
    </type>
    <type name="Magento\Framework\Url">
        <arguments>
            <argument name="session" xsi:type="object">Magento\Framework\Session\Generic\Proxy</argument>
            <argument name="scopeType" xsi:type="const">Magento\Store\Model\ScopeInterface::SCOPE_STORE</argument>
        </arguments>
    </type>
    <virtualType name="layoutArgumentReaderInterpreter" type="Magento\Framework\Data\Argument\Interpreter\Composite">
        <arguments>
            <argument name="interpreters" xsi:type="array">
                <item name="options" xsi:type="object">Magento\Framework\View\Layout\Argument\Interpreter\Options</item>
                <item name="array" xsi:type="object">layoutArrayArgumentReaderInterpreterProxy</item>
                <item name="boolean" xsi:type="object">Magento\Framework\Data\Argument\Interpreter\Boolean</item>
                <item name="number" xsi:type="object">Magento\Framework\Data\Argument\Interpreter\Number</item>
                <item name="string" xsi:type="object">Magento\Framework\Data\Argument\Interpreter\StringUtils</item>
                <item name="null" xsi:type="object">Magento\Framework\Data\Argument\Interpreter\NullType</item>
                <item name="object" xsi:type="object">Magento\Framework\View\Layout\Argument\Interpreter\Passthrough</item>
                <item name="url" xsi:type="object">Magento\Framework\View\Layout\Argument\Interpreter\Passthrough</item>
                <item name="helper" xsi:type="object">Magento\Framework\View\Layout\Argument\Interpreter\Passthrough</item>
            </argument>
            <argument name="discriminator" xsi:type="const">Magento\Framework\View\Model\Layout\Merge::TYPE_ATTRIBUTE</argument>
        </arguments>
    </virtualType>
    <virtualType name="layoutArgumentGeneratorInterpreterInternal" type="Magento\Framework\Data\Argument\Interpreter\Composite">
        <arguments>
            <argument name="interpreters" xsi:type="array">
                <item name="options" xsi:type="object">Magento\Framework\View\Layout\Argument\Interpreter\Options</item>
                <item name="array" xsi:type="object">layoutArrayArgumentGeneratorInterpreterProxy</item>
                <item name="boolean" xsi:type="object">Magento\Framework\Data\Argument\Interpreter\Boolean</item>
                <item name="number" xsi:type="object">Magento\Framework\Data\Argument\Interpreter\Number</item>
                <item name="string" xsi:type="object">Magento\Framework\Data\Argument\Interpreter\StringUtils</item>
                <item name="null" xsi:type="object">Magento\Framework\Data\Argument\Interpreter\NullType</item>
                <item name="object" xsi:type="object">layoutObjectArgumentInterpreter</item>
                <item name="url" xsi:type="object">Magento\Framework\View\Layout\Argument\Interpreter\Url</item>
                <item name="helper" xsi:type="object">Magento\Framework\View\Layout\Argument\Interpreter\HelperMethod</item>
            </argument>
            <argument name="discriminator" xsi:type="const">Magento\Framework\View\Model\Layout\Merge::TYPE_ATTRIBUTE</argument>
        </arguments>
    </virtualType>
    <virtualType name="layoutArgumentGeneratorInterpreter" type="Magento\Framework\View\Layout\Argument\Interpreter\Decorator\Updater">
        <arguments>
            <argument name="subject" xsi:type="object">layoutArgumentGeneratorInterpreterInternal</argument>
        </arguments>
    </virtualType>
    <virtualType name="layoutArrayArgumentReaderInterpreter" type="Magento\Framework\Data\Argument\Interpreter\ArrayType">
        <arguments>
            <argument name="itemInterpreter" xsi:type="object">layoutArgumentReaderInterpreter</argument>
        </arguments>
    </virtualType>
    <virtualType name="layoutArrayArgumentGeneratorInterpreter" type="Magento\Framework\Data\Argument\Interpreter\ArrayType">
        <arguments>
            <argument name="itemInterpreter" xsi:type="object">layoutArgumentGeneratorInterpreterInternal</argument>
        </arguments>
    </virtualType>
    <!--
    Array item can be of any type just like an argument, including array type itself, which creates circular dependency.
    Proxy is used to resolve the circular dependency, so that array items undergo the same interpretation as arguments.
    -->
    <virtualType name="layoutArrayArgumentReaderInterpreterProxy" type="Magento\Framework\Data\Argument\InterpreterInterface\Proxy">
        <arguments>
            <argument name="instanceName" xsi:type="string">layoutArrayArgumentReaderInterpreter</argument>
        </arguments>
    </virtualType>
    <virtualType name="layoutArrayArgumentGeneratorInterpreterProxy" type="Magento\Framework\Data\Argument\InterpreterInterface\Proxy">
        <arguments>
            <argument name="instanceName" xsi:type="string">layoutArrayArgumentGeneratorInterpreter</argument>
        </arguments>
    </virtualType>
    <virtualType name="layoutObjectArgumentInterpreter" type="Magento\Framework\View\Layout\Argument\Interpreter\DataObject">
        <arguments>
            <argument name="expectedClass" xsi:type="string">Magento\Framework\Data\CollectionDataSourceInterface</argument>
        </arguments>
    </virtualType>
    <type name="Magento\Framework\View\Layout\Argument\Interpreter\NamedParams">
        <arguments>
            <argument name="paramInterpreter" xsi:type="object">Magento\Framework\Data\Argument\Interpreter\StringUtils</argument>
        </arguments>
    </type>
    <virtualType name="containerRenderPool" type="Magento\Framework\View\Layout\ReaderPool">
        <arguments>
            <argument name="readers" xsi:type="array">
                <item name="container" xsi:type="string">Magento\Framework\View\Layout\Reader\Container</item>
                <item name="block" xsi:type="string">Magento\Framework\View\Layout\Reader\Block</item>
                <item name="uiComponent" xsi:type="string">Magento\Framework\View\Layout\Reader\UiComponent</item>
            </argument>
        </arguments>
    </virtualType>
    <type name="Magento\Framework\View\Layout\Reader\Container">
        <arguments>
            <argument name="readerPool" xsi:type="object">containerRenderPool</argument>
        </arguments>
    </type>
    <virtualType name="blockRenderPool" type="Magento\Framework\View\Layout\ReaderPool">
        <arguments>
            <argument name="readers" xsi:type="array">
                <item name="container" xsi:type="string">Magento\Framework\View\Layout\Reader\Container</item>
                <item name="block" xsi:type="string">Magento\Framework\View\Layout\Reader\Block</item>
                <item name="move" xsi:type="string">Magento\Framework\View\Layout\Reader\Move</item>
                <item name="uiComponent" xsi:type="string">Magento\Framework\View\Layout\Reader\UiComponent</item>
            </argument>
        </arguments>
    </virtualType>
    <type name="Magento\Framework\View\Layout\Reader\Block">
        <arguments>
            <argument name="readerPool" xsi:type="object">blockRenderPool</argument>
            <argument name="scopeType" xsi:type="const">Magento\Store\Model\ScopeInterface::SCOPE_STORE</argument>
            <argument name="argumentInterpreter" xsi:type="object">layoutArgumentReaderInterpreter</argument>
        </arguments>
    </type>
    <type name="Magento\Framework\View\Layout\Reader\UiComponent">
        <arguments>
            <argument name="scopeType" xsi:type="const">Magento\Store\Model\ScopeInterface::SCOPE_STORE</argument>
            <argument name="argumentInterpreter" xsi:type="object">layoutArgumentReaderInterpreter</argument>
        </arguments>
    </type>
    <virtualType name="bodyRenderPool" type="Magento\Framework\View\Layout\ReaderPool">
        <arguments>
            <argument name="readers" xsi:type="array">
                <item name="container" xsi:type="string">Magento\Framework\View\Layout\Reader\Container</item>
                <item name="block" xsi:type="string">Magento\Framework\View\Layout\Reader\Block</item>
                <item name="move" xsi:type="string">Magento\Framework\View\Layout\Reader\Move</item>
                <item name="uiComponent" xsi:type="string">Magento\Framework\View\Layout\Reader\UiComponent</item>
            </argument>
        </arguments>
    </virtualType>
    <type name="Magento\Framework\View\Page\Config\Reader\Body">
        <arguments>
            <argument name="readerPool" xsi:type="object">bodyRenderPool</argument>
        </arguments>
    </type>
    <virtualType name="commonRenderPool" type="Magento\Framework\View\Layout\ReaderPool">
        <arguments>
            <argument name="readers" xsi:type="array">
                <item name="html" xsi:type="string">Magento\Framework\View\Page\Config\Reader\Html</item>
                <item name="head" xsi:type="string">Magento\Framework\View\Page\Config\Reader\Head</item>
                <item name="body" xsi:type="string">Magento\Framework\View\Page\Config\Reader\Body</item>
                <item name="container" xsi:type="string">Magento\Framework\View\Layout\Reader\Container</item>
                <item name="block" xsi:type="string">Magento\Framework\View\Layout\Reader\Block</item>
                <item name="move" xsi:type="string">Magento\Framework\View\Layout\Reader\Move</item>
                <item name="uiComponent" xsi:type="string">Magento\Framework\View\Layout\Reader\UiComponent</item>
            </argument>
        </arguments>
    </virtualType>
    <type name="Magento\Framework\View\Layout">
        <arguments>
            <argument name="readerPool" xsi:type="object" shared="false">commonRenderPool</argument>
            <argument name="cache" xsi:type="object">Magento\Framework\App\Cache\Type\Layout</argument>
        </arguments>
    </type>
    <virtualType name="genericLayoutRenderPool" type="Magento\Framework\View\Layout\ReaderPool">
        <arguments>
            <argument name="readers" xsi:type="array">
                <item name="container" xsi:type="string">Magento\Framework\View\Layout\Reader\Container</item>
                <item name="block" xsi:type="string">Magento\Framework\View\Layout\Reader\Block</item>
                <item name="move" xsi:type="string">Magento\Framework\View\Layout\Reader\Move</item>
                <item name="uiComponent" xsi:type="string">Magento\Framework\View\Layout\Reader\UiComponent</item>
            </argument>
        </arguments>
    </virtualType>
    <type name="Magento\Framework\View\Result\Layout">
        <arguments>
            <argument name="layoutReaderPool" xsi:type="object">genericLayoutRenderPool</argument>
        </arguments>
    </type>
    <virtualType name="pageConfigRenderPool" type="Magento\Framework\View\Layout\ReaderPool">
        <arguments>
            <argument name="readers" xsi:type="array">
                <item name="html" xsi:type="string">Magento\Framework\View\Page\Config\Reader\Html</item>
                <item name="head" xsi:type="string">Magento\Framework\View\Page\Config\Reader\Head</item>
                <item name="body" xsi:type="string">Magento\Framework\View\Page\Config\Reader\Body</item>
            </argument>
        </arguments>
    </virtualType>
    <type name="Magento\Framework\View\Layout\GeneratorPool">
        <arguments>
            <argument name="generators" xsi:type="array">
                <item name="head" xsi:type="object">Magento\Framework\View\Page\Config\Generator\Head</item>
                <item name="body" xsi:type="object">Magento\Framework\View\Page\Config\Generator\Body</item>
                <item name="block" xsi:type="object">Magento\Framework\View\Layout\Generator\Block</item>
                <item name="container" xsi:type="object">Magento\Framework\View\Layout\Generator\Container</item>
                <item name="uiComponent" xsi:type="object">Magento\Framework\View\Layout\Generator\UiComponent</item>
            </argument>
        </arguments>
    </type>
    <virtualType name="pageLayoutGeneratorPool" type="Magento\Framework\View\Layout\GeneratorPool">
        <arguments>
            <argument name="generators" xsi:type="array">
                <item name="head" xsi:type="object">Magento\Framework\View\Page\Config\Generator\Head</item>
                <item name="body" xsi:type="object">Magento\Framework\View\Page\Config\Generator\Body</item>
                <item name="block" xsi:type="object">Magento\Framework\View\Layout\Generator\Block</item>
                <item name="container" xsi:type="object">Magento\Framework\View\Layout\Generator\Container</item>
                <item name="uiComponent" xsi:type="object">Magento\Framework\View\Layout\Generator\UiComponent</item>
            </argument>
        </arguments>
    </virtualType>
    <type name="Magento\Framework\View\Result\Page">
        <arguments>
            <argument name="layoutReaderPool" xsi:type="object">pageConfigRenderPool</argument>
            <argument name="generatorPool" xsi:type="object">pageLayoutGeneratorPool</argument>
            <argument name="template" xsi:type="string">Magento_Theme::root.phtml</argument>
        </arguments>
    </type>
    <type name="Magento\Framework\View\Layout\Generator\Block">
        <arguments>
            <argument name="argumentInterpreter" xsi:type="object">layoutArgumentGeneratorInterpreter</argument>
        </arguments>
    </type>
    <type name="Magento\Framework\View\Layout\Generator\UiComponent">
        <arguments>
            <argument name="argumentInterpreter" xsi:type="object">layoutArgumentGeneratorInterpreter</argument>
        </arguments>
    </type>
    <type name="Magento\Framework\Mview\View">
        <arguments>
            <argument name="state" xsi:type="object" shared="false">Magento\Indexer\Model\Mview\View\State</argument>
            <argument name="changelog" xsi:type="object" shared="false">Magento\Framework\Mview\View\Changelog</argument>
        </arguments>
    </type>
    <type name="Magento\Framework\Mview\Config">
        <arguments>
            <argument name="configData" xsi:type="object">Magento\Framework\Mview\Config\Data\Proxy</argument>
        </arguments>
    </type>
    <type name="Magento\Framework\Mview\Config\Data">
        <arguments>
            <argument name="stateCollection" xsi:type="object" shared="false">Magento\Framework\Mview\View\State\CollectionInterface</argument>
        </arguments>
    </type>
    <type name="Magento\Framework\App\View\Asset\Publisher" shared="false" />
    <type name="Magento\Framework\App\StaticResource">
        <arguments>
            <argument name="response" xsi:type="object" shared="false">Magento\MediaStorage\Model\File\Storage\Response</argument>
            <argument name="publisher" xsi:type="object">developerPublisher</argument>
        </arguments>
    </type>
    <virtualType name="developerPublisher" type="Magento\Framework\App\View\Asset\Publisher">
        <arguments>
            <argument name="materializationStrategyFactory" xsi:type="object">developerMaterialization</argument>
        </arguments>
    </virtualType>
    <virtualType name="developerMaterialization" type="Magento\Framework\App\View\Asset\MaterializationStrategy\Factory">
        <arguments>
            <argument name="strategiesList" xsi:type="array">
                <item name="view_preprocessed" xsi:type="object">Magento\Framework\App\View\Asset\MaterializationStrategy\Symlink</item>
                <item name="default" xsi:type="object">Magento\Framework\App\View\Asset\MaterializationStrategy\Copy</item>
            </argument>
        </arguments>
    </virtualType>
    <type name="Magento\Framework\View\Design\FileResolution\Fallback\File">
        <arguments>
            <argument name="resolver" xsi:type="object">Magento\Framework\View\Design\FileResolution\Fallback\Resolver\Simple</argument>
        </arguments>
    </type>
    <type name="Magento\Framework\View\Design\FileResolution\Fallback\TemplateFile">
        <arguments>
            <argument name="resolver" xsi:type="object">Magento\Framework\View\Design\FileResolution\Fallback\Resolver\Simple</argument>
        </arguments>
    </type>
    <type name="Magento\Framework\View\Design\FileResolution\Fallback\LocaleFile">
        <arguments>
            <argument name="resolver" xsi:type="object">Magento\Framework\View\Design\FileResolution\Fallback\Resolver\Simple</argument>
        </arguments>
    </type>

    <virtualType name="viewFileMinifiedFallbackResolver" type="Magento\Framework\View\Design\FileResolution\Fallback\Resolver\Minification">
        <arguments>
            <argument name="fallback" xsi:type="object">viewFileFallbackResolver</argument>
        </arguments>
    </virtualType>
    <type name="Magento\Framework\View\Design\FileResolution\Fallback\StaticFile">
        <arguments>
            <argument name="resolver" xsi:type="object">viewFileMinifiedFallbackResolver</argument>
        </arguments>
    </type>
    <type name="Magento\Framework\Code\Generator">
        <arguments>
            <argument name="generatedEntities" xsi:type="array">
                <item name="factory" xsi:type="string">\Magento\Framework\ObjectManager\Code\Generator\Factory</item>
                <item name="proxy" xsi:type="string">\Magento\Framework\ObjectManager\Code\Generator\Proxy</item>
                <item name="interceptor" xsi:type="string">\Magento\Framework\Interception\Code\Generator\Interceptor</item>
                <item name="logger" xsi:type="string">\Magento\Framework\ObjectManager\Profiler\Code\Generator\Logger</item>
                <item name="mapper" xsi:type="string">\Magento\Framework\Api\Code\Generator\Mapper</item>
                <item name="persistor" xsi:type="string">\Magento\Framework\ObjectManager\Code\Generator\Persistor</item>
                <item name="repository" xsi:type="string">\Magento\Framework\ObjectManager\Code\Generator\Repository</item>
                <item name="convertor" xsi:type="string">\Magento\Framework\ObjectManager\Code\Generator\Converter</item>
                <item name="searchResults" xsi:type="string">\Magento\Framework\Api\Code\Generator\SearchResults</item>
                <item name="extensionInterface" xsi:type="string">\Magento\Framework\Api\Code\Generator\ExtensionAttributesInterfaceGenerator</item>
                <item name="extension" xsi:type="string">\Magento\Framework\Api\Code\Generator\ExtensionAttributesGenerator</item>
            </argument>
        </arguments>
    </type>
    <type name="Magento\Framework\App\Cache\Frontend\Pool">
        <arguments>
            <argument name="frontendSettings" xsi:type="array">
                <item name="page_cache" xsi:type="array">
                    <item name="backend_options" xsi:type="array">
                        <item name="cache_dir" xsi:type="string">page_cache</item>
                    </item>
                </item>
            </argument>
        </arguments>
    </type>
    <type name="Magento\Framework\App\Cache\Type\FrontendPool">
        <arguments>
            <argument name="typeFrontendMap" xsi:type="array">
                <item name="full_page" xsi:type="string">page_cache</item>
            </argument>
        </arguments>
    </type>
    <type name="Magento\Framework\Translate\Inline">
        <arguments>
            <argument name="parser" xsi:type="object">Magento\Framework\Translate\Inline\ParserInterface\Proxy</argument>
        </arguments>
    </type>
    <type name="Magento\Framework\View\Layout\ScheduledStructure" shared="false" />
    <type name="Magento\Framework\View\Page\Config\Structure" shared="false" />
    <type name="Magento\Framework\Search\Adapter\Mysql\Aggregation\Builder\Container">
        <arguments>
            <argument name="buckets" xsi:type="array">
                <item name="termBucket" xsi:type="object">Magento\Framework\Search\Adapter\Mysql\Aggregation\Builder\Term</item>
                <item name="rangeBucket" xsi:type="object">Magento\Framework\Search\Adapter\Mysql\Aggregation\Builder\Range</item>
                <item name="dynamicBucket" xsi:type="object">Magento\Framework\Search\Adapter\Mysql\Aggregation\Builder\Dynamic</item>
            </argument>
        </arguments>
    </type>
    <type name="Magento\Framework\Search\Dynamic\Algorithm\Repository">
        <arguments>
            <argument name="algorithms" xsi:type="array">
                <item name="auto" xsi:type="string">Magento\Framework\Search\Dynamic\Algorithm\Auto</item>
                <item name="manual" xsi:type="string">Magento\Framework\Search\Dynamic\Algorithm\Manual</item>
                <item name="improved" xsi:type="string">Magento\Framework\Search\Dynamic\Algorithm\Improved</item>
            </argument>
        </arguments>
    </type>
    <type name="Magento\Framework\View\Model\Layout\Merge">
        <arguments>
            <argument name="fileSource" xsi:type="object">Magento\Framework\View\Layout\File\Collector\Aggregated\Proxy</argument>
            <argument name="pageLayoutFileSource" xsi:type="object">pageLayoutFileCollectorAggregated</argument>
            <argument name="cache" xsi:type="object">Magento\Framework\App\Cache\Type\Layout</argument>
        </arguments>
    </type>
    <type name="CSSmin">
        <arguments>
            <argument name="raise_php_limits" xsi:type="boolean">false</argument>
        </arguments>
    </type>
    <type name="Magento\Framework\App\DefaultPath\DefaultPath">
        <arguments>
            <argument name="parts" xsi:type="array">
                <item name="module" xsi:type="string">core</item>
                <item name="controller" xsi:type="string">index</item>
                <item name="action" xsi:type="string">index</item>
            </argument>
        </arguments>
    </type>
    <type name="Magento\Framework\Data\Collection\Db\FetchStrategy\Cache">
        <arguments>
            <argument name="cache" xsi:type="object">Magento\Framework\App\Cache\Type\Collection</argument>
            <argument name="cacheIdPrefix" xsi:type="string">collection_</argument>
            <argument name="cacheLifetime" xsi:type="string">86400</argument>
        </arguments>
    </type>
    <type name="Magento\Framework\Event\Config\Data">
        <arguments>
            <argument name="reader" xsi:type="object">Magento\Framework\Event\Config\Reader\Proxy</argument>
        </arguments>
    </type>
    <type name="Magento\Framework\View\Asset\Collection" shared="false" />
    <virtualType name="layoutFileSourceBase" type="Magento\Framework\View\File\Collector\Base">
        <arguments>
            <argument name="subDir" xsi:type="string">layout</argument>
        </arguments>
    </virtualType>
    <virtualType name="layoutFileSourceBaseFiltered" type="Magento\Framework\View\File\Collector\Decorator\ModuleOutput">
        <arguments>
            <argument name="subject" xsi:type="object">layoutFileSourceBase</argument>
        </arguments>
    </virtualType>
    <virtualType name="layoutFileSourceBaseSorted" type="Magento\Framework\View\File\Collector\Decorator\ModuleDependency">
        <arguments>
            <argument name="subject" xsi:type="object">layoutFileSourceBaseFiltered</argument>
        </arguments>
    </virtualType>

    <virtualType name="layoutFileSourceTheme" type="Magento\Framework\View\File\Collector\ThemeModular">
        <arguments>
            <argument name="subDir" xsi:type="string">layout</argument>
        </arguments>
    </virtualType>
    <virtualType name="layoutFileSourceThemeFiltered" type="Magento\Framework\View\File\Collector\Decorator\ModuleOutput">
        <arguments>
            <argument name="subject" xsi:type="object">layoutFileSourceTheme</argument>
        </arguments>
    </virtualType>
    <virtualType name="layoutFileSourceThemeSorted" type="Magento\Framework\View\File\Collector\Decorator\ModuleDependency">
        <arguments>
            <argument name="subject" xsi:type="object">layoutFileSourceThemeFiltered</argument>
        </arguments>
    </virtualType>

    <virtualType name="layoutFileSourceOverrideBase" type="Magento\Framework\View\File\Collector\Override\Base">
        <arguments>
            <argument name="subDir" xsi:type="string">layout/override/base</argument>
        </arguments>
    </virtualType>
    <virtualType name="layoutFileSourceOverrideBaseFiltered" type="Magento\Framework\View\File\Collector\Decorator\ModuleOutput">
        <arguments>
            <argument name="subject" xsi:type="object">layoutFileSourceOverrideBase</argument>
        </arguments>
    </virtualType>
    <virtualType name="layoutFileSourceOverrideBaseSorted" type="Magento\Framework\View\File\Collector\Decorator\ModuleDependency">
        <arguments>
            <argument name="subject" xsi:type="object">layoutFileSourceOverrideBaseFiltered</argument>
        </arguments>
    </virtualType>

    <virtualType name="layoutFileSourceOverrideTheme" type="Magento\Framework\View\File\Collector\Override\ThemeModular">
        <arguments>
            <argument name="subDir" xsi:type="string">layout/override/theme</argument>
        </arguments>
    </virtualType>
    <virtualType name="layoutFileSourceOverrideThemeFiltered" type="Magento\Framework\View\File\Collector\Decorator\ModuleOutput">
        <arguments>
            <argument name="subject" xsi:type="object">layoutFileSourceOverrideTheme</argument>
        </arguments>
    </virtualType>
    <virtualType name="layoutFileSourceOverrideThemeSorted" type="Magento\Framework\View\File\Collector\Decorator\ModuleDependency">
        <arguments>
            <argument name="subject" xsi:type="object">layoutFileSourceOverrideThemeFiltered</argument>
        </arguments>
    </virtualType>
    <type name="Magento\Framework\View\Layout\File\Collector\Aggregated">
        <arguments>
            <argument name="baseFiles" xsi:type="object">layoutFileSourceBaseSorted</argument>
            <argument name="themeFiles" xsi:type="object">layoutFileSourceThemeSorted</argument>
            <argument name="overrideBaseFiles" xsi:type="object">layoutFileSourceOverrideBaseSorted</argument>
            <argument name="overrideThemeFiles" xsi:type="object">layoutFileSourceOverrideThemeSorted</argument>
        </arguments>
    </type>
    <virtualType name="pageLayoutFileSourceBase" type="Magento\Framework\View\File\Collector\Base">
        <arguments>
            <argument name="subDir" xsi:type="string">page_layout</argument>
        </arguments>
    </virtualType>
    <virtualType name="pageLayoutFileSourceBaseFiltered" type="Magento\Framework\View\File\Collector\Decorator\ModuleOutput">
        <arguments>
            <argument name="subject" xsi:type="object">pageLayoutFileSourceBase</argument>
        </arguments>
    </virtualType>
    <virtualType name="pageLayoutFileSourceBaseSorted" type="Magento\Framework\View\File\Collector\Decorator\ModuleDependency">
        <arguments>
            <argument name="subject" xsi:type="object">pageLayoutFileSourceBaseFiltered</argument>
        </arguments>
    </virtualType>
    <virtualType name="pageLayoutFileSourceTheme" type="Magento\Framework\View\File\Collector\ThemeModular">
        <arguments>
            <argument name="subDir" xsi:type="string">page_layout</argument>
        </arguments>
    </virtualType>
    <virtualType name="pageLayoutFileSourceThemeFiltered" type="Magento\Framework\View\File\Collector\Decorator\ModuleOutput">
        <arguments>
            <argument name="subject" xsi:type="object">pageLayoutFileSourceTheme</argument>
        </arguments>
    </virtualType>
    <virtualType name="pageLayoutFileSourceThemeSorted" type="Magento\Framework\View\File\Collector\Decorator\ModuleDependency">
        <arguments>
            <argument name="subject" xsi:type="object">pageLayoutFileSourceThemeFiltered</argument>
        </arguments>
    </virtualType>

    <virtualType name="pageLayoutFileSourceOverrideBase" type="Magento\Framework\View\File\Collector\Override\Base">
        <arguments>
            <argument name="subDir" xsi:type="string">page_layout/override/base</argument>
        </arguments>
    </virtualType>
    <virtualType name="pageLayoutFileSourceOverrideBaseFiltered" type="Magento\Framework\View\File\Collector\Decorator\ModuleOutput">
        <arguments>
            <argument name="subject" xsi:type="object">pageLayoutFileSourceOverrideBase</argument>
        </arguments>
    </virtualType>
    <virtualType name="pageLayoutFileSourceOverrideBaseSorted" type="Magento\Framework\View\File\Collector\Decorator\ModuleDependency">
        <arguments>
            <argument name="subject" xsi:type="object">pageLayoutFileSourceOverrideBaseFiltered</argument>
        </arguments>
    </virtualType>

    <virtualType name="pageLayoutFileSourceOverrideTheme" type="Magento\Framework\View\File\Collector\Override\ThemeModular">
        <arguments>
            <argument name="subDir" xsi:type="string">page_layout/override/theme</argument>
        </arguments>
    </virtualType>
    <virtualType name="pageLayoutFileSourceOverrideThemeFiltered" type="Magento\Framework\View\File\Collector\Decorator\ModuleOutput">
        <arguments>
            <argument name="subject" xsi:type="object">pageLayoutFileSourceOverrideTheme</argument>
        </arguments>
    </virtualType>
    <virtualType name="pageLayoutFileSourceOverrideThemeSorted" type="Magento\Framework\View\File\Collector\Decorator\ModuleDependency">
        <arguments>
            <argument name="subject" xsi:type="object">pageLayoutFileSourceOverrideThemeFiltered</argument>
        </arguments>
    </virtualType>

    <virtualType name="pageLayoutFileCollectorAggregated" type="Magento\Framework\View\Layout\File\Collector\Aggregated">
        <arguments>
            <argument name="baseFiles" xsi:type="object">pageLayoutFileSourceBaseSorted</argument>
            <argument name="themeFiles" xsi:type="object">pageLayoutFileSourceThemeSorted</argument>
            <argument name="overrideBaseFiles" xsi:type="object">pageLayoutFileSourceOverrideBaseSorted</argument>
            <argument name="overrideThemeFiles" xsi:type="object">pageLayoutFileSourceOverrideThemeSorted</argument>
        </arguments>
    </virtualType>

    <virtualType name="pageFileSourceBase" type="Magento\Framework\View\File\Collector\Base"/>
    <virtualType name="pageFileSourceBaseFiltered" type="Magento\Framework\View\File\Collector\Decorator\ModuleOutput">
        <arguments>
            <argument name="subject" xsi:type="object">pageFileSourceBase</argument>
        </arguments>
    </virtualType>
    <virtualType name="pageFileSourceBaseSorted" type="Magento\Framework\View\File\Collector\Decorator\ModuleDependency">
        <arguments>
            <argument name="subject" xsi:type="object">pageFileSourceBaseFiltered</argument>
        </arguments>
    </virtualType>

    <virtualType name="pageFileSourceTheme" type="Magento\Framework\View\File\Collector\ThemeModular"/>
    <virtualType name="pageFileSourceThemeFiltered" type="Magento\Framework\View\File\Collector\Decorator\ModuleOutput">
        <arguments>
            <argument name="subject" xsi:type="object">pageFileSourceTheme</argument>
        </arguments>
    </virtualType>
    <virtualType name="pageFileSourceThemeSorted" type="Magento\Framework\View\File\Collector\Decorator\ModuleDependency">
        <arguments>
            <argument name="subject" xsi:type="object">pageFileSourceThemeFiltered</argument>
        </arguments>
    </virtualType>

    <virtualType name="pageFileSourceOverrideBase" type="Magento\Framework\View\File\Collector\Override\Base">
        <arguments>
            <argument name="subDir" xsi:type="string">page/override</argument>
        </arguments>
    </virtualType>
    <virtualType name="pageFileSourceOverrideBaseFiltered" type="Magento\Framework\View\File\Collector\Decorator\ModuleOutput">
        <arguments>
            <argument name="subject" xsi:type="object">pageFileSourceOverrideBase</argument>
        </arguments>
    </virtualType>
    <virtualType name="pageFileSourceOverrideBaseSorted" type="Magento\Framework\View\File\Collector\Decorator\ModuleDependency">
        <arguments>
            <argument name="subject" xsi:type="object">pageFileSourceOverrideBaseFiltered</argument>
        </arguments>
    </virtualType>

    <virtualType name="pageFileSourceOverrideTheme" type="Magento\Framework\View\File\Collector\Override\ThemeModular">
        <arguments>
            <argument name="subDir" xsi:type="string">override/theme</argument>
        </arguments>
    </virtualType>
    <virtualType name="pageFileSourceOverrideThemeFiltered" type="Magento\Framework\View\File\Collector\Decorator\ModuleOutput">
        <arguments>
            <argument name="subject" xsi:type="object">pageFileSourceOverrideTheme</argument>
        </arguments>
    </virtualType>
    <virtualType name="pageFileSourceOverrideThemeSorted" type="Magento\Framework\View\File\Collector\Decorator\ModuleDependency">
        <arguments>
            <argument name="subject" xsi:type="object">pageFileSourceOverrideThemeFiltered</argument>
        </arguments>
    </virtualType>
    <virtualType name="pageLayoutRenderPool" type="Magento\Framework\View\Layout\ReaderPool">
        <arguments>
            <argument name="readers" xsi:type="array">
                <item name="container" xsi:type="string">Magento\Framework\View\Layout\Reader\Container</item>
                <item name="move" xsi:type="string">Magento\Framework\View\Layout\Reader\Move</item>
            </argument>
        </arguments>
    </virtualType>
    <type name="Magento\Framework\View\Page\Layout\Reader">
        <arguments>
            <argument name="pageLayoutFileSource" xsi:type="object">pageLayoutFileCollectorAggregated</argument>
            <argument name="reader" xsi:type="object">pageLayoutRenderPool</argument>
        </arguments>
    </type>
    <type name="Magento\Framework\View\PageLayout\File\Collector\Aggregated">
        <arguments>
            <argument name="baseFiles" xsi:type="object">pageFileSourceBaseSorted</argument>
            <argument name="themeFiles" xsi:type="object">pageFileSourceThemeSorted</argument>
            <argument name="overrideBaseFiles" xsi:type="object">pageFileSourceOverrideBaseSorted</argument>
            <argument name="overrideThemeFiles" xsi:type="object">pageFileSourceOverrideThemeSorted</argument>
        </arguments>
    </type>
    <type name="Magento\Framework\View\Design\Theme\Image">
        <arguments>
            <argument name="uploader" xsi:type="object">Magento\Framework\View\Design\Theme\Image\Uploader\Proxy</argument>
        </arguments>
    </type>
    <type name="Magento\Framework\App\Config\ScopePool">
        <arguments>
            <argument name="cache" xsi:type="object">Magento\Framework\App\Cache\Type\Config</argument>
        </arguments>
    </type>
    <type name="Magento\Framework\App\Config\Initial">
        <arguments>
            <argument name="reader" xsi:type="object">Magento\Framework\App\Config\Initial\Reader\Proxy</argument>
        </arguments>
    </type>
    <type name="Magento\Framework\App\Config\Initial\Reader">
        <arguments>
            <argument name="converter" xsi:type="object">Magento\Framework\App\Config\Initial\Converter</argument>
        </arguments>
    </type>
    <type name="Magento\Framework\App\Route\Config">
        <arguments>
            <argument name="reader" xsi:type="object">Magento\Framework\App\Route\Config\Reader\Proxy</argument>
        </arguments>
    </type>
    <type name="Magento\Framework\Session\Validator">
        <arguments>
            <argument name="scopeType" xsi:type="const">Magento\Store\Model\ScopeInterface::SCOPE_STORE</argument>
            <argument name="skippedUserAgentList" xsi:type="array">
                <item name="flash" xsi:type="string">Shockwave Flash</item>
                <item name="flash_mac" xsi:type="string"><![CDATA[Adobe Flash Player\s{1,}\w{1,10}]]></item>
            </argument>
        </arguments>
    </type>
    <type name="Magento\Framework\DataObject\Copy\Config">
        <arguments>
            <argument name="dataStorage" xsi:type="object">Magento\Framework\DataObject\Copy\Config\Data\Proxy</argument>
        </arguments>
    </type>
    <type name="Magento\Framework\DataObject\Copy\Config\Reader">
        <arguments>
            <argument name="fileName" xsi:type="string">fieldset.xml</argument>
            <argument name="schemaLocator" xsi:type="object">Magento\Framework\DataObject\Copy\Config\SchemaLocator</argument>
        </arguments>
    </type>
    <type name="Magento\Framework\DataObject\Copy\Config\SchemaLocator">
        <arguments>
            <argument name="schema" xsi:type="string">urn:magento:framework:DataObject/etc/fieldset.xsd</argument>
            <argument name="perFileSchema" xsi:type="string">urn:magento:framework:DataObject/etc/fieldset_file.xsd</argument>
        </arguments>
    </type>
    <type name="Magento\Framework\DataObject\Copy\Config\Data">
        <arguments>
            <argument name="reader" xsi:type="object">Magento\Framework\DataObject\Copy\Config\Reader\Proxy</argument>
            <argument name="cacheId" xsi:type="string">fieldset_config</argument>
        </arguments>
    </type>
    <type name="Magento\Framework\Image">
        <arguments>
            <argument name="adapter" xsi:type="object">Magento\Framework\Image\Adapter\Gd2</argument>
        </arguments>
    </type>
    <type name="Magento\Framework\View\Layout\PageType\Config\Reader">
        <arguments>
            <argument name="fileName" xsi:type="string">page_types.xml</argument>
            <argument name="converter" xsi:type="object">Magento\Framework\View\Layout\PageType\Config\Converter</argument>
            <argument name="schemaLocator" xsi:type="object">Magento\Framework\View\Layout\PageType\Config\SchemaLocator</argument>
            <argument name="defaultScope" xsi:type="string">frontend</argument>
        </arguments>
    </type>
    <virtualType name="Magento\Framework\View\Layout\PageType\Config\Data" type="Magento\Framework\Config\Data">
        <arguments>
            <argument name="reader" xsi:type="object">Magento\Framework\View\Layout\PageType\Config\Reader</argument>
            <argument name="cacheId" xsi:type="string">page_types_config</argument>
        </arguments>
    </virtualType>
    <type name="Magento\Framework\View\Layout\PageType\Config">
        <arguments>
            <argument name="dataStorage" xsi:type="object">Magento\Framework\View\Layout\PageType\Config\Data</argument>
        </arguments>
    </type>
    <virtualType name="Magento\Framework\Message\Session\Storage" type="Magento\Framework\Session\Storage">
        <arguments>
            <argument name="namespace" xsi:type="string">message</argument>
        </arguments>
    </virtualType>
    <type name="Magento\Framework\Message\Session">
        <arguments>
            <argument name="storage" xsi:type="object">Magento\Framework\Message\Session\Storage</argument>
        </arguments>
    </type>
    <type name="Magento\Framework\Url\ScopeResolver">
        <arguments>
            <argument name="areaCode" xsi:type="string">frontend</argument>
        </arguments>
    </type>

    <type name="Magento\Framework\Module\ModuleList\Loader">
        <arguments>
            <argument name="filesystemDriver" xsi:type="object">Magento\Framework\Filesystem\Driver\File</argument>
        </arguments>
    </type>
    <type name="Magento\Framework\Module\Setup\MigrationData">
        <arguments>
            <argument name="data" xsi:type="array">
                <item name="plain" xsi:type="string"><![CDATA[/^(?P<alias>[a-z]+[_a-z\d]*?\/[a-z]+[_a-z\d]*?)::.*?$/sui]]></item>
                <item name="wiki" xsi:type="string"><![CDATA[/{{(block|widget).*?(class|type)=\"(?P<alias>[a-z]+[_a-z\d]*?\/[a-z]+[_a-z\d]*?)\".*?}}/sui]]></item>
                <item name="xml" xsi:type="string"><![CDATA[/<block.*?class=\"(?P<alias>[a-z]+[_a-z\d]*?\/[a-z]+[_a-z\d]*?)\".*?>/sui]]></item>
                <item name="serialized" xsi:type="string"><![CDATA[#(?P<string>s:\d+:"(?P<alias>[a-z]+[_a-z\d]*?/[a-z]+[_a-z\d]*?)")#sui]]></item>
            </argument>
        </arguments>
    </type>
    <type name="Magento\Framework\Webapi\Rest\Request\DeserializerFactory">
        <arguments>
            <argument name="deserializers" xsi:type="array">
                <item name="application_json" xsi:type="array">
                    <item name="type" xsi:type="string">application/json</item>
                    <item name="model" xsi:type="string">Magento\Framework\Webapi\Rest\Request\Deserializer\Json</item>
                </item>
                <item name="application_xml" xsi:type="array">
                    <item name="type" xsi:type="string">application/xml</item>
                    <item name="model" xsi:type="string">Magento\Framework\Webapi\Rest\Request\Deserializer\Xml</item>
                </item>
                <item name="application_xhtml_xml" xsi:type="array">
                    <item name="type" xsi:type="string">application/xhtml+xml</item>
                    <item name="model" xsi:type="string">Magento\Framework\Webapi\Rest\Request\Deserializer\Xml</item>
                </item>
                <item name="text_xml" xsi:type="array">
                    <item name="type" xsi:type="string">text/xml</item>
                    <item name="model" xsi:type="string">Magento\Framework\Webapi\Rest\Request\Deserializer\Xml</item>
                </item>
            </argument>
        </arguments>
    </type>
    <type name="Magento\Server\Reflection" shared="false" />
    <type name="Magento\Framework\Reflection\DataObjectProcessor">
        <arguments>
            <argument name="extensionAttributesProcessor" xsi:type="object">Magento\Framework\Reflection\ExtensionAttributesProcessor\Proxy</argument>
            <argument name="customAttributesProcessor" xsi:type="object">Magento\Framework\Reflection\CustomAttributesProcessor\Proxy</argument>
        </arguments>
    </type>
    <type name="Magento\Framework\Url\Decoder">
        <arguments>
            <argument name="urlBuilder" xsi:type="object">Magento\Framework\UrlInterface</argument>
        </arguments>
    </type>
    <type name="Magento\Framework\Api\Search\SearchCriteriaBuilder" shared="false"/>
    <type name="Magento\Framework\Api\Search\FilterGroupBuilder" shared="false"/>
    <type name="Magento\Framework\Config\View">
        <arguments>
            <argument name="fileName" xsi:type="string">view.xml</argument>
            <argument name="converter" xsi:type="object">Magento\Framework\Config\Converter</argument>
            <argument name="schemaLocator" xsi:type="object">Magento\Framework\Config\SchemaLocator</argument>
            <argument name="fileResolver" xsi:type="object">Magento\Framework\Config\FileResolver</argument>
        </arguments>
    </type>
    <type name="Magento\Framework\App\Response\HeaderManager">
        <arguments>
            <argument name="headerProviderList" xsi:type="array">
<<<<<<< HEAD
                <item name="HSTSHeader" xsi:type="object">Magento\Framework\App\Response\HstsHeaderProvider</item>
=======
                <item name="x-frame-options" xsi:type="object">Magento\Framework\App\Response\Header\XFrameOptions</item>
>>>>>>> f1f9057c
            </argument>
        </arguments>
    </type>
</config><|MERGE_RESOLUTION|>--- conflicted
+++ resolved
@@ -1075,11 +1075,8 @@
     <type name="Magento\Framework\App\Response\HeaderManager">
         <arguments>
             <argument name="headerProviderList" xsi:type="array">
-<<<<<<< HEAD
                 <item name="HSTSHeader" xsi:type="object">Magento\Framework\App\Response\HstsHeaderProvider</item>
-=======
                 <item name="x-frame-options" xsi:type="object">Magento\Framework\App\Response\Header\XFrameOptions</item>
->>>>>>> f1f9057c
             </argument>
         </arguments>
     </type>
