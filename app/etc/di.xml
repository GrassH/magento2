--- conflicted
+++ resolved
@@ -1075,15 +1075,11 @@
     <type name="Magento\Framework\App\Response\HeaderManager">
         <arguments>
             <argument name="headerProviderList" xsi:type="array">
-<<<<<<< HEAD
-                <item name="x-frame-options" xsi:type="object">Magento\Framework\App\Response\Header\XFrameOptions</item>
-                <item name="x-content-type-options" xsi:type="object">Magento\Framework\App\Response\Header\XContentTypeOptions</item>
-                <item name="x-xss-protection" xsi:type="object">Magento\Framework\App\Response\Header\XssProtection</item>
-=======
                 <item name="HSTSHeader" xsi:type="object">Magento\Framework\App\Response\HeaderProvider\Hsts</item>
+                <item name="upgrade-insecure-requests" xsi:type="object">Magento\Framework\App\Response\HeaderProvider\UpgradeInsecure</item>
                 <item name="x-frame-options" xsi:type="object">Magento\Framework\App\Response\HeaderProvider\XFrameOptions</item>
-                <item name="upgrade-insecure-requests" xsi:type="object">Magento\Framework\App\Response\HeaderProvider\UpgradeInsecure</item>
->>>>>>> c3e707b9
+                <item name="x-content-type-options" xsi:type="object">Magento\Framework\App\Response\HeaderProvider\XContentTypeOptions</item>
+                <item name="x-xss-protection" xsi:type="object">Magento\Framework\App\Response\HeaderProvider\XssProtection</item>
             </argument>
         </arguments>
     </type>
