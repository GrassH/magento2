<?xml version="1.0"?>
<!--
/**
 * Copyright © 2015 Magento. All rights reserved.
 * See COPYING.txt for license details.
 */
-->
<config xmlns:xsi="http://www.w3.org/2001/XMLSchema-instance" xsi:noNamespaceSchemaLocation="../../lib/internal/Magento/Framework/ObjectManager/etc/config.xsd">
    <preference for="Psr\Log\LoggerInterface" type="Magento\Framework\Logger\Monolog" />
    <preference for="Magento\Framework\ObjectManager\FactoryInterface" type="Magento\Framework\ObjectManager\Factory\Dynamic\Developer" />
    <preference for="Magento\Framework\Search\Adapter\Mysql\Filter\PreprocessorInterface" type="Magento\Framework\Search\Adapter\Mysql\Filter\Preprocessor" />
    <preference for="Magento\Framework\Search\Adapter\Mysql\Field\ResolverInterface" type="Magento\Framework\Search\Adapter\Mysql\Field\Resolver" />
    <preference for="Magento\Framework\Search\Request\Aggregation\StatusInterface" type="Magento\Framework\Search\Request\Aggregation\Status" />
    <preference for="Magento\Framework\App\RequestInterface" type="Magento\Framework\App\Request\Http" />
    <preference for="Magento\Framework\App\Http\RequestInterface" type="Magento\Framework\App\Request\Http" />
    <preference for="Magento\Framework\App\Request\PathInfoProcessorInterface" type="Magento\Store\App\Request\PathInfoProcessor" />
    <preference for="Magento\Framework\App\ResponseInterface" type="Magento\Framework\App\Response\Http" />
    <preference for="Magento\Framework\App\RouterListInterface" type="Magento\Framework\App\RouterList" />
    <preference for="Magento\Framework\App\FrontControllerInterface" type="Magento\Framework\App\FrontController" />
    <preference for="Magento\Framework\App\CacheInterface" type="Magento\Framework\App\Cache\Proxy" />
    <preference for="Magento\Framework\App\Cache\StateInterface" type="Magento\Framework\App\Cache\State" />
    <preference for="Magento\Framework\App\Cache\TypeListInterface" type="Magento\Framework\App\Cache\TypeList" />
    <preference for="Magento\Framework\Store\StoreManagerInterface" type="Magento\Store\Model\StoreManager" />
    <preference for="Magento\Framework\View\DesignInterface" type="Magento\Theme\Model\View\Design\Proxy" />
    <preference for="Magento\Framework\View\Design\ThemeInterface" type="Magento\Theme\Model\Theme" />
    <preference for="Magento\Framework\View\Design\Theme\ResolverInterface" type="Magento\Theme\Model\Theme\Resolver" />
    <preference for="Magento\Framework\View\ConfigInterface" type="Magento\Framework\View\Config" />
    <preference for="Magento\Framework\Locale\ListsInterface" type="Magento\Framework\Locale\Lists" />
    <preference for="Magento\Framework\Api\AttributeTypeResolverInterface" type="Magento\Framework\Reflection\AttributeTypeResolver" />
    <type name="Magento\Store\Model\Store">
        <arguments>
            <argument name="currencyInstalled" xsi:type="string">system/currency/installed</argument>
        </arguments>
    </type>
    <preference for="Magento\Framework\Locale\ConfigInterface" type="Magento\Framework\Locale\Config" />
    <preference for="Magento\Framework\Notification\NotifierInterface" type="Magento\Framework\Notification\NotifierPool" />
    <preference for="Magento\Framework\UrlInterface" type="Magento\Framework\Url" />
    <preference for="Magento\Framework\Url\EncoderInterface" type="Magento\Framework\Url\Encoder" />
    <preference for="Magento\Framework\Url\DecoderInterface" type="Magento\Framework\Url\Decoder" />
    <preference for="Magento\Framework\Data\Collection\Db\FetchStrategyInterface" type="Magento\Framework\Data\Collection\Db\FetchStrategy\Query" />
    <preference for="Magento\Framework\Config\ScopeInterface" type="Magento\Framework\Config\Scope" />
    <preference for="Magento\Framework\Config\FileResolverInterface" type="Magento\Framework\App\Config\FileResolver" />
    <preference for="Magento\Framework\Config\CacheInterface" type="Magento\Framework\App\Cache\Type\Config" />
    <preference for="Magento\Framework\Config\ValidationStateInterface" type="Magento\Framework\App\Arguments\ValidationState" />
    <preference for="Magento\Framework\Module\ModuleListInterface" type="Magento\Framework\Module\ModuleList" />
    <preference for="Magento\Framework\Event\ConfigInterface" type="Magento\Framework\Event\Config" />
    <preference for="Magento\Framework\Event\InvokerInterface" type="Magento\Framework\Event\Invoker\InvokerDefault" />
    <preference for="Magento\Framework\Interception\PluginListInterface" type="Magento\Framework\Interception\PluginList\PluginList" />
    <preference for="Magento\Framework\Event\ManagerInterface" type="Magento\Framework\Event\Manager\Proxy" />
    <preference for="Magento\Framework\View\LayoutInterface" type="Magento\Framework\View\Layout" />
    <preference for="Magento\Framework\View\Layout\ProcessorInterface" type="Magento\Core\Model\Layout\Merge" />
    <preference for="Magento\Framework\View\Url\ConfigInterface" type="Magento\Framework\View\Url\Config" />
    <preference for="Magento\Framework\App\Route\ConfigInterface" type="Magento\Framework\App\Route\Config" />
    <preference for="Magento\Framework\App\Resource\ConfigInterface" type="Magento\Framework\App\Resource\Config\Proxy" />
    <preference for="Magento\Framework\Oauth\OauthInterface" type="Magento\Framework\Oauth\Oauth"/>
    <preference for="Magento\Framework\View\Design\Theme\Domain\PhysicalInterface" type="Magento\Theme\Model\Theme\Domain\Physical" />
    <preference for="Magento\Framework\View\Design\Theme\Domain\VirtualInterface" type="Magento\Theme\Model\Theme\Domain\Virtual" />
    <preference for="Magento\Framework\View\Design\Theme\Domain\StagingInterface" type="Magento\Theme\Model\Theme\Domain\Staging" />
    <preference for="Magento\Framework\Json\EncoderInterface" type="Magento\Framework\Json\Encoder" />
    <preference for="Magento\Framework\Json\DecoderInterface" type="Magento\Framework\Json\Decoder" />
    <preference for="Magento\Framework\Message\ManagerInterface" type="Magento\Framework\Message\Manager" />
    <preference for="Magento\Framework\App\Config\ValueInterface" type="Magento\Framework\App\Config\Value" />
    <preference for="Magento\Framework\Interception\ChainInterface" type="Magento\Framework\Interception\Chain\Chain" />
    <preference for="Magento\Framework\Module\Output\ConfigInterface" type="Magento\Framework\Module\Output\Config" />
    <preference for="Magento\Framework\View\Design\Theme\CustomizationInterface" type="Magento\Framework\View\Design\Theme\Customization" />
    <preference for="Magento\Framework\Image\Adapter\ConfigInterface" type="Magento\Framework\Image\Adapter\Config" />
    <preference for="Magento\Framework\View\Design\Theme\Image\PathInterface" type="Magento\Theme\Model\Theme\Image\Path" />
    <preference for="Magento\Framework\Session\Config\ConfigInterface" type="Magento\Framework\Session\Config" />
    <preference for="Magento\Framework\Session\SidResolverInterface" type="Magento\Framework\Session\SidResolver\Proxy" />
    <preference for="Magento\Framework\Stdlib\Cookie\CookieScopeInterface" type="\Magento\Framework\Stdlib\Cookie\CookieScope" />
    <preference for="Magento\Framework\Stdlib\Cookie\CookieReaderInterface" type="Magento\Framework\Stdlib\Cookie\PhpCookieReader" />
    <preference for="Magento\Framework\Stdlib\CookieManagerInterface" type="Magento\Framework\Stdlib\Cookie\PhpCookieManager" />
    <preference for="Magento\Framework\TranslateInterface" type="Magento\Framework\Translate" />
    <preference for="Magento\Framework\Config\ScopeListInterface" type="interceptionConfigScope" />
    <preference for="Magento\Framework\View\Design\Theme\Label\ListInterface" type="Magento\Theme\Model\Resource\Theme\Collection" />
    <preference for="Magento\Framework\Mview\ConfigInterface" type="Magento\Framework\Mview\Config" />
    <preference for="Magento\Framework\Mview\ViewInterface" type="Magento\Framework\Mview\View" />
    <preference for="Magento\Framework\Mview\ProcessorInterface" type="Magento\Framework\Mview\Processor" />
    <preference for="Magento\Framework\Mview\View\CollectionInterface" type="Magento\Framework\Mview\View\Collection" />
    <preference for="Magento\Framework\Mview\View\SubscriptionInterface" type="Magento\Framework\Mview\View\Subscription" />
    <preference for="Magento\Framework\Mview\View\ChangelogInterface" type="Magento\Framework\Mview\View\Changelog" />
    <preference for="Magento\Framework\View\Design\FileResolution\Fallback\CacheDataInterface" type="Magento\Framework\View\Design\FileResolution\Fallback\CacheData\Flat"/>
    <preference for="Magento\Framework\Api\AttributeMetadataBuilderInterface" type="Magento\Framework\Api\AttributeMetadataBuilder"/>
    <preference for="Magento\Framework\Api\MetadataServiceInterface" type="Magento\Framework\Api\Config\MetadataConfig"/>
    <preference for="Magento\Framework\Api\SearchCriteriaInterface" type="Magento\Framework\Api\SearchCriteria"/>
    <preference for="Magento\Framework\App\Rss\UrlBuilderInterface" type="Magento\Framework\App\Rss\UrlBuilder"/>
    <preference for="Magento\Framework\DB\LoggerInterface" type="Magento\Framework\DB\Logger\Null"/>
    <preference for="Magento\Framework\App\Resource\ConnectionAdapterInterface" type="Magento\Framework\Model\Resource\Type\Db\Pdo\Mysql"/>
    <preference for="Magento\Framework\DB\QueryInterface" type="Magento\Framework\DB\Query"/>
<<<<<<< HEAD
    <preference for="Magento\Framework\App\ProductMetadataInterface" type="Magento\Framework\App\ProductMetadata"/>
    <type name="Magento\Framework\Logger\Handler\System">
=======
    <type name="Magento\Framework\Logger\Handler\Base">
>>>>>>> 3e8e1268
        <arguments>
            <argument name="filesystem" xsi:type="object">Magento\Framework\Filesystem\Driver\File</argument>
        </arguments>
    </type>
    <type name="Magento\Framework\Logger\Monolog">
        <arguments>
            <argument name="name" xsi:type="string">main</argument>
            <argument name="handlers"  xsi:type="array">
                <item name="system" xsi:type="object">Magento\Framework\Logger\Handler\System</item>
                <item name="debug" xsi:type="object">Magento\Framework\Logger\Handler\Debug</item>
            </argument>
        </arguments>
    </type>
    <type name="Magento\Framework\Model\Context">
        <arguments>
            <argument name="actionValidator" xsi:type="object">Magento\Framework\Model\ActionValidator\RemoveAction\Proxy</argument>
        </arguments>
    </type>
    <type name="Magento\Framework\Api\FilterBuilder" shared="false" />
    <type name="Magento\Framework\Api\SearchCriteriaBuilder" shared="false" />
    <type name="Magento\Framework\View\Layout\Builder" shared="false" />
    <type name="Magento\Framework\View\Page\Builder" shared="false" />
    <type name="Magento\Framework\Message\Manager">
        <arguments>
            <argument name="session" xsi:type="object">Magento\Framework\Message\Session\Proxy</argument>
        </arguments>
    </type>
    <type name="Magento\Framework\View\BlockPool" shared="false" />
    <type name="Magento\Framework\App\Request\Http">
        <arguments>
            <argument name="pathInfoProcessor" xsi:type="object">Magento\Store\App\Request\PathInfoProcessor\Proxy</argument>
        </arguments>
    </type>
    <preference for="Magento\Framework\Session\SaveHandlerInterface" type="Magento\Framework\Session\SaveHandler" />
    <type name="Magento\Framework\Session\SaveHandlerFactory">
        <arguments>
            <argument name="handlers" xsi:type="array">
                <item name="db" xsi:type="string">Magento\Framework\Session\SaveHandler\DbTable</item>
            </argument>
        </arguments>
    </type>
    <virtualType name="interceptionConfigScope" type="Magento\Framework\Config\Scope">
        <arguments>
            <argument name="defaultScope" xsi:type="string">global</argument>
        </arguments>
    </virtualType>
    <type name="Magento\Framework\App\State">
        <arguments>
            <argument name="mode" xsi:type="init_parameter">Magento\Framework\App\State::PARAM_MODE</argument>
        </arguments>
    </type>
    <type name="Magento\Framework\App\Arguments\ValidationState">
        <arguments>
            <argument name="appMode" xsi:type="init_parameter">Magento\Framework\App\State::PARAM_MODE</argument>
        </arguments>
    </type>
    <type name="Magento\Framework\View\Asset\MinifyService">
        <arguments>
            <argument name="appMode" xsi:type="init_parameter">Magento\Framework\App\State::PARAM_MODE</argument>
        </arguments>
    </type>
    <type name="Magento\Framework\App\Cache\Frontend\Factory">
        <arguments>
            <argument name="enforcedOptions" xsi:type="init_parameter">Magento\Framework\App\Cache\Frontend\Factory::PARAM_CACHE_FORCED_OPTIONS</argument>
            <argument name="decorators" xsi:type="array">
                <item name="tag" xsi:type="array">
                    <item name="class" xsi:type="string">Magento\Framework\Cache\Frontend\Decorator\TagScope</item>
                    <item name="parameters" xsi:type="array">
                        <item name="tag" xsi:type="string">MAGE</item>
                    </item>
                </item>
            </argument>
            <argument name="resource" xsi:type="object">Magento\Framework\App\Resource\Proxy</argument>
        </arguments>
    </type>
    <type name="Magento\Backend\App\Area\FrontNameResolver">
        <arguments>
            <argument name="defaultFrontName" xsi:type="init_parameter">Magento\Backend\App\Area\FrontNameResolver::PARAM_BACKEND_FRONT_NAME</argument>
        </arguments>
    </type>
    <type name="Magento\Framework\App\Cache\State">
        <arguments>
            <argument name="banAll" xsi:type="init_parameter">Magento\Framework\App\Cache\State::PARAM_BAN_CACHE</argument>
        </arguments>
    </type>
    <type name="Magento\Store\Model\StoreManager">
        <arguments>
            <argument name="scopeCode" xsi:type="init_parameter">Magento\Store\Model\StoreManager::PARAM_RUN_CODE</argument>
            <argument name="scopeType" xsi:type="init_parameter">Magento\Store\Model\StoreManager::PARAM_RUN_TYPE</argument>
        </arguments>
    </type>
    <type name="Magento\Framework\Translate">
        <arguments>
            <argument name="cache" xsi:type="object">Magento\Framework\App\Cache\Type\Translate</argument>
            <argument name="locale" xsi:type="object">Magento\Framework\Locale\Resolver\Proxy</argument>
            <argument name="translate" xsi:type="object">Magento\Framework\Translate\ResourceInterface\Proxy</argument>
            <argument name="request" xsi:type="object">Magento\Framework\App\Request\Http\Proxy</argument>
        </arguments>
    </type>
    <type name="Magento\Framework\App\Helper\Context">
        <arguments>
            <argument name="translateInline" xsi:type="object">Magento\Framework\Translate\InlineInterface\Proxy</argument>
        </arguments>
    </type>
    <type name="Magento\Framework\Data\Structure" shared="false" />
    <type name="Magento\Framework\View\Layout\Data\Structure" shared="false" />
    <type name="Magento\Theme\Model\View\Design">
        <arguments>
            <argument name="storeManager" xsi:type="object">Magento\Store\Model\StoreManager\Proxy</argument>
        </arguments>
    </type>
    <type name="Magento\Framework\Acl" shared="false" />
    <type name="Magento\Framework\App\ObjectManager\ConfigLoader">
        <arguments>
            <argument name="cache" xsi:type="object">Magento\Framework\App\Cache\Type\Config</argument>
            <argument name="reader" xsi:type="object">Magento\Framework\ObjectManager\Config\Reader\Dom\Proxy</argument>
        </arguments>
    </type>
    <type name="Magento\Framework\App\ObjectManager\ConfigCache">
        <arguments>
            <argument name="cacheFrontend" xsi:type="object">Magento\Framework\App\Cache\Type\Config</argument>
        </arguments>
    </type>
    <type name="Magento\Framework\Cache\Config\Reader">
        <arguments>
            <argument name="fileName" xsi:type="string">cache.xml</argument>
        </arguments>
    </type>
    <type name="Magento\Framework\Cache\Config\Data">
        <arguments>
            <argument name="cacheId" xsi:type="string">config_cache</argument>
            <argument name="reader" xsi:type="object">Magento\Framework\Cache\Config\Reader\Proxy</argument>
        </arguments>
    </type>
    <type name="Magento\Framework\Interception\Config\Config">
        <arguments>
            <argument name="cache" xsi:type="object">Magento\Framework\App\Cache\Type\Config</argument>
            <argument name="reader" xsi:type="object">Magento\Framework\ObjectManager\Config\Reader\Dom\Proxy</argument>
            <argument name="cacheId" xsi:type="string">interception</argument>
        </arguments>
    </type>
    <type name="Magento\Framework\Interception\PluginList\PluginList">
        <arguments>
            <argument name="cache" xsi:type="object">Magento\Framework\App\Cache\Type\Config</argument>
            <argument name="reader" xsi:type="object">Magento\Framework\ObjectManager\Config\Reader\Dom\Proxy</argument>
            <argument name="cacheId" xsi:type="string">plugin-list</argument>
            <argument name="scopePriorityScheme" xsi:type="array">
                <item name="first" xsi:type="string">global</item>
            </argument>
        </arguments>
    </type>
    <type name="Magento\Framework\App\Resource">
        <arguments>
            <argument name="adapterFactory" xsi:type="object">Magento\Framework\App\Resource\ConnectionFactory</argument>
        </arguments>
    </type>
    <type name="Magento\Framework\App\Resource\Config">
        <arguments>
            <argument name="reader" xsi:type="object">Magento\Framework\App\Resource\Config\Reader\Proxy</argument>
            <argument name="cache" xsi:type="object">Magento\Framework\App\Cache\Type\Config\Proxy</argument>
            <argument name="initialResources" xsi:type="init_parameter">Magento\Framework\App\Resource\Config::PARAM_INITIAL_RESOURCES</argument>
        </arguments>
    </type>
    <type name="Magento\Framework\App\Resource\Config\Reader">
        <arguments>
            <argument name="fileResolver" xsi:type="object">Magento\Framework\App\Config\FileResolver\Proxy</argument>
        </arguments>
    </type>
    <type name="Magento\Framework\Config\Scope">
        <arguments>
            <argument name="defaultScope" xsi:type="string">primary</argument>
            <argument name="areaList" xsi:type="object">Magento\Framework\App\AreaList\Proxy</argument>
        </arguments>
    </type>
    <type name="Magento\Framework\Url">
        <arguments>
            <argument name="session" xsi:type="object">Magento\Framework\Session\Generic\Proxy</argument>
        </arguments>
    </type>
    <virtualType name="layoutArgumentInterpreterInternal" type="Magento\Framework\Data\Argument\Interpreter\Composite">
        <arguments>
            <argument name="interpreters" xsi:type="array">
                <item name="object" xsi:type="object">layoutObjectArgumentInterpreter</item>
                <item name="options" xsi:type="object">Magento\Framework\View\Layout\Argument\Interpreter\Options</item>
                <item name="url" xsi:type="object">Magento\Framework\View\Layout\Argument\Interpreter\Url</item>
                <item name="array" xsi:type="object">layoutArrayArgumentInterpreterProxy</item>
                <item name="boolean" xsi:type="object">Magento\Framework\Data\Argument\Interpreter\Boolean</item>
                <item name="helper" xsi:type="object">Magento\Framework\View\Layout\Argument\Interpreter\HelperMethod</item>
                <item name="number" xsi:type="object">Magento\Framework\Data\Argument\Interpreter\Number</item>
                <item name="string" xsi:type="object">Magento\Framework\Data\Argument\Interpreter\String</item>
                <item name="null" xsi:type="object">Magento\Framework\Data\Argument\Interpreter\NullType</item>
            </argument>
            <argument name="discriminator" xsi:type="const">Magento\Core\Model\Layout\Merge::TYPE_ATTRIBUTE</argument>
        </arguments>
    </virtualType>
    <virtualType name="layoutArgumentInterpreter" type="Magento\Framework\View\Layout\Argument\Interpreter\Decorator\Updater">
        <arguments>
            <argument name="subject" xsi:type="object">layoutArgumentInterpreterInternal</argument>
        </arguments>
    </virtualType>
    <virtualType name="layoutArrayArgumentInterpreter" type="Magento\Framework\Data\Argument\Interpreter\ArrayType">
        <arguments>
            <argument name="itemInterpreter" xsi:type="object">layoutArgumentInterpreter</argument>
        </arguments>
    </virtualType>
    <!--
    Array item can be of any type just like an argument, including array type itself, which creates circular dependency.
    Proxy is used to resolve the circular dependency, so that array items undergo the same interpretation as arguments.
    -->
    <virtualType name="layoutArrayArgumentInterpreterProxy" type="Magento\Framework\Data\Argument\InterpreterInterface\Proxy">
        <arguments>
            <argument name="instanceName" xsi:type="string">layoutArrayArgumentInterpreter</argument>
        </arguments>
    </virtualType>
    <virtualType name="layoutObjectArgumentInterpreter" type="Magento\Framework\View\Layout\Argument\Interpreter\Object">
        <arguments>
            <argument name="expectedClass" xsi:type="string">Magento\Framework\Data\CollectionDataSourceInterface</argument>
        </arguments>
    </virtualType>
    <type name="Magento\Framework\View\Layout\Argument\Interpreter\NamedParams">
        <arguments>
            <argument name="paramInterpreter" xsi:type="object">Magento\Framework\Data\Argument\Interpreter\String</argument>
        </arguments>
    </type>
    <virtualType name="containerRenderPool" type="Magento\Framework\View\Layout\ReaderPool">
        <arguments>
            <argument name="readers" xsi:type="array">
                <item name="container" xsi:type="string">Magento\Framework\View\Layout\Reader\Container</item>
                <item name="block" xsi:type="string">Magento\Framework\View\Layout\Reader\Block</item>
                <item name="ui_component" xsi:type="string">Magento\Framework\View\Layout\Reader\UiComponent</item>
            </argument>
        </arguments>
    </virtualType>
    <type name="Magento\Framework\View\Layout\Reader\Container">
        <arguments>
            <argument name="readerPool" xsi:type="object">containerRenderPool</argument>
        </arguments>
    </type>
    <virtualType name="blockRenderPool" type="Magento\Framework\View\Layout\ReaderPool">
        <arguments>
            <argument name="readers" xsi:type="array">
                <item name="container" xsi:type="string">Magento\Framework\View\Layout\Reader\Container</item>
                <item name="block" xsi:type="string">Magento\Framework\View\Layout\Reader\Block</item>
                <item name="move" xsi:type="string">Magento\Framework\View\Layout\Reader\Move</item>
                <item name="remove" xsi:type="string">Magento\Framework\View\Layout\Reader\Remove</item>
                <item name="ui_component" xsi:type="string">Magento\Framework\View\Layout\Reader\UiComponent</item>
            </argument>
        </arguments>
    </virtualType>
    <type name="Magento\Framework\View\Layout\Reader\Block">
        <arguments>
            <argument name="readerPool" xsi:type="object">blockRenderPool</argument>
            <argument name="scopeType" xsi:type="const">Magento\Framework\Store\ScopeInterface::SCOPE_STORE</argument>
        </arguments>
    </type>
    <type name="Magento\Framework\View\Layout\Reader\UiComponent">
        <arguments>
            <argument name="scopeType" xsi:type="const">Magento\Framework\Store\ScopeInterface::SCOPE_STORE</argument>
        </arguments>
    </type>
    <virtualType name="bodyRenderPool" type="Magento\Framework\View\Layout\ReaderPool">
        <arguments>
            <argument name="readers" xsi:type="array">
                <item name="container" xsi:type="string">Magento\Framework\View\Layout\Reader\Container</item>
                <item name="block" xsi:type="string">Magento\Framework\View\Layout\Reader\Block</item>
                <item name="move" xsi:type="string">Magento\Framework\View\Layout\Reader\Move</item>
                <item name="remove" xsi:type="string">Magento\Framework\View\Layout\Reader\Remove</item>
                <item name="ui_component" xsi:type="string">Magento\Framework\View\Layout\Reader\UiComponent</item>
            </argument>
        </arguments>
    </virtualType>
    <type name="Magento\Framework\View\Page\Config\Reader\Body">
        <arguments>
            <argument name="readerPool" xsi:type="object">bodyRenderPool</argument>
        </arguments>
    </type>
    <virtualType name="commonRenderPool" type="Magento\Framework\View\Layout\ReaderPool">
        <arguments>
            <argument name="readers" xsi:type="array">
                <item name="html" xsi:type="string">Magento\Framework\View\Page\Config\Reader\Html</item>
                <item name="head" xsi:type="string">Magento\Framework\View\Page\Config\Reader\Head</item>
                <item name="body" xsi:type="string">Magento\Framework\View\Page\Config\Reader\Body</item>
                <item name="container" xsi:type="string">Magento\Framework\View\Layout\Reader\Container</item>
                <item name="block" xsi:type="string">Magento\Framework\View\Layout\Reader\Block</item>
                <item name="move" xsi:type="string">Magento\Framework\View\Layout\Reader\Move</item>
                <item name="remove" xsi:type="string">Magento\Framework\View\Layout\Reader\Remove</item>
                <item name="ui_component" xsi:type="string">Magento\Framework\View\Layout\Reader\UiComponent</item>
            </argument>
        </arguments>
    </virtualType>
    <type name="Magento\Framework\View\Layout">
        <arguments>
            <argument name="readerPool" xsi:type="object" shared="false">commonRenderPool</argument>
        </arguments>
    </type>
    <virtualType name="genericLayoutRenderPool" type="Magento\Framework\View\Layout\ReaderPool">
        <arguments>
            <argument name="readers" xsi:type="array">
                <item name="container" xsi:type="string">Magento\Framework\View\Layout\Reader\Container</item>
                <item name="block" xsi:type="string">Magento\Framework\View\Layout\Reader\Block</item>
                <item name="move" xsi:type="string">Magento\Framework\View\Layout\Reader\Move</item>
                <item name="remove" xsi:type="string">Magento\Framework\View\Layout\Reader\Remove</item>
                <item name="ui_component" xsi:type="string">Magento\Framework\View\Layout\Reader\UiComponent</item>
            </argument>
        </arguments>
    </virtualType>
    <type name="Magento\Framework\View\Result\Layout">
        <arguments>
            <argument name="layoutReaderPool" xsi:type="object">genericLayoutRenderPool</argument>
        </arguments>
    </type>
    <virtualType name="pageConfigRenderPool" type="Magento\Framework\View\Layout\ReaderPool">
        <arguments>
            <argument name="readers" xsi:type="array">
                <item name="html" xsi:type="string">Magento\Framework\View\Page\Config\Reader\Html</item>
                <item name="head" xsi:type="string">Magento\Framework\View\Page\Config\Reader\Head</item>
                <item name="body" xsi:type="string">Magento\Framework\View\Page\Config\Reader\Body</item>
            </argument>
        </arguments>
    </virtualType>
    <type name="Magento\Framework\View\Layout\GeneratorPool">
        <arguments>
            <argument name="generators" xsi:type="array">
                <item name="head" xsi:type="object">Magento\Framework\View\Page\Config\Generator\Head</item>
                <item name="body" xsi:type="object">Magento\Framework\View\Page\Config\Generator\Body</item>
                <item name="block" xsi:type="object">Magento\Framework\View\Layout\Generator\Block</item>
                <item name="container" xsi:type="object">Magento\Framework\View\Layout\Generator\Container</item>
                <item name="ui_component" xsi:type="object">Magento\Framework\View\Layout\Generator\UiComponent</item>
            </argument>
        </arguments>
    </type>
    <virtualType name="pageLayoutGeneratorPool" type="Magento\Framework\View\Layout\GeneratorPool">
        <arguments>
            <argument name="generators" xsi:type="array">
                <item name="head" xsi:type="object">Magento\Framework\View\Page\Config\Generator\Head</item>
                <item name="body" xsi:type="object">Magento\Framework\View\Page\Config\Generator\Body</item>
                <item name="block" xsi:type="object">Magento\Framework\View\Layout\Generator\Block</item>
                <item name="container" xsi:type="object">Magento\Framework\View\Layout\Generator\Container</item>
                <item name="ui_component" xsi:type="object">Magento\Framework\View\Layout\Generator\UiComponent</item>
            </argument>
        </arguments>
    </virtualType>
    <type name="Magento\Framework\View\Result\Page">
        <arguments>
            <argument name="layoutReaderPool" xsi:type="object">pageConfigRenderPool</argument>
            <argument name="generatorPool" xsi:type="object">pageLayoutGeneratorPool</argument>
            <argument name="template" xsi:type="string">Magento_Theme::root.phtml</argument>
        </arguments>
    </type>
    <type name="Magento\Framework\View\Layout\Generator\Block">
        <arguments>
            <argument name="argumentInterpreter" xsi:type="object">layoutArgumentInterpreter</argument>
        </arguments>
    </type>
    <type name="Magento\Framework\View\Layout\Generator\UiComponent">
        <arguments>
            <argument name="argumentInterpreter" xsi:type="object">layoutArgumentInterpreter</argument>
        </arguments>
    </type>
    <type name="Magento\Framework\Mview\View">
        <arguments>
            <argument name="state" xsi:type="object" shared="false">Magento\Indexer\Model\Mview\View\State</argument>
            <argument name="changelog" xsi:type="object" shared="false">Magento\Framework\Mview\View\Changelog</argument>
        </arguments>
    </type>
    <type name="Magento\Framework\Mview\Config">
        <arguments>
            <argument name="configData" xsi:type="object">Magento\Framework\Mview\Config\Data\Proxy</argument>
        </arguments>
    </type>
    <type name="Magento\Framework\Mview\Config\Data">
        <arguments>
            <argument name="stateCollection" xsi:type="object" shared="false">Magento\Framework\Mview\View\State\CollectionInterface</argument>
        </arguments>
    </type>
    <type name="Magento\Framework\App\StaticResource">
        <arguments>
            <argument name="response" xsi:type="object" shared="false">Magento\Core\Model\File\Storage\Response</argument>
        </arguments>
    </type>
    <virtualType name="fallbackResolverSimpleWithGroupedCache" type="Magento\Framework\View\Design\FileResolution\Fallback\Resolver\Simple">
        <arguments>
            <argument name="cache" xsi:type="object">Magento\Framework\View\Design\FileResolution\Fallback\CacheData\Grouped</argument>
        </arguments>
    </virtualType>
    <type name="Magento\Framework\View\Design\FileResolution\Fallback\File">
        <arguments>
            <argument name="resolver" xsi:type="object">fallbackResolverSimpleWithGroupedCache</argument>
        </arguments>
    </type>
    <type name="Magento\Framework\View\Design\FileResolution\Fallback\TemplateFile">
        <arguments>
            <argument name="resolver" xsi:type="object">fallbackResolverSimpleWithGroupedCache</argument>
        </arguments>
    </type>
    <type name="Magento\Framework\View\Design\FileResolution\Fallback\LocaleFile">
        <arguments>
            <argument name="resolver" xsi:type="object">fallbackResolverSimpleWithGroupedCache</argument>
        </arguments>
    </type>
    <virtualType name="viewFileFallbackResolver" type="Magento\Framework\View\Design\FileResolution\Fallback\Resolver\Alternative">
        <arguments>
            <argument name="cache" xsi:type="object">Magento\Framework\View\Design\FileResolution\Fallback\CacheData\Flat</argument>
            <argument name="alternativeExtensions" xsi:type="array">
                <item name="css" xsi:type="array">
                    <item name="less" xsi:type="string">less</item>
                </item>
            </argument>
        </arguments>
    </virtualType>
    <type name="Magento\Framework\View\Design\FileResolution\Fallback\StaticFile">
        <arguments>
            <argument name="resolver" xsi:type="object">viewFileFallbackResolver</argument>
        </arguments>
    </type>
    <type name="Magento\Framework\Code\Generator">
        <arguments>
            <argument name="generatedEntities" xsi:type="array">
                <item name="factory" xsi:type="string">\Magento\Framework\ObjectManager\Code\Generator\Factory</item>
                <item name="proxy" xsi:type="string">\Magento\Framework\ObjectManager\Code\Generator\Proxy</item>
                <item name="interceptor" xsi:type="string">\Magento\Framework\Interception\Code\Generator\Interceptor</item>
                <item name="decorator" xsi:type="string">\Magento\Framework\Interception\Code\Generator\Decorator</item>
                <item name="logger" xsi:type="string">\Magento\Framework\ObjectManager\Profiler\Code\Generator\Logger</item>
            </argument>
        </arguments>
    </type>
    <type name="Magento\Framework\App\Cache\Frontend\Pool">
        <arguments>
            <argument name="frontendSettings" xsi:type="array">
                <item name="page_cache" xsi:type="array">
                    <item name="backend_options" xsi:type="array">
                        <item name="cache_dir" xsi:type="string">page_cache</item>
                    </item>
                </item>
            </argument>
        </arguments>
    </type>
    <type name="Magento\Framework\App\Cache\Type\FrontendPool">
        <arguments>
            <argument name="typeFrontendMap" xsi:type="array">
                <item name="full_page" xsi:type="string">page_cache</item>
            </argument>
        </arguments>
    </type>
    <type name="Magento\Framework\Translate\Inline">
        <arguments>
            <argument name="parser" xsi:type="object">Magento\Framework\Translate\Inline\ParserInterface\Proxy</argument>
        </arguments>
    </type>
    <type name="Magento\Framework\View\Layout\ScheduledStructure" shared="false" />
    <type name="Magento\Framework\Search\Adapter\Mysql\Aggregation\Builder\Container">
        <arguments>
            <argument name="buckets" xsi:type="array">
                <item name="termBucket" xsi:type="object">Magento\Framework\Search\Adapter\Mysql\Aggregation\Builder\Term</item>
                <item name="rangeBucket" xsi:type="object">Magento\Framework\Search\Adapter\Mysql\Aggregation\Builder\Range</item>
                <item name="dynamicBucket" xsi:type="object">Magento\Framework\Search\Adapter\Mysql\Aggregation\Builder\Dynamic</item>
            </argument>
        </arguments>
    </type>
    <type name="Magento\Framework\Search\Dynamic\Algorithm\Repository">
        <arguments>
            <argument name="algorithms" xsi:type="array">
                <item name="auto" xsi:type="string">Magento\Framework\Search\Dynamic\Algorithm\Auto</item>
                <item name="manual" xsi:type="string">Magento\Framework\Search\Dynamic\Algorithm\Manual</item>
                <item name="improved" xsi:type="string">Magento\Framework\Search\Dynamic\Algorithm\Improved</item>
            </argument>
        </arguments>
    </type>
</config><|MERGE_RESOLUTION|>--- conflicted
+++ resolved
@@ -87,12 +87,8 @@
     <preference for="Magento\Framework\DB\LoggerInterface" type="Magento\Framework\DB\Logger\Null"/>
     <preference for="Magento\Framework\App\Resource\ConnectionAdapterInterface" type="Magento\Framework\Model\Resource\Type\Db\Pdo\Mysql"/>
     <preference for="Magento\Framework\DB\QueryInterface" type="Magento\Framework\DB\Query"/>
-<<<<<<< HEAD
     <preference for="Magento\Framework\App\ProductMetadataInterface" type="Magento\Framework\App\ProductMetadata"/>
-    <type name="Magento\Framework\Logger\Handler\System">
-=======
     <type name="Magento\Framework\Logger\Handler\Base">
->>>>>>> 3e8e1268
         <arguments>
             <argument name="filesystem" xsi:type="object">Magento\Framework\Filesystem\Driver\File</argument>
         </arguments>
