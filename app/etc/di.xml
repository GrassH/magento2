--- conflicted
+++ resolved
@@ -63,7 +63,6 @@
     <preference for="Magento\Framework\Interception\ChainInterface" type="Magento\Framework\Interception\Chain\Chain" />
     <preference for="Magento\Framework\Module\Output\ConfigInterface" type="Magento\Framework\Module\Output\Config" />
     <preference for="Magento\Framework\View\Design\Theme\CustomizationInterface" type="Magento\Framework\View\Design\Theme\Customization" />
-    <preference for="Magento\Framework\View\Asset\ConfigInterface" type="Magento\Framework\View\Asset\Config" />
     <preference for="Magento\Framework\Image\Adapter\ConfigInterface" type="Magento\Framework\Image\Adapter\Config" />
     <preference for="Magento\Framework\View\Design\Theme\Image\PathInterface" type="Magento\Theme\Model\Theme\Image\Path" />
     <preference for="Magento\Framework\Session\Config\ConfigInterface" type="Magento\Framework\Session\Config" />
@@ -88,13 +87,6 @@
     <preference for="Magento\Framework\DB\LoggerInterface" type="Magento\Framework\DB\Logger\Null"/>
     <preference for="Magento\Framework\App\Resource\ConnectionAdapterInterface" type="Magento\Framework\Model\Resource\Type\Db\Pdo\Mysql"/>
     <preference for="Magento\Framework\DB\QueryInterface" type="Magento\Framework\DB\Query"/>
-<<<<<<< HEAD
-    <type name="Magento\Framework\App\View\Asset\Bundle\Config\Reader">
-        <arguments>
-            <argument name="fileResolver" xsi:type="object">Magento\Framework\App\View\Asset\Bundle\Config\FileResolver</argument>
-        </arguments>
-    </type>
-=======
     <preference for="Magento\Framework\Acl\CacheInterface" type="Magento\Framework\Acl\Cache" />
     <preference for="Magento\Framework\App\AreaInterface" type="Magento\Framework\App\Area" />
     <preference for="Magento\Framework\Module\Updater\SetupInterface" type="Magento\Framework\Module\DataSetup" />
@@ -135,7 +127,6 @@
     <preference for="Magento\Framework\Pricing\Amount\AmountInterface" type="Magento\Framework\Pricing\Amount\Base" />
     <preference for="Magento\Framework\Api\SearchResultsInterface" type="Magento\Framework\Api\SearchResults" />
     <preference for="Magento\Framework\Api\AttributeInterface" type="Magento\Framework\Api\AttributeValue" />
->>>>>>> 8ce0b8db
     <type name="Magento\Framework\Logger\Handler\Base">
         <arguments>
             <argument name="filesystem" xsi:type="object">Magento\Framework\Filesystem\Driver\File</argument>
@@ -623,7 +614,6 @@
             <argument name="raise_php_limits" xsi:type="boolean">false</argument>
         </arguments>
     </type>
-<<<<<<< HEAD
     <type name="Magento\Framework\View\Asset\PreProcessor\Pool">
         <arguments>
             <argument name="preProcessors" xsi:type="array">
@@ -642,7 +632,9 @@
                         <item name="module_notation" xsi:type="string">Magento\Framework\View\Asset\PreProcessor\ModuleNotation</item>
                     </item>
                 </item>
-=======
+            </argument>
+        </arguments>
+    </type>
     <type name="Magento\Framework\App\DefaultPath\DefaultPath">
         <arguments>
             <argument name="parts" xsi:type="array">
@@ -1026,7 +1018,6 @@
                 <item name="wiki" xsi:type="string"><![CDATA[/{{(block|widget).*?(class|type)=\"(?P<alias>[a-z]+[_a-z\d]*?\/[a-z]+[_a-z\d]*?)\".*?}}/sui]]></item>
                 <item name="xml" xsi:type="string"><![CDATA[/<block.*?class=\"(?P<alias>[a-z]+[_a-z\d]*?\/[a-z]+[_a-z\d]*?)\".*?>/sui]]></item>
                 <item name="serialized" xsi:type="string"><![CDATA[#(?P<string>s:\d+:"(?P<alias>[a-z]+[_a-z\d]*?/[a-z]+[_a-z\d]*?)")#sui]]></item>
->>>>>>> 8ce0b8db
             </argument>
         </arguments>
     </type>
