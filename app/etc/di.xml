<?xml version="1.0"?>
<!--
/**
 * Copyright © Magento, Inc. All rights reserved.
 * See COPYING.txt for license details.
 */
-->
<config xmlns:xsi="http://www.w3.org/2001/XMLSchema-instance" xsi:noNamespaceSchemaLocation="urn:magento:framework:ObjectManager/etc/config.xsd">
    <preference for="DateTimeInterface" type="DateTime" />
    <preference for="Psr\Log\LoggerInterface" type="Magento\Framework\Logger\Monolog" />
    <preference for="Magento\Framework\EntityManager\EntityMetadataInterface" type="Magento\Framework\EntityManager\EntityMetadata" />
    <preference for="Magento\Framework\EntityManager\HydratorInterface" type="Magento\Framework\EntityManager\Hydrator" />
    <preference for="Magento\Framework\View\Template\Html\MinifierInterface" type="Magento\Framework\View\Template\Html\Minifier" />
    <preference for="Magento\Framework\Model\Entity\ScopeInterface" type="Magento\Framework\Model\Entity\Scope" />
    <preference for="Magento\Framework\ObjectManager\FactoryInterface" type="Magento\Framework\ObjectManager\Factory\Dynamic\Developer" />
    <preference for="Magento\Framework\Search\Adapter\Mysql\Filter\PreprocessorInterface" type="Magento\Framework\Search\Adapter\Mysql\Filter\Preprocessor" />
    <preference for="Magento\Framework\Search\Adapter\Mysql\Field\ResolverInterface" type="Magento\Framework\Search\Adapter\Mysql\Field\Resolver" />
    <preference for="Magento\Framework\Search\Request\Aggregation\StatusInterface" type="Magento\Framework\Search\Request\Aggregation\Status" />
    <preference for="Magento\Framework\Search\Adapter\Mysql\Field\FieldInterface" type="Magento\Framework\Search\Adapter\Mysql\Field\Field"/>
    <preference for="Magento\Framework\Search\Adapter\Aggregation\AggregationResolverInterface" type="Magento\Framework\Search\Adapter\Aggregation\AggregationResolver"/>
    <preference for="Magento\Framework\App\RequestInterface" type="Magento\Framework\App\Request\Http" />
    <preference for="Magento\Framework\App\PlainTextRequestInterface" type="Magento\Framework\App\Request\Http" />
    <preference for="Magento\Framework\App\RequestContentInterface" type="Magento\Framework\App\Request\Http" />
    <preference for="Magento\Framework\App\Request\PathInfoProcessorInterface" type="Magento\Store\App\Request\PathInfoProcessor" />
    <preference for="Magento\Framework\App\ResponseInterface" type="Magento\Framework\App\Response\Http" />
    <preference for="Magento\Framework\App\RouterListInterface" type="Magento\Framework\App\RouterList" />
    <preference for="Magento\Framework\App\FrontControllerInterface" type="Magento\Framework\App\FrontController" />
    <preference for="Magento\Framework\App\CacheInterface" type="Magento\Framework\App\Cache\Proxy" />
    <preference for="Magento\Framework\App\Cache\StateInterface" type="Magento\Framework\App\Cache\State" />
    <preference for="Magento\Framework\App\Cache\TypeListInterface" type="Magento\Framework\App\Cache\TypeList" />
    <preference for="Magento\Store\Model\StoreManagerInterface" type="Magento\Store\Model\StoreManager" />
    <preference for="Magento\Framework\View\DesignInterface" type="Magento\Theme\Model\View\Design\Proxy" />
    <preference for="Magento\Framework\View\Design\ThemeInterface" type="Magento\Theme\Model\Theme" />
    <preference for="Magento\Framework\View\Design\Theme\ResolverInterface" type="Magento\Theme\Model\Theme\Resolver" />
    <preference for="Magento\Framework\View\ConfigInterface" type="Magento\Framework\View\Config" />
    <preference for="Magento\Framework\View\Asset\Bundle\ConfigInterface" type="Magento\Framework\View\Asset\Bundle\Config" />
    <preference for="Magento\Framework\Locale\ListsInterface" type="Magento\Framework\Locale\TranslatedLists" />
    <preference for="Magento\Framework\Locale\AvailableLocalesInterface" type="Magento\Framework\Locale\Deployed\Codes" />
    <preference for="Magento\Framework\Locale\OptionInterface" type="Magento\Framework\Locale\Deployed\Options" />
    <preference for="Magento\Framework\Api\AttributeTypeResolverInterface" type="Magento\Framework\Reflection\AttributeTypeResolver" />
    <preference for="Magento\Framework\Api\Search\SearchResultInterface" type="Magento\Framework\Api\Search\SearchResult" />
    <preference for="Magento\Framework\Api\Search\SearchCriteriaInterface" type="Magento\Framework\Api\Search\SearchCriteria"/>
    <preference for="Magento\Framework\Api\Search\DocumentInterface" type="Magento\Framework\Api\Search\Document" />
    <preference for="Magento\Framework\Api\Search\AggregationInterface" type="Magento\Framework\Search\Response\Aggregation" />
    <preference for="Magento\Framework\App\RequestSafetyInterface" type="Magento\Framework\App\Request\Http" />
    <type name="Magento\Store\Model\Store">
        <arguments>
            <argument name="currencyInstalled" xsi:type="string">system/currency/installed</argument>
        </arguments>
    </type>
    <preference for="Magento\Framework\Api\ExtensionAttribute\JoinDataInterface" type="Magento\Framework\Api\ExtensionAttribute\JoinData" />
    <preference for="Magento\Framework\Api\ExtensionAttribute\JoinProcessorInterface" type="Magento\Framework\Api\ExtensionAttribute\JoinProcessor" />
    <preference for="Magento\Framework\Locale\ConfigInterface" type="Magento\Framework\Locale\Config" />
    <preference for="Magento\Framework\Notification\NotifierInterface" type="Magento\Framework\Notification\NotifierPool" />
    <preference for="Magento\Framework\UrlInterface" type="Magento\Framework\Url" />
    <preference for="Magento\Framework\Url\EncoderInterface" type="Magento\Framework\Url\Encoder" />
    <preference for="Magento\Framework\Url\DecoderInterface" type="Magento\Framework\Url\Decoder" />
    <preference for="Magento\Framework\Data\Collection\Db\FetchStrategyInterface" type="Magento\Framework\Data\Collection\Db\FetchStrategy\Query" />
    <preference for="Magento\Framework\Config\ScopeInterface" type="Magento\Framework\Config\Scope" />
    <preference for="Magento\Framework\Config\FileResolverInterface" type="Magento\Framework\App\Config\FileResolver" />
    <preference for="Magento\Framework\Config\CacheInterface" type="Magento\Framework\App\Cache\Type\Config" />
    <preference for="Magento\Framework\Config\ValidationStateInterface" type="Magento\Framework\App\Arguments\ValidationState" />
    <preference for="Magento\Framework\Module\ModuleListInterface" type="Magento\Framework\Module\ModuleList" />
    <preference for="Magento\Framework\Component\ComponentRegistrarInterface" type="Magento\Framework\Component\ComponentRegistrar"/>
    <preference for="Magento\Framework\Event\ConfigInterface" type="Magento\Framework\Event\Config" />
    <preference for="Magento\Framework\Event\InvokerInterface" type="Magento\Framework\Event\Invoker\InvokerDefault" />
    <preference for="Magento\Framework\Interception\PluginListInterface" type="Magento\Framework\Interception\PluginList\PluginList" />
    <preference for="Magento\Framework\Event\ManagerInterface" type="Magento\Framework\Event\Manager\Proxy" />
    <preference for="Magento\Framework\View\LayoutInterface" type="Magento\Framework\View\Layout" />
    <preference for="Magento\Framework\View\Layout\ProcessorInterface" type="Magento\Framework\View\Model\Layout\Merge" />
    <preference for="Magento\Framework\View\Url\ConfigInterface" type="Magento\Framework\View\Url\Config" />
    <preference for="Magento\Framework\App\Route\ConfigInterface" type="Magento\Framework\App\Route\Config" />
    <preference for="Magento\Framework\App\ResourceConnection\ConfigInterface" type="Magento\Framework\App\ResourceConnection\Config\Proxy" />
    <preference for="Magento\Framework\Oauth\OauthInterface" type="Magento\Framework\Oauth\Oauth"/>
    <preference for="Magento\Framework\View\Design\Theme\Domain\PhysicalInterface" type="Magento\Theme\Model\Theme\Domain\Physical" />
    <preference for="Magento\Framework\View\Design\Theme\Domain\VirtualInterface" type="Magento\Theme\Model\Theme\Domain\Virtual" />
    <preference for="Magento\Framework\View\Design\Theme\Domain\StagingInterface" type="Magento\Theme\Model\Theme\Domain\Staging" />
    <preference for="Magento\Framework\Json\EncoderInterface" type="Magento\Framework\Json\Encoder" />
    <preference for="Magento\Framework\Json\DecoderInterface" type="Magento\Framework\Json\Decoder" />
    <preference for="Magento\Framework\Message\ManagerInterface" type="Magento\Framework\Message\Manager" />
    <preference for="Magento\Framework\App\Config\ValueInterface" type="Magento\Framework\App\Config\Value" />
    <preference for="Magento\Framework\Interception\ChainInterface" type="Magento\Framework\Interception\Chain\Chain" />
    <preference for="Magento\Framework\Module\Output\ConfigInterface" type="Magento\Framework\Module\Output\Config" />
    <preference for="Magento\Framework\View\Design\Theme\CustomizationInterface" type="Magento\Framework\View\Design\Theme\Customization" />
    <preference for="Magento\Framework\View\Asset\ConfigInterface" type="Magento\Framework\View\Asset\Config" />
    <preference for="Magento\Framework\Image\Adapter\ConfigInterface" type="Magento\Framework\Image\Adapter\Config" />
    <preference for="Magento\Framework\View\Design\Theme\Image\PathInterface" type="Magento\Theme\Model\Theme\Image\Path" />
    <preference for="Magento\Framework\Session\Config\ConfigInterface" type="Magento\Framework\Session\Config" />
    <preference for="Magento\Framework\Session\SidResolverInterface" type="Magento\Framework\Session\SidResolver\Proxy" />
    <preference for="Magento\Framework\Stdlib\Cookie\CookieScopeInterface" type="Magento\Framework\Stdlib\Cookie\CookieScope" />
    <preference for="Magento\Framework\Stdlib\Cookie\CookieReaderInterface" type="Magento\Framework\Stdlib\Cookie\PhpCookieReader" />
    <preference for="Magento\Framework\Stdlib\CookieManagerInterface" type="Magento\Framework\Stdlib\Cookie\PhpCookieManager" />
    <preference for="Magento\Framework\TranslateInterface" type="Magento\Framework\Translate" />
    <preference for="Magento\Framework\Config\ScopeListInterface" type="interceptionConfigScope" />
    <preference for="Magento\Framework\View\Design\Theme\Label\ListInterface" type="Magento\Theme\Model\ResourceModel\Theme\Collection" />
    <preference for="Magento\Framework\Mview\ConfigInterface" type="Magento\Framework\Mview\Config" />
    <preference for="Magento\Framework\Mview\ViewInterface" type="Magento\Framework\Mview\View" />
    <preference for="Magento\Framework\Mview\ProcessorInterface" type="Magento\Framework\Mview\Processor" />
    <preference for="Magento\Framework\Mview\View\CollectionInterface" type="Magento\Framework\Mview\View\Collection" />
    <preference for="Magento\Framework\Mview\View\SubscriptionInterface" type="Magento\Framework\Mview\View\Subscription" />
    <preference for="Magento\Framework\Mview\View\ChangelogInterface" type="Magento\Framework\Mview\View\Changelog" />
    <preference for="Magento\Framework\Api\MetadataServiceInterface" type="Magento\Framework\Api\DefaultMetadataService"/>
    <preference for="Magento\Framework\Api\MetadataObjectInterface" type="Magento\Framework\Api\AttributeMetadata"/>
    <preference for="Magento\Framework\Api\SearchCriteriaInterface" type="Magento\Framework\Api\SearchCriteria"/>
    <preference for="Magento\Framework\App\Rss\UrlBuilderInterface" type="Magento\Framework\App\Rss\UrlBuilder"/>
    <preference for="Magento\Framework\DB\LoggerInterface" type="Magento\Framework\DB\Logger\LoggerProxy"/>
    <preference for="Magento\Framework\App\ResourceConnection\ConnectionAdapterInterface" type="Magento\Framework\Model\ResourceModel\Type\Db\Pdo\Mysql"/>
    <preference for="Magento\Framework\DB\QueryInterface" type="Magento\Framework\DB\Query"/>
    <preference for="Magento\Framework\App\ProductMetadataInterface" type="Magento\Framework\App\ProductMetadata"/>
    <preference for="Magento\Framework\Acl\Data\CacheInterface" type="Magento\Framework\Acl\Data\Cache" />
    <preference for="Magento\Framework\App\AreaInterface" type="Magento\Framework\App\Area" />
    <preference for="Magento\Framework\Setup\ModuleDataSetupInterface" type="Magento\Setup\Module\DataSetup" />
    <preference for="Magento\Framework\AuthorizationInterface" type="Magento\Framework\Authorization" />
    <preference for="Magento\Framework\Authorization\PolicyInterface" type="Magento\Framework\Authorization\Policy\DefaultPolicy" />
    <preference for="Magento\Framework\Authorization\RoleLocatorInterface" type="Magento\Framework\Authorization\RoleLocator\DefaultRoleLocator" />
    <preference for="Magento\Framework\Session\SessionManagerInterface" type="Magento\Framework\Session\Generic" />
    <preference for="Magento\Framework\App\Config\ScopeConfigInterface" type="Magento\Framework\App\Config" />
    <preference for="Magento\Framework\App\Config\ReinitableConfigInterface" type="Magento\Framework\App\ReinitableConfig" />
    <preference for="Magento\Framework\App\Config\MutableScopeConfigInterface" type="Magento\Framework\App\MutableScopeConfig" />
    <preference for="Magento\Framework\App\Config\Storage\WriterInterface" type="Magento\Framework\App\Config\Storage\Writer" />
    <preference for="Magento\Framework\Config\ConverterInterface" type="Magento\Framework\Config\Converter\Dom"/>
    <preference for="Magento\Framework\App\DefaultPathInterface" type="Magento\Framework\App\DefaultPath\DefaultPath" />
    <preference for="Magento\Framework\Encryption\EncryptorInterface" type="Magento\Framework\Encryption\Encryptor" />
    <preference for="Magento\Framework\Filter\Encrypt\AdapterInterface" type="Magento\Framework\Filter\Encrypt\Basic" />
    <preference for="Magento\Framework\Cache\ConfigInterface" type="Magento\Framework\Cache\Config" />
    <preference for="Magento\Framework\View\Asset\MergeStrategyInterface" type="Magento\Framework\View\Asset\MergeStrategy\Direct" />
    <preference for="Magento\Framework\App\ViewInterface" type="Magento\Framework\App\View" />
    <preference for="Magento\Framework\Data\Collection\EntityFactoryInterface" type="Magento\Framework\Data\Collection\EntityFactory" />
    <preference for="Magento\Framework\Translate\InlineInterface" type="Magento\Framework\Translate\Inline" />
    <preference for="Magento\Framework\Session\ValidatorInterface" type="Magento\Framework\Session\Validator" />
    <preference for="Magento\Framework\Session\StorageInterface" type="Magento\Framework\Session\Storage" />
    <preference for="Magento\Framework\App\Request\DataPersistorInterface" type="Magento\Framework\App\Request\DataPersistor" />
    <preference for="Magento\Framework\Url\RouteParamsResolverInterface" type="Magento\Framework\Url\RouteParamsResolver" />
    <preference for="Magento\Framework\Url\RouteParamsPreprocessorInterface" type="Magento\Framework\Url\RouteParamsPreprocessorComposite" />
    <preference for="Magento\Framework\Url\ModifierInterface" type="Magento\Framework\Url\ModifierComposite" />
    <preference for="Magento\Framework\Url\QueryParamsResolverInterface" type="Magento\Framework\Url\QueryParamsResolver" />
    <preference for="Magento\Framework\Url\ScopeResolverInterface" type="Magento\Framework\Url\ScopeResolver" />
    <preference for="Magento\Framework\Url\SecurityInfoInterface" type="Magento\Framework\Url\SecurityInfo\Proxy" />
    <preference for="Magento\Framework\Locale\CurrencyInterface" type="Magento\Framework\Locale\Currency" />
    <preference for="Magento\Framework\CurrencyInterface" type="Magento\Framework\Currency" />
    <preference for="Magento\Framework\Locale\FormatInterface" type="Magento\Framework\Locale\Format" />
    <preference for="Magento\Framework\Locale\ResolverInterface" type="Magento\Framework\Locale\Resolver" />
    <preference for="Magento\Framework\Stdlib\DateTime\TimezoneInterface" type="Magento\Framework\Stdlib\DateTime\Timezone" />
    <preference for="Magento\Framework\Communication\ConfigInterface" type="Magento\Framework\Communication\Config" />
    <preference for="Magento\Framework\Module\ResourceInterface" type="Magento\Framework\Module\ModuleResource" />
    <preference for="Magento\Framework\Pricing\Amount\AmountInterface" type="Magento\Framework\Pricing\Amount\Base" />
    <preference for="Magento\Framework\Api\SearchResultsInterface" type="Magento\Framework\Api\SearchResults" />
    <preference for="Magento\Framework\Api\AttributeInterface" type="Magento\Framework\Api\AttributeValue" />
    <preference for="Magento\Framework\Model\ResourceModel\Db\TransactionManagerInterface" type="Magento\Framework\Model\ResourceModel\Db\TransactionManager" />
    <preference for="Magento\Framework\Api\Data\ImageContentInterface" type="Magento\Framework\Api\ImageContent" />
    <preference for="Magento\Framework\Api\ImageContentValidatorInterface" type="Magento\Framework\Api\ImageContentValidator" />
    <preference for="Magento\Framework\Api\ImageProcessorInterface" type="Magento\Framework\Api\ImageProcessor" />
    <preference for="Magento\Framework\Code\Reader\ClassReaderInterface" type="Magento\Framework\Code\Reader\ClassReader" />
    <preference for="Magento\Framework\Stdlib\DateTime\DateTimeFormatterInterface" type="Magento\Framework\Stdlib\DateTime\DateTimeFormatter"/>
    <preference for="Magento\Framework\Api\Search\SearchInterface" type="Magento\Framework\Search\Search"/>
    <preference for="Magento\Framework\View\Design\FileResolution\Fallback\ResolverInterface" type="Magento\Framework\View\Design\FileResolution\Fallback\Resolver\Simple" />
    <preference for="Cm\RedisSession\Handler\ConfigInterface" type="Magento\Framework\Session\SaveHandler\Redis\Config"/>
    <preference for="Cm\RedisSession\Handler\LoggerInterface" type="Magento\Framework\Session\SaveHandler\Redis\Logger"/>
    <preference for="Magento\Framework\EntityManager\MapperInterface" type="Magento\Framework\EntityManager\CompositeMapper"/>
    <preference for="Magento\Framework\Console\CommandListInterface" type="Magento\Framework\Console\CommandList"/>
    <preference for="Magento\Framework\DataObject\IdentityGeneratorInterface" type="Magento\Framework\DataObject\IdentityService" />
    <preference for="Magento\Framework\Serialize\SerializerInterface" type="Magento\Framework\Serialize\Serializer\Json" />
    <preference for="Magento\Framework\App\Scope\ValidatorInterface" type="Magento\Framework\App\Scope\Validator"/>
    <preference for="Magento\Framework\App\ScopeResolverInterface" type="Magento\Framework\App\ScopeResolver" />
    <preference for="Magento\Framework\App\ScopeInterface" type="Magento\Framework\App\ScopeDefault" />
    <preference for="Magento\Framework\View\Design\Theme\ListInterface" type="Magento\Framework\View\Design\Theme\ThemeList" />
    <preference for="Magento\Framework\View\Design\Theme\ThemeProviderInterface" type="Magento\Framework\View\Design\Theme\ThemeProvider" />
    <preference for="Magento\Framework\View\Asset\PreProcessor\ChainFactoryInterface" type="Magento\Framework\View\Asset\PreProcessor\ChainFactory"/>
    <preference for="Magento\Framework\Css\PreProcessor\ErrorHandlerInterface" type="Magento\Framework\Css\PreProcessor\ErrorHandler" />
    <preference for="Magento\Framework\View\Asset\PreProcessor\Helper\SortInterface" type="Magento\Framework\View\Asset\PreProcessor\Helper\Sort"/>
    <preference for="Magento\Framework\App\View\Deployment\Version\StorageInterface" type="Magento\Framework\App\View\Deployment\Version\Storage\File"/>
    <preference for="Magento\Framework\View\Page\FaviconInterface" type="Magento\Theme\Model\Favicon\Favicon" />
    <preference for="Magento\Framework\View\Element\Message\InterpretationStrategyInterface" type="Magento\Framework\View\Element\Message\InterpretationMediator" />
    <type name="Magento\Framework\Model\ResourceModel\Db\TransactionManager" shared="false" />
    <type name="Magento\Framework\Acl\Data\Cache">
        <arguments>
            <argument name="aclBuilder" xsi:type="object">Magento\Framework\Acl\Builder\Proxy</argument>
        </arguments>
    </type>
    <type name="Magento\Framework\Logger\Handler\Base">
        <arguments>
            <argument name="filesystem" xsi:type="object">Magento\Framework\Filesystem\Driver\File</argument>
        </arguments>
    </type>
    <type name="Magento\Framework\Logger\Handler\System">
        <arguments>
            <argument name="filesystem" xsi:type="object">Magento\Framework\Filesystem\Driver\File</argument>
        </arguments>
    </type>
    <type name="Magento\Framework\Communication\Config\CompositeReader">
        <arguments>
            <argument name="readers" xsi:type="array">
                <item name="xmlReader" xsi:type="array">
                    <item name="reader" xsi:type="object">Magento\Framework\Communication\Config\Reader\XmlReader</item>
                    <item name="sortOrder" xsi:type="string">10</item>
                </item>
                <item name="envReader" xsi:type="array">
                    <item name="reader" xsi:type="object">Magento\Framework\Communication\Config\Reader\EnvReader</item>
                    <item name="sortOrder" xsi:type="string">20</item>
                </item>
            </argument>
        </arguments>
    </type>
    <type name="Magento\Framework\Logger\Monolog">
        <arguments>
            <argument name="name" xsi:type="string">main</argument>
            <argument name="handlers"  xsi:type="array">
                <item name="system" xsi:type="object">Magento\Framework\Logger\Handler\System</item>
                <item name="debug" xsi:type="object">Magento\Framework\Logger\Handler\Debug</item>
            </argument>
        </arguments>
    </type>
    <type name="Magento\Framework\Model\Context">
        <arguments>
            <argument name="actionValidator" xsi:type="object">Magento\Framework\Model\ActionValidator\RemoveAction\Proxy</argument>
        </arguments>
    </type>
    <type name="Magento\Framework\Api\FilterBuilder" shared="false" />
    <type name="Magento\Framework\Api\SearchCriteriaBuilder" shared="false" />
    <type name="Magento\Framework\View\Layout\Builder" shared="false" />
    <type name="Magento\Framework\View\Page\Builder" shared="false" />
    <type name="Magento\Framework\Message\Manager">
        <arguments>
            <argument name="session" xsi:type="object">Magento\Framework\Message\Session\Proxy</argument>
            <argument name="exceptionMessageFactory" xsi:type="object">Magento\Framework\Message\ExceptionMessageLookupFactory</argument>
        </arguments>
    </type>
    <type name="Magento\Framework\View\BlockPool" shared="false" />
    <type name="Magento\Framework\App\Request\Http">
        <arguments>
            <argument name="pathInfoProcessor" xsi:type="object">Magento\Backend\App\Request\PathInfoProcessor\Proxy</argument>
        </arguments>
    </type>
    <preference for="Magento\Framework\Session\SaveHandlerInterface" type="Magento\Framework\Session\SaveHandler" />
    <type name="Magento\Framework\Session\SaveHandlerFactory">
        <arguments>
            <argument name="handlers" xsi:type="array">
                <item name="db" xsi:type="string">Magento\Framework\Session\SaveHandler\DbTable</item>
                <item name="redis" xsi:type="string">Magento\Framework\Session\SaveHandler\Redis</item>
            </argument>
        </arguments>
    </type>
    <type name="Magento\Framework\Session\SaveHandler\Redis">
        <arguments>
            <argument name="config" xsi:type="object">Cm\RedisSession\Handler\ConfigInterface</argument>
            <argument name="logger" xsi:type="object">Cm\RedisSession\Handler\LoggerInterface</argument>
        </arguments>
    </type>
    <virtualType name="interceptionConfigScope" type="Magento\Framework\Config\Scope">
        <arguments>
            <argument name="defaultScope" xsi:type="string">global</argument>
        </arguments>
    </virtualType>
    <type name="Magento\Framework\App\State">
        <arguments>
            <argument name="mode" xsi:type="init_parameter">Magento\Framework\App\State::PARAM_MODE</argument>
        </arguments>
    </type>
    <type name="Magento\Framework\View\Asset\Source">
        <arguments>
            <argument name="appMode" xsi:type="init_parameter">Magento\Framework\App\State::PARAM_MODE</argument>
        </arguments>
    </type>
    <type name="Magento\Framework\View\Page\Config\Renderer">
        <arguments>
            <argument name="appMode" xsi:type="init_parameter">Magento\Framework\App\State::PARAM_MODE</argument>
        </arguments>
    </type>
    <type name="Magento\Framework\App\Arguments\ValidationState">
        <arguments>
            <argument name="appMode" xsi:type="init_parameter">Magento\Framework\App\State::PARAM_MODE</argument>
        </arguments>
    </type>
    <type name="Magento\Framework\App\Cache\Frontend\Factory">
        <arguments>
            <argument name="enforcedOptions" xsi:type="init_parameter">Magento\Framework\App\Cache\Frontend\Factory::PARAM_CACHE_FORCED_OPTIONS</argument>
            <argument name="decorators" xsi:type="array">
                <item name="tag" xsi:type="array">
                    <item name="class" xsi:type="string">Magento\Framework\Cache\Frontend\Decorator\TagScope</item>
                    <item name="parameters" xsi:type="array">
                        <item name="tag" xsi:type="string">MAGE</item>
                    </item>
                </item>
                <item name="logger" xsi:type="array">
                    <item name="class" xsi:type="string">Magento\Framework\Cache\Frontend\Decorator\Logger</item>
                </item>
            </argument>
            <argument name="resource" xsi:type="object">Magento\Framework\App\ResourceConnection\Proxy</argument>
        </arguments>
    </type>
    <type name="Magento\Backend\App\Area\FrontNameResolver">
        <arguments>
            <argument name="defaultFrontName" xsi:type="init_parameter">Magento\Backend\Setup\ConfigOptionsList::CONFIG_PATH_BACKEND_FRONTNAME</argument>
        </arguments>
    </type>
    <type name="Magento\Framework\App\Cache\State">
        <arguments>
            <argument name="banAll" xsi:type="init_parameter">Magento\Framework\App\Cache\State::PARAM_BAN_CACHE</argument>
        </arguments>
    </type>
    <type name="Magento\Store\Model\StoreManager">
        <arguments>
            <argument name="scopeCode" xsi:type="init_parameter">Magento\Store\Model\StoreManager::PARAM_RUN_CODE</argument>
            <argument name="scopeType" xsi:type="init_parameter">Magento\Store\Model\StoreManager::PARAM_RUN_TYPE</argument>
        </arguments>
    </type>
    <type name="Magento\Framework\Translate">
        <arguments>
            <argument name="cache" xsi:type="object">Magento\Framework\App\Cache\Type\Translate</argument>
            <argument name="locale" xsi:type="object">Magento\Framework\Locale\Resolver\Proxy</argument>
            <argument name="translate" xsi:type="object">Magento\Framework\Translate\ResourceInterface\Proxy</argument>
            <argument name="request" xsi:type="object">Magento\Framework\App\Request\Http\Proxy</argument>
        </arguments>
    </type>
    <type name="Magento\Framework\App\Helper\Context">
        <arguments>
            <argument name="translateInline" xsi:type="object">Magento\Framework\Translate\InlineInterface\Proxy</argument>
        </arguments>
    </type>
    <type name="Magento\Framework\Data\Structure" shared="false" />
    <type name="Magento\Framework\View\Layout\Data\Structure" shared="false" />
    <type name="Magento\Theme\Model\View\Design">
        <arguments>
            <argument name="storeManager" xsi:type="object">Magento\Store\Model\StoreManagerInterface\Proxy</argument>
        </arguments>
    </type>
    <type name="Magento\Framework\Acl" shared="false" />
    <type name="Magento\Framework\App\ObjectManager\ConfigLoader">
        <arguments>
            <argument name="cache" xsi:type="object">Magento\Framework\App\Cache\Type\Config</argument>
            <argument name="reader" xsi:type="object">Magento\Framework\ObjectManager\Config\Reader\Dom\Proxy</argument>
        </arguments>
    </type>
    <type name="Magento\Framework\App\ObjectManager\ConfigCache">
        <arguments>
            <argument name="cacheFrontend" xsi:type="object">Magento\Framework\App\Cache\Type\Config</argument>
        </arguments>
    </type>
    <type name="Magento\Framework\Cache\Config\Data">
        <arguments>
            <argument name="cacheId" xsi:type="string">config_cache</argument>
            <argument name="reader" xsi:type="object">Magento\Framework\Cache\Config\Reader\Proxy</argument>
        </arguments>
    </type>
    <type name="Magento\Framework\Interception\Config\Config">
        <arguments>
            <argument name="cache" xsi:type="object">Magento\Framework\App\Cache\Type\Config</argument>
            <argument name="reader" xsi:type="object">Magento\Framework\ObjectManager\Config\Reader\Dom\Proxy</argument>
            <argument name="cacheId" xsi:type="string">interception</argument>
        </arguments>
    </type>
    <type name="Magento\Framework\Interception\PluginList\PluginList">
        <arguments>
            <argument name="cache" xsi:type="object">Magento\Framework\App\Cache\Type\Config</argument>
            <argument name="reader" xsi:type="object">Magento\Framework\ObjectManager\Config\Reader\Dom\Proxy</argument>
            <argument name="cacheId" xsi:type="string">plugin-list</argument>
            <argument name="scopePriorityScheme" xsi:type="array">
                <item name="first" xsi:type="string">global</item>
            </argument>
        </arguments>
    </type>
    <type name="Magento\Framework\App\ResourceConnection">
        <arguments>
            <argument name="connectionFactory" xsi:type="object">Magento\Framework\App\ResourceConnection\ConnectionFactory</argument>
        </arguments>
    </type>
    <type name="Magento\Framework\App\ResourceConnection\Config">
        <arguments>
            <argument name="reader" xsi:type="object">Magento\Framework\App\ResourceConnection\Config\Reader\Proxy</argument>
            <argument name="cache" xsi:type="object">Magento\Framework\App\Cache\Type\Config\Proxy</argument>
        </arguments>
    </type>
    <type name="Magento\Framework\App\ResourceConnection\Config\Reader">
        <arguments>
            <argument name="fileResolver" xsi:type="object">Magento\Framework\App\Config\FileResolver\Proxy</argument>
        </arguments>
    </type>
    <type name="Magento\Framework\Config\Scope">
        <arguments>
            <argument name="defaultScope" xsi:type="string">primary</argument>
            <argument name="areaList" xsi:type="object">Magento\Framework\App\AreaList\Proxy</argument>
        </arguments>
    </type>
    <type name="Magento\Framework\Url">
        <arguments>
            <argument name="session" xsi:type="object">Magento\Framework\Session\Generic\Proxy</argument>
            <argument name="scopeType" xsi:type="const">Magento\Store\Model\ScopeInterface::SCOPE_STORE</argument>
        </arguments>
    </type>
    <virtualType name="layoutArgumentReaderInterpreter" type="Magento\Framework\Data\Argument\Interpreter\Composite">
        <arguments>
            <argument name="interpreters" xsi:type="array">
                <item name="options" xsi:type="object">Magento\Framework\View\Layout\Argument\Interpreter\Options</item>
                <item name="array" xsi:type="object">layoutArrayArgumentReaderInterpreterProxy</item>
                <item name="boolean" xsi:type="object">Magento\Framework\Data\Argument\Interpreter\Boolean</item>
                <item name="number" xsi:type="object">Magento\Framework\Data\Argument\Interpreter\Number</item>
                <item name="string" xsi:type="object">Magento\Framework\Data\Argument\Interpreter\StringUtils</item>
                <item name="null" xsi:type="object">Magento\Framework\Data\Argument\Interpreter\NullType</item>
                <item name="object" xsi:type="object">Magento\Framework\View\Layout\Argument\Interpreter\Passthrough</item>
                <item name="url" xsi:type="object">Magento\Framework\View\Layout\Argument\Interpreter\Passthrough</item>
                <item name="helper" xsi:type="object">Magento\Framework\View\Layout\Argument\Interpreter\Passthrough</item>
            </argument>
            <argument name="discriminator" xsi:type="const">Magento\Framework\View\Model\Layout\Merge::TYPE_ATTRIBUTE</argument>
        </arguments>
    </virtualType>
    <virtualType name="layoutArgumentGeneratorInterpreterInternal" type="Magento\Framework\Data\Argument\Interpreter\Composite">
        <arguments>
            <argument name="interpreters" xsi:type="array">
                <item name="options" xsi:type="object">Magento\Framework\View\Layout\Argument\Interpreter\Options</item>
                <item name="array" xsi:type="object">layoutArrayArgumentGeneratorInterpreterProxy</item>
                <item name="boolean" xsi:type="object">Magento\Framework\Data\Argument\Interpreter\Boolean</item>
                <item name="number" xsi:type="object">Magento\Framework\Data\Argument\Interpreter\Number</item>
                <item name="string" xsi:type="object">Magento\Framework\Data\Argument\Interpreter\StringUtils</item>
                <item name="null" xsi:type="object">Magento\Framework\Data\Argument\Interpreter\NullType</item>
                <item name="object" xsi:type="object">layoutObjectArgumentInterpreter</item>
                <item name="url" xsi:type="object">Magento\Framework\View\Layout\Argument\Interpreter\Url</item>
                <item name="helper" xsi:type="object">Magento\Framework\View\Layout\Argument\Interpreter\HelperMethod</item>
            </argument>
            <argument name="discriminator" xsi:type="const">Magento\Framework\View\Model\Layout\Merge::TYPE_ATTRIBUTE</argument>
        </arguments>
    </virtualType>
    <virtualType name="layoutArgumentGeneratorInterpreter" type="Magento\Framework\View\Layout\Argument\Interpreter\Decorator\Updater">
        <arguments>
            <argument name="subject" xsi:type="object">layoutArgumentGeneratorInterpreterInternal</argument>
        </arguments>
    </virtualType>
    <virtualType name="layoutArrayArgumentReaderInterpreter" type="Magento\Framework\Data\Argument\Interpreter\ArrayType">
        <arguments>
            <argument name="itemInterpreter" xsi:type="object">layoutArgumentReaderInterpreter</argument>
        </arguments>
    </virtualType>
    <virtualType name="layoutArrayArgumentGeneratorInterpreter" type="Magento\Framework\Data\Argument\Interpreter\ArrayType">
        <arguments>
            <argument name="itemInterpreter" xsi:type="object">layoutArgumentGeneratorInterpreterInternal</argument>
        </arguments>
    </virtualType>
    <!--
    Array item can be of any type just like an argument, including array type itself, which creates circular dependency.
    Proxy is used to resolve the circular dependency, so that array items undergo the same interpretation as arguments.
    -->
    <virtualType name="layoutArrayArgumentReaderInterpreterProxy" type="Magento\Framework\Data\Argument\InterpreterInterface\Proxy">
        <arguments>
            <argument name="instanceName" xsi:type="string">layoutArrayArgumentReaderInterpreter</argument>
        </arguments>
    </virtualType>
    <virtualType name="layoutArrayArgumentGeneratorInterpreterProxy" type="Magento\Framework\Data\Argument\InterpreterInterface\Proxy">
        <arguments>
            <argument name="instanceName" xsi:type="string">layoutArrayArgumentGeneratorInterpreter</argument>
        </arguments>
    </virtualType>
    <virtualType name="layoutObjectArgumentInterpreter" type="Magento\Framework\View\Layout\Argument\Interpreter\DataObject">
        <arguments>
            <argument name="expectedClass" xsi:type="string">Magento\Framework\View\Element\Block\ArgumentInterface</argument>
        </arguments>
    </virtualType>
    <type name="Magento\Framework\View\Layout\Argument\Interpreter\NamedParams">
        <arguments>
            <argument name="paramInterpreter" xsi:type="object">Magento\Framework\Data\Argument\Interpreter\StringUtils</argument>
        </arguments>
    </type>
    <virtualType name="containerRenderPool" type="Magento\Framework\View\Layout\ReaderPool">
        <arguments>
            <argument name="readers" xsi:type="array">
                <item name="container" xsi:type="string">Magento\Framework\View\Layout\Reader\Container</item>
                <item name="block" xsi:type="string">Magento\Framework\View\Layout\Reader\Block</item>
                <item name="uiComponent" xsi:type="string">Magento\Framework\View\Layout\Reader\UiComponent</item>
            </argument>
        </arguments>
    </virtualType>
    <type name="Magento\Framework\View\Layout\Reader\Container">
        <arguments>
            <argument name="readerPool" xsi:type="object">containerRenderPool</argument>
        </arguments>
    </type>
    <virtualType name="blockRenderPool" type="Magento\Framework\View\Layout\ReaderPool">
        <arguments>
            <argument name="readers" xsi:type="array">
                <item name="container" xsi:type="string">Magento\Framework\View\Layout\Reader\Container</item>
                <item name="block" xsi:type="string">Magento\Framework\View\Layout\Reader\Block</item>
                <item name="move" xsi:type="string">Magento\Framework\View\Layout\Reader\Move</item>
                <item name="uiComponent" xsi:type="string">Magento\Framework\View\Layout\Reader\UiComponent</item>
            </argument>
        </arguments>
    </virtualType>
    <type name="Magento\Framework\View\Layout\Reader\Block">
        <arguments>
            <argument name="readerPool" xsi:type="object">blockRenderPool</argument>
            <argument name="scopeType" xsi:type="const">Magento\Store\Model\ScopeInterface::SCOPE_STORE</argument>
            <argument name="argumentInterpreter" xsi:type="object">layoutArgumentReaderInterpreter</argument>
        </arguments>
    </type>
    <type name="Magento\Framework\View\Layout\Reader\UiComponent">
        <arguments>
            <argument name="readerPool" xsi:type="object">blockRenderPool</argument>
        </arguments>
    </type>
    <type name="Magento\Framework\View\Layout\ConfigCondition">
        <arguments>
            <argument name="scopeType" xsi:type="const">Magento\Store\Model\ScopeInterface::SCOPE_STORE</argument>
        </arguments>
    </type>
    <virtualType name="bodyRenderPool" type="Magento\Framework\View\Layout\ReaderPool">
        <arguments>
            <argument name="readers" xsi:type="array">
                <item name="container" xsi:type="string">Magento\Framework\View\Layout\Reader\Container</item>
                <item name="block" xsi:type="string">Magento\Framework\View\Layout\Reader\Block</item>
                <item name="move" xsi:type="string">Magento\Framework\View\Layout\Reader\Move</item>
                <item name="uiComponent" xsi:type="string">Magento\Framework\View\Layout\Reader\UiComponent</item>
            </argument>
        </arguments>
    </virtualType>
    <type name="Magento\Framework\View\Page\Config\Reader\Body">
        <arguments>
            <argument name="readerPool" xsi:type="object">bodyRenderPool</argument>
        </arguments>
    </type>
    <virtualType name="commonRenderPool" type="Magento\Framework\View\Layout\ReaderPool">
        <arguments>
            <argument name="readers" xsi:type="array">
                <item name="html" xsi:type="string">Magento\Framework\View\Page\Config\Reader\Html</item>
                <item name="head" xsi:type="string">Magento\Framework\View\Page\Config\Reader\Head</item>
                <item name="body" xsi:type="string">Magento\Framework\View\Page\Config\Reader\Body</item>
                <item name="container" xsi:type="string">Magento\Framework\View\Layout\Reader\Container</item>
                <item name="block" xsi:type="string">Magento\Framework\View\Layout\Reader\Block</item>
                <item name="move" xsi:type="string">Magento\Framework\View\Layout\Reader\Move</item>
                <item name="uiComponent" xsi:type="string">Magento\Framework\View\Layout\Reader\UiComponent</item>
            </argument>
        </arguments>
    </virtualType>
    <type name="Magento\Framework\View\Layout">
        <arguments>
            <argument name="readerPool" xsi:type="object" shared="false">commonRenderPool</argument>
            <argument name="cache" xsi:type="object">Magento\Framework\App\Cache\Type\Layout</argument>
        </arguments>
    </type>
    <virtualType name="genericLayoutRenderPool" type="Magento\Framework\View\Layout\ReaderPool">
        <arguments>
            <argument name="readers" xsi:type="array">
                <item name="container" xsi:type="string">Magento\Framework\View\Layout\Reader\Container</item>
                <item name="block" xsi:type="string">Magento\Framework\View\Layout\Reader\Block</item>
                <item name="move" xsi:type="string">Magento\Framework\View\Layout\Reader\Move</item>
                <item name="uiComponent" xsi:type="string">Magento\Framework\View\Layout\Reader\UiComponent</item>
            </argument>
        </arguments>
    </virtualType>
    <type name="Magento\Framework\View\Result\Layout">
        <arguments>
            <argument name="layoutReaderPool" xsi:type="object">genericLayoutRenderPool</argument>
        </arguments>
    </type>
    <virtualType name="pageConfigRenderPool" type="Magento\Framework\View\Layout\ReaderPool">
        <arguments>
            <argument name="readers" xsi:type="array">
                <item name="html" xsi:type="string">Magento\Framework\View\Page\Config\Reader\Html</item>
                <item name="head" xsi:type="string">Magento\Framework\View\Page\Config\Reader\Head</item>
                <item name="body" xsi:type="string">Magento\Framework\View\Page\Config\Reader\Body</item>
            </argument>
        </arguments>
    </virtualType>
    <type name="Magento\Framework\View\Layout\GeneratorPool">
        <arguments>
            <argument name="generators" xsi:type="array">
                <item name="head" xsi:type="object">Magento\Framework\View\Page\Config\Generator\Head</item>
                <item name="body" xsi:type="object">Magento\Framework\View\Page\Config\Generator\Body</item>
                <item name="block" xsi:type="object">Magento\Framework\View\Layout\Generator\Block</item>
                <item name="container" xsi:type="object">Magento\Framework\View\Layout\Generator\Container</item>
                <item name="uiComponent" xsi:type="object">Magento\Framework\View\Layout\Generator\UiComponent</item>
            </argument>
        </arguments>
    </type>
    <virtualType name="pageLayoutGeneratorPool" type="Magento\Framework\View\Layout\GeneratorPool">
        <arguments>
            <argument name="generators" xsi:type="array">
                <item name="head" xsi:type="object">Magento\Framework\View\Page\Config\Generator\Head</item>
                <item name="body" xsi:type="object">Magento\Framework\View\Page\Config\Generator\Body</item>
                <item name="block" xsi:type="object">Magento\Framework\View\Layout\Generator\Block</item>
                <item name="container" xsi:type="object">Magento\Framework\View\Layout\Generator\Container</item>
                <item name="uiComponent" xsi:type="object">Magento\Framework\View\Layout\Generator\UiComponent</item>
            </argument>
        </arguments>
    </virtualType>
    <type name="Magento\Framework\View\Result\Page">
        <arguments>
            <argument name="layoutReaderPool" xsi:type="object">pageConfigRenderPool</argument>
            <argument name="generatorPool" xsi:type="object">pageLayoutGeneratorPool</argument>
            <argument name="template" xsi:type="string">Magento_Theme::root.phtml</argument>
        </arguments>
    </type>
    <type name="Magento\Framework\View\Layout\Generator\Block">
        <arguments>
            <argument name="argumentInterpreter" xsi:type="object">layoutArgumentGeneratorInterpreter</argument>
        </arguments>
    </type>
    <type name="Magento\Framework\Mview\View">
        <arguments>
            <argument name="state" xsi:type="object" shared="false">Magento\Indexer\Model\Mview\View\State</argument>
            <argument name="changelog" xsi:type="object" shared="false">Magento\Framework\Mview\View\Changelog</argument>
        </arguments>
    </type>
    <type name="Magento\Framework\Mview\Config">
        <arguments>
            <argument name="configData" xsi:type="object">Magento\Framework\Mview\Config\Data\Proxy</argument>
        </arguments>
    </type>
    <type name="Magento\Framework\Mview\Config\Data">
        <arguments>
            <argument name="stateCollection" xsi:type="object" shared="false">Magento\Framework\Mview\View\State\CollectionInterface</argument>
        </arguments>
    </type>
    <type name="Magento\Framework\App\View\Asset\Publisher" shared="false" />
    <type name="Magento\Framework\View\Asset\PreProcessor\FileNameResolver">
        <arguments>
            <argument name="alternativeSources" xsi:type="array">
                <item name="css" xsi:type="object">AlternativeSourceProcessors</item>
            </argument>
        </arguments>
    </type>
    <type name="Magento\Framework\App\StaticResource">
        <arguments>
            <argument name="response" xsi:type="object" shared="false">Magento\MediaStorage\Model\File\Storage\Response</argument>
            <argument name="publisher" xsi:type="object">developerPublisher</argument>
        </arguments>
    </type>
    <virtualType name="AlternativeSourceProcessors" type="Magento\Framework\View\Asset\PreProcessor\AlternativeSource">
        <arguments>
            <argument name="filenameResolver" xsi:type="object">Magento\Framework\View\Asset\PreProcessor\MinificationFilenameResolver</argument>
            <argument name="lockName" xsi:type="string">alternative-source-css</argument>
            <argument name="lockerProcess" xsi:type="object">Magento\Framework\View\Asset\LockerProcess</argument>
            <argument name="alternatives" xsi:type="array">
                <item name="less" xsi:type="array">
                    <item name="class" xsi:type="string">Magento\Framework\Css\PreProcessor\Adapter\Less\Processor</item>
                </item>
            </argument>
        </arguments>
    </virtualType>
    <virtualType name="developerPublisher" type="Magento\Framework\App\View\Asset\Publisher">
        <arguments>
            <argument name="materializationStrategyFactory" xsi:type="object">developerMaterialization</argument>
        </arguments>
    </virtualType>
    <virtualType name="developerMaterialization" type="Magento\Framework\App\View\Asset\MaterializationStrategy\Factory">
        <arguments>
            <argument name="strategiesList" xsi:type="array">
                <item name="view_preprocessed" xsi:type="object">Magento\Framework\App\View\Asset\MaterializationStrategy\Symlink</item>
                <item name="default" xsi:type="object">Magento\Framework\App\View\Asset\MaterializationStrategy\Copy</item>
            </argument>
        </arguments>
    </virtualType>
    <type name="Magento\Framework\View\Design\FileResolution\Fallback\File">
        <arguments>
            <argument name="resolver" xsi:type="object">Magento\Framework\View\Design\FileResolution\Fallback\Resolver\Simple</argument>
        </arguments>
    </type>
    <type name="Magento\Framework\View\Design\FileResolution\Fallback\TemplateFile">
        <arguments>
            <argument name="resolver" xsi:type="object">Magento\Framework\View\Design\FileResolution\Fallback\Resolver\Simple</argument>
        </arguments>
    </type>
    <type name="Magento\Framework\View\Design\FileResolution\Fallback\LocaleFile">
        <arguments>
            <argument name="resolver" xsi:type="object">Magento\Framework\View\Design\FileResolution\Fallback\Resolver\Simple</argument>
        </arguments>
    </type>

    <virtualType name="viewFileMinifiedFallbackResolver" type="Magento\Framework\View\Design\FileResolution\Fallback\Resolver\Minification">
        <arguments>
            <argument name="fallback" xsi:type="object">viewFileFallbackResolver</argument>
        </arguments>
    </virtualType>
    <virtualType name="viewFileFallbackResolver" type="Magento\Framework\View\Design\FileResolution\Fallback\Resolver\Alternative"/>
    <type name="Magento\Framework\View\Design\FileResolution\Fallback\StaticFile">
        <arguments>
            <argument name="resolver" xsi:type="object">viewFileMinifiedFallbackResolver</argument>
        </arguments>
    </type>
    <type name="Magento\Framework\Code\Generator">
        <arguments>
            <argument name="generatedEntities" xsi:type="array">
                <item name="extensionInterfaceFactory" xsi:type="string">\Magento\Framework\Api\Code\Generator\ExtensionAttributesInterfaceFactoryGenerator</item>
                <item name="factory" xsi:type="string">\Magento\Framework\ObjectManager\Code\Generator\Factory</item>
                <item name="proxy" xsi:type="string">\Magento\Framework\ObjectManager\Code\Generator\Proxy</item>
                <item name="interceptor" xsi:type="string">\Magento\Framework\Interception\Code\Generator\Interceptor</item>
                <item name="logger" xsi:type="string">\Magento\Framework\ObjectManager\Profiler\Code\Generator\Logger</item>
                <item name="mapper" xsi:type="string">\Magento\Framework\Api\Code\Generator\Mapper</item>
                <item name="persistor" xsi:type="string">\Magento\Framework\ObjectManager\Code\Generator\Persistor</item>
                <item name="repository" xsi:type="string">\Magento\Framework\ObjectManager\Code\Generator\Repository</item>
                <item name="convertor" xsi:type="string">\Magento\Framework\ObjectManager\Code\Generator\Converter</item>
                <item name="searchResults" xsi:type="string">\Magento\Framework\Api\Code\Generator\SearchResults</item>
                <item name="extensionInterface" xsi:type="string">\Magento\Framework\Api\Code\Generator\ExtensionAttributesInterfaceGenerator</item>
                <item name="extension" xsi:type="string">\Magento\Framework\Api\Code\Generator\ExtensionAttributesGenerator</item>
            </argument>
        </arguments>
    </type>
    <type name="Magento\Framework\App\Cache\Frontend\Pool">
        <arguments>
            <argument name="frontendSettings" xsi:type="array">
                <item name="page_cache" xsi:type="array">
                    <item name="backend_options" xsi:type="array">
                        <item name="cache_dir" xsi:type="string">page_cache</item>
                    </item>
                </item>
            </argument>
        </arguments>
    </type>
    <type name="Magento\Framework\App\Cache\Type\FrontendPool">
        <arguments>
            <argument name="typeFrontendMap" xsi:type="array">
                <item name="full_page" xsi:type="string">page_cache</item>
            </argument>
        </arguments>
    </type>
    <type name="Magento\Framework\Translate\Inline">
        <arguments>
            <argument name="parser" xsi:type="object">Magento\Framework\Translate\Inline\ParserInterface\Proxy</argument>
        </arguments>
    </type>
    <type name="Magento\Framework\View\Layout\ScheduledStructure" shared="false" />
    <type name="Magento\Framework\View\Page\Config\Structure" shared="false" />
    <type name="Magento\Framework\Search\Adapter\Mysql\Aggregation\Builder\Container">
        <arguments>
            <argument name="buckets" xsi:type="array">
                <item name="termBucket" xsi:type="object">Magento\Framework\Search\Adapter\Mysql\Aggregation\Builder\Term</item>
                <item name="rangeBucket" xsi:type="object">Magento\Framework\Search\Adapter\Mysql\Aggregation\Builder\Range</item>
                <item name="dynamicBucket" xsi:type="object">Magento\Framework\Search\Adapter\Mysql\Aggregation\Builder\Dynamic</item>
            </argument>
        </arguments>
    </type>
    <type name="Magento\Framework\Search\Dynamic\Algorithm\Repository">
        <arguments>
            <argument name="algorithms" xsi:type="array">
                <item name="auto" xsi:type="string">Magento\Framework\Search\Dynamic\Algorithm\Auto</item>
                <item name="manual" xsi:type="string">Magento\Framework\Search\Dynamic\Algorithm\Manual</item>
                <item name="improved" xsi:type="string">Magento\Framework\Search\Dynamic\Algorithm\Improved</item>
            </argument>
        </arguments>
    </type>
    <type name="Magento\Framework\View\Model\Layout\Merge">
        <arguments>
            <argument name="fileSource" xsi:type="object">Magento\Framework\View\Layout\File\Collector\Aggregated\Proxy</argument>
            <argument name="pageLayoutFileSource" xsi:type="object">pageLayoutFileCollectorAggregated</argument>
            <argument name="cache" xsi:type="object">Magento\Framework\App\Cache\Type\Layout</argument>
        </arguments>
    </type>
    <type name="CSSmin">
        <arguments>
            <argument name="raise_php_limits" xsi:type="boolean">false</argument>
        </arguments>
    </type>
    <type name="Magento\Framework\App\DefaultPath\DefaultPath">
        <arguments>
            <argument name="parts" xsi:type="array">
                <item name="module" xsi:type="string">core</item>
                <item name="controller" xsi:type="string">index</item>
                <item name="action" xsi:type="string">index</item>
            </argument>
        </arguments>
    </type>
    <type name="Magento\Framework\Data\Collection\Db\FetchStrategy\Cache">
        <arguments>
            <argument name="cache" xsi:type="object">Magento\Framework\App\Cache\Type\Collection</argument>
            <argument name="cacheIdPrefix" xsi:type="string">collection_</argument>
            <argument name="cacheLifetime" xsi:type="string">86400</argument>
        </arguments>
    </type>
    <type name="Magento\Framework\Event\Config\Data">
        <arguments>
            <argument name="reader" xsi:type="object">Magento\Framework\Event\Config\Reader\Proxy</argument>
        </arguments>
    </type>
    <type name="Magento\Framework\View\Asset\Collection" shared="false" />
    <virtualType name="layoutFileSourceBase" type="Magento\Framework\View\File\Collector\Base">
        <arguments>
            <argument name="subDir" xsi:type="string">layout</argument>
        </arguments>
    </virtualType>
    <virtualType name="layoutFileSourceBaseFiltered" type="Magento\Framework\View\File\Collector\Decorator\ModuleOutput">
        <arguments>
            <argument name="subject" xsi:type="object">layoutFileSourceBase</argument>
        </arguments>
    </virtualType>
    <virtualType name="layoutFileSourceBaseSorted" type="Magento\Framework\View\File\Collector\Decorator\ModuleDependency">
        <arguments>
            <argument name="subject" xsi:type="object">layoutFileSourceBaseFiltered</argument>
        </arguments>
    </virtualType>

    <virtualType name="layoutFileSourceTheme" type="Magento\Framework\View\File\Collector\ThemeModular">
        <arguments>
            <argument name="subDir" xsi:type="string">layout</argument>
        </arguments>
    </virtualType>
    <virtualType name="layoutFileSourceThemeFiltered" type="Magento\Framework\View\File\Collector\Decorator\ModuleOutput">
        <arguments>
            <argument name="subject" xsi:type="object">layoutFileSourceTheme</argument>
        </arguments>
    </virtualType>
    <virtualType name="layoutFileSourceThemeSorted" type="Magento\Framework\View\File\Collector\Decorator\ModuleDependency">
        <arguments>
            <argument name="subject" xsi:type="object">layoutFileSourceThemeFiltered</argument>
        </arguments>
    </virtualType>

    <virtualType name="layoutFileSourceOverrideBase" type="Magento\Framework\View\File\Collector\Override\Base">
        <arguments>
            <argument name="subDir" xsi:type="string">layout/override/base</argument>
        </arguments>
    </virtualType>
    <virtualType name="layoutFileSourceOverrideBaseFiltered" type="Magento\Framework\View\File\Collector\Decorator\ModuleOutput">
        <arguments>
            <argument name="subject" xsi:type="object">layoutFileSourceOverrideBase</argument>
        </arguments>
    </virtualType>
    <virtualType name="layoutFileSourceOverrideBaseSorted" type="Magento\Framework\View\File\Collector\Decorator\ModuleDependency">
        <arguments>
            <argument name="subject" xsi:type="object">layoutFileSourceOverrideBaseFiltered</argument>
        </arguments>
    </virtualType>

    <virtualType name="layoutFileSourceOverrideTheme" type="Magento\Framework\View\File\Collector\Override\ThemeModular">
        <arguments>
            <argument name="subDir" xsi:type="string">layout/override/theme</argument>
        </arguments>
    </virtualType>
    <virtualType name="layoutFileSourceOverrideThemeFiltered" type="Magento\Framework\View\File\Collector\Decorator\ModuleOutput">
        <arguments>
            <argument name="subject" xsi:type="object">layoutFileSourceOverrideTheme</argument>
        </arguments>
    </virtualType>
    <virtualType name="layoutFileSourceOverrideThemeSorted" type="Magento\Framework\View\File\Collector\Decorator\ModuleDependency">
        <arguments>
            <argument name="subject" xsi:type="object">layoutFileSourceOverrideThemeFiltered</argument>
        </arguments>
    </virtualType>
    <type name="Magento\Framework\View\Layout\File\Collector\Aggregated">
        <arguments>
            <argument name="baseFiles" xsi:type="object">layoutFileSourceBaseSorted</argument>
            <argument name="themeFiles" xsi:type="object">layoutFileSourceThemeSorted</argument>
            <argument name="overrideBaseFiles" xsi:type="object">layoutFileSourceOverrideBaseSorted</argument>
            <argument name="overrideThemeFiles" xsi:type="object">layoutFileSourceOverrideThemeSorted</argument>
        </arguments>
    </type>
    <virtualType name="pageLayoutFileSourceBase" type="Magento\Framework\View\File\Collector\Base">
        <arguments>
            <argument name="subDir" xsi:type="string">page_layout</argument>
        </arguments>
    </virtualType>
    <virtualType name="pageLayoutFileSourceBaseFiltered" type="Magento\Framework\View\File\Collector\Decorator\ModuleOutput">
        <arguments>
            <argument name="subject" xsi:type="object">pageLayoutFileSourceBase</argument>
        </arguments>
    </virtualType>
    <virtualType name="pageLayoutFileSourceBaseSorted" type="Magento\Framework\View\File\Collector\Decorator\ModuleDependency">
        <arguments>
            <argument name="subject" xsi:type="object">pageLayoutFileSourceBaseFiltered</argument>
        </arguments>
    </virtualType>
    <virtualType name="pageLayoutFileSourceTheme" type="Magento\Framework\View\File\Collector\ThemeModular">
        <arguments>
            <argument name="subDir" xsi:type="string">page_layout</argument>
        </arguments>
    </virtualType>
    <virtualType name="pageLayoutFileSourceThemeFiltered" type="Magento\Framework\View\File\Collector\Decorator\ModuleOutput">
        <arguments>
            <argument name="subject" xsi:type="object">pageLayoutFileSourceTheme</argument>
        </arguments>
    </virtualType>
    <virtualType name="pageLayoutFileSourceThemeSorted" type="Magento\Framework\View\File\Collector\Decorator\ModuleDependency">
        <arguments>
            <argument name="subject" xsi:type="object">pageLayoutFileSourceThemeFiltered</argument>
        </arguments>
    </virtualType>

    <virtualType name="pageLayoutFileSourceOverrideBase" type="Magento\Framework\View\File\Collector\Override\Base">
        <arguments>
            <argument name="subDir" xsi:type="string">page_layout/override/base</argument>
        </arguments>
    </virtualType>
    <virtualType name="pageLayoutFileSourceOverrideBaseFiltered" type="Magento\Framework\View\File\Collector\Decorator\ModuleOutput">
        <arguments>
            <argument name="subject" xsi:type="object">pageLayoutFileSourceOverrideBase</argument>
        </arguments>
    </virtualType>
    <virtualType name="pageLayoutFileSourceOverrideBaseSorted" type="Magento\Framework\View\File\Collector\Decorator\ModuleDependency">
        <arguments>
            <argument name="subject" xsi:type="object">pageLayoutFileSourceOverrideBaseFiltered</argument>
        </arguments>
    </virtualType>

    <virtualType name="pageLayoutFileSourceOverrideTheme" type="Magento\Framework\View\File\Collector\Override\ThemeModular">
        <arguments>
            <argument name="subDir" xsi:type="string">page_layout/override/theme</argument>
        </arguments>
    </virtualType>
    <virtualType name="pageLayoutFileSourceOverrideThemeFiltered" type="Magento\Framework\View\File\Collector\Decorator\ModuleOutput">
        <arguments>
            <argument name="subject" xsi:type="object">pageLayoutFileSourceOverrideTheme</argument>
        </arguments>
    </virtualType>
    <virtualType name="pageLayoutFileSourceOverrideThemeSorted" type="Magento\Framework\View\File\Collector\Decorator\ModuleDependency">
        <arguments>
            <argument name="subject" xsi:type="object">pageLayoutFileSourceOverrideThemeFiltered</argument>
        </arguments>
    </virtualType>

    <virtualType name="pageLayoutFileCollectorAggregated" type="Magento\Framework\View\Layout\File\Collector\Aggregated">
        <arguments>
            <argument name="baseFiles" xsi:type="object">pageLayoutFileSourceBaseSorted</argument>
            <argument name="themeFiles" xsi:type="object">pageLayoutFileSourceThemeSorted</argument>
            <argument name="overrideBaseFiles" xsi:type="object">pageLayoutFileSourceOverrideBaseSorted</argument>
            <argument name="overrideThemeFiles" xsi:type="object">pageLayoutFileSourceOverrideThemeSorted</argument>
        </arguments>
    </virtualType>

    <virtualType name="pageFileSourceBase" type="Magento\Framework\View\File\Collector\Base"/>
    <virtualType name="pageFileSourceBaseFiltered" type="Magento\Framework\View\File\Collector\Decorator\ModuleOutput">
        <arguments>
            <argument name="subject" xsi:type="object">pageFileSourceBase</argument>
        </arguments>
    </virtualType>
    <virtualType name="pageFileSourceBaseSorted" type="Magento\Framework\View\File\Collector\Decorator\ModuleDependency">
        <arguments>
            <argument name="subject" xsi:type="object">pageFileSourceBaseFiltered</argument>
        </arguments>
    </virtualType>

    <virtualType name="pageFileSourceTheme" type="Magento\Framework\View\File\Collector\ThemeModular"/>
    <virtualType name="pageFileSourceThemeFiltered" type="Magento\Framework\View\File\Collector\Decorator\ModuleOutput">
        <arguments>
            <argument name="subject" xsi:type="object">pageFileSourceTheme</argument>
        </arguments>
    </virtualType>
    <virtualType name="pageFileSourceThemeSorted" type="Magento\Framework\View\File\Collector\Decorator\ModuleDependency">
        <arguments>
            <argument name="subject" xsi:type="object">pageFileSourceThemeFiltered</argument>
        </arguments>
    </virtualType>

    <virtualType name="pageFileSourceOverrideBase" type="Magento\Framework\View\File\Collector\Override\Base">
        <arguments>
            <argument name="subDir" xsi:type="string">page/override</argument>
        </arguments>
    </virtualType>
    <virtualType name="pageFileSourceOverrideBaseFiltered" type="Magento\Framework\View\File\Collector\Decorator\ModuleOutput">
        <arguments>
            <argument name="subject" xsi:type="object">pageFileSourceOverrideBase</argument>
        </arguments>
    </virtualType>
    <virtualType name="pageFileSourceOverrideBaseSorted" type="Magento\Framework\View\File\Collector\Decorator\ModuleDependency">
        <arguments>
            <argument name="subject" xsi:type="object">pageFileSourceOverrideBaseFiltered</argument>
        </arguments>
    </virtualType>

    <virtualType name="pageFileSourceOverrideTheme" type="Magento\Framework\View\File\Collector\Override\ThemeModular">
        <arguments>
            <argument name="subDir" xsi:type="string">override/theme</argument>
        </arguments>
    </virtualType>
    <virtualType name="pageFileSourceOverrideThemeFiltered" type="Magento\Framework\View\File\Collector\Decorator\ModuleOutput">
        <arguments>
            <argument name="subject" xsi:type="object">pageFileSourceOverrideTheme</argument>
        </arguments>
    </virtualType>
    <virtualType name="pageFileSourceOverrideThemeSorted" type="Magento\Framework\View\File\Collector\Decorator\ModuleDependency">
        <arguments>
            <argument name="subject" xsi:type="object">pageFileSourceOverrideThemeFiltered</argument>
        </arguments>
    </virtualType>
    <virtualType name="pageLayoutRenderPool" type="Magento\Framework\View\Layout\ReaderPool">
        <arguments>
            <argument name="readers" xsi:type="array">
                <item name="container" xsi:type="string">Magento\Framework\View\Layout\Reader\Container</item>
                <item name="move" xsi:type="string">Magento\Framework\View\Layout\Reader\Move</item>
            </argument>
        </arguments>
    </virtualType>
    <type name="Magento\Framework\View\Page\Layout\Reader">
        <arguments>
            <argument name="pageLayoutFileSource" xsi:type="object">pageLayoutFileCollectorAggregated</argument>
            <argument name="reader" xsi:type="object">pageLayoutRenderPool</argument>
        </arguments>
    </type>
    <type name="Magento\Framework\View\PageLayout\File\Collector\Aggregated">
        <arguments>
            <argument name="baseFiles" xsi:type="object">pageFileSourceBaseSorted</argument>
            <argument name="themeFiles" xsi:type="object">pageFileSourceThemeSorted</argument>
            <argument name="overrideBaseFiles" xsi:type="object">pageFileSourceOverrideBaseSorted</argument>
            <argument name="overrideThemeFiles" xsi:type="object">pageFileSourceOverrideThemeSorted</argument>
        </arguments>
    </type>
    <type name="Magento\Framework\View\Design\Theme\Image">
        <arguments>
            <argument name="uploader" xsi:type="object">Magento\Framework\View\Design\Theme\Image\Uploader\Proxy</argument>
        </arguments>
    </type>
    <type name="Magento\Framework\App\Config\Initial">
        <arguments>
            <argument name="reader" xsi:type="object">Magento\Framework\App\Config\Initial\Reader\Proxy</argument>
        </arguments>
    </type>
    <type name="Magento\Framework\App\Config\Initial\Reader">
        <arguments>
            <argument name="converter" xsi:type="object">Magento\Framework\App\Config\Initial\Converter</argument>
        </arguments>
    </type>
    <type name="Magento\Framework\App\Route\Config">
        <arguments>
            <argument name="reader" xsi:type="object">Magento\Framework\App\Route\Config\Reader\Proxy</argument>
        </arguments>
    </type>
    <type name="Magento\Framework\Session\Validator">
        <arguments>
            <argument name="scopeType" xsi:type="const">Magento\Store\Model\ScopeInterface::SCOPE_STORE</argument>
            <argument name="skippedUserAgentList" xsi:type="array">
                <item name="flash" xsi:type="string">Shockwave Flash</item>
                <item name="flash_mac" xsi:type="string"><![CDATA[Adobe Flash Player\s{1,}\w{1,10}]]></item>
            </argument>
        </arguments>
    </type>
    <type name="Magento\Framework\DataObject\Copy\Config">
        <arguments>
            <argument name="dataStorage" xsi:type="object">Magento\Framework\DataObject\Copy\Config\Data\Proxy</argument>
        </arguments>
    </type>
    <type name="Magento\Framework\DataObject\Copy\Config\Reader">
        <arguments>
            <argument name="fileName" xsi:type="string">fieldset.xml</argument>
            <argument name="schemaLocator" xsi:type="object">Magento\Framework\DataObject\Copy\Config\SchemaLocator</argument>
        </arguments>
    </type>
    <type name="Magento\Framework\DataObject\Copy\Config\SchemaLocator">
        <arguments>
            <argument name="schema" xsi:type="string">urn:magento:framework:DataObject/etc/fieldset.xsd</argument>
            <argument name="perFileSchema" xsi:type="string">urn:magento:framework:DataObject/etc/fieldset_file.xsd</argument>
        </arguments>
    </type>
    <type name="Magento\Framework\DataObject\Copy\Config\Data">
        <arguments>
            <argument name="reader" xsi:type="object">Magento\Framework\DataObject\Copy\Config\Reader\Proxy</argument>
            <argument name="cacheId" xsi:type="string">fieldset_config</argument>
        </arguments>
    </type>
    <type name="Magento\Framework\Image">
        <arguments>
            <argument name="adapter" xsi:type="object">Magento\Framework\Image\Adapter\Gd2</argument>
        </arguments>
    </type>
    <type name="Magento\Framework\View\Layout\PageType\Config\Reader">
        <arguments>
            <argument name="fileName" xsi:type="string">page_types.xml</argument>
            <argument name="converter" xsi:type="object">Magento\Framework\View\Layout\PageType\Config\Converter</argument>
            <argument name="schemaLocator" xsi:type="object">Magento\Framework\View\Layout\PageType\Config\SchemaLocator</argument>
            <argument name="defaultScope" xsi:type="string">frontend</argument>
        </arguments>
    </type>
    <virtualType name="Magento\Framework\View\Layout\PageType\Config\Data" type="Magento\Framework\Config\Data">
        <arguments>
            <argument name="reader" xsi:type="object">Magento\Framework\View\Layout\PageType\Config\Reader</argument>
            <argument name="cacheId" xsi:type="string">page_types_config</argument>
        </arguments>
    </virtualType>
    <type name="Magento\Framework\View\Layout\PageType\Config">
        <arguments>
            <argument name="dataStorage" xsi:type="object">Magento\Framework\View\Layout\PageType\Config\Data</argument>
        </arguments>
    </type>
    <virtualType name="Magento\Framework\Message\Session\Storage" type="Magento\Framework\Session\Storage">
        <arguments>
            <argument name="namespace" xsi:type="string">message</argument>
        </arguments>
    </virtualType>
    <type name="Magento\Framework\Message\Session">
        <arguments>
            <argument name="storage" xsi:type="object">Magento\Framework\Message\Session\Storage</argument>
        </arguments>
    </type>
    <type name="Magento\Framework\Url\ScopeResolver">
        <arguments>
            <argument name="areaCode" xsi:type="string">frontend</argument>
        </arguments>
    </type>

    <type name="Magento\Framework\Module\ModuleList\Loader">
        <arguments>
            <argument name="filesystemDriver" xsi:type="object">Magento\Framework\Filesystem\Driver\File</argument>
        </arguments>
    </type>
    <type name="Magento\Framework\Module\Setup\MigrationData">
        <arguments>
            <argument name="data" xsi:type="array">
                <item name="plain" xsi:type="string"><![CDATA[/^(?P<alias>[a-z]+[_a-z\d]*?\/[a-z]+[_a-z\d]*?)::.*?$/sui]]></item>
                <item name="wiki" xsi:type="string"><![CDATA[/{{(block|widget).*?(class|type)=\"(?P<alias>[a-z]+[_a-z\d]*?\/[a-z]+[_a-z\d]*?)\".*?}}/sui]]></item>
                <item name="xml" xsi:type="string"><![CDATA[/<block.*?class=\"(?P<alias>[a-z]+[_a-z\d]*?\/[a-z]+[_a-z\d]*?)\".*?>/sui]]></item>
                <item name="serialized" xsi:type="string"><![CDATA[#(?P<string>s:\d+:"(?P<alias>[a-z]+[_a-z\d]*?/[a-z]+[_a-z\d]*?)")#sui]]></item>
            </argument>
        </arguments>
    </type>
    <type name="Magento\Framework\Webapi\Rest\Request\DeserializerFactory">
        <arguments>
            <argument name="deserializers" xsi:type="array">
                <item name="application_json" xsi:type="array">
                    <item name="type" xsi:type="string">application/json</item>
                    <item name="model" xsi:type="string">Magento\Framework\Webapi\Rest\Request\Deserializer\Json</item>
                </item>
                <item name="application_xml" xsi:type="array">
                    <item name="type" xsi:type="string">application/xml</item>
                    <item name="model" xsi:type="string">Magento\Framework\Webapi\Rest\Request\Deserializer\Xml</item>
                </item>
                <item name="application_xhtml_xml" xsi:type="array">
                    <item name="type" xsi:type="string">application/xhtml+xml</item>
                    <item name="model" xsi:type="string">Magento\Framework\Webapi\Rest\Request\Deserializer\Xml</item>
                </item>
                <item name="text_xml" xsi:type="array">
                    <item name="type" xsi:type="string">text/xml</item>
                    <item name="model" xsi:type="string">Magento\Framework\Webapi\Rest\Request\Deserializer\Xml</item>
                </item>
            </argument>
        </arguments>
    </type>
    <type name="Magento\Framework\Validator\Factory">
        <arguments>
            <argument name="cache" xsi:type="object">Magento\Framework\App\Cache\Type\Config</argument>
        </arguments>
    </type>
    <type name="Magento\Server\Reflection" shared="false" />
    <type name="Magento\Framework\Reflection\DataObjectProcessor">
        <arguments>
            <argument name="extensionAttributesProcessor" xsi:type="object">Magento\Framework\Reflection\ExtensionAttributesProcessor\Proxy</argument>
            <argument name="customAttributesProcessor" xsi:type="object">Magento\Framework\Reflection\CustomAttributesProcessor\Proxy</argument>
        </arguments>
    </type>
    <type name="Magento\Framework\Url\Decoder">
        <arguments>
            <argument name="urlBuilder" xsi:type="object">Magento\Framework\UrlInterface</argument>
        </arguments>
    </type>
    <type name="Magento\Framework\Api\Search\SearchCriteriaBuilder" shared="false"/>
    <type name="Magento\Framework\Api\Search\FilterGroupBuilder" shared="false"/>
    <type name="Magento\Framework\Config\View">
        <arguments>
            <argument name="fileName" xsi:type="string">view.xml</argument>
            <argument name="converter" xsi:type="object">Magento\Framework\Config\Converter</argument>
            <argument name="schemaLocator" xsi:type="object">Magento\Framework\Config\SchemaLocator</argument>
            <argument name="fileResolver" xsi:type="object">Magento\Framework\Config\FileResolver</argument>
        </arguments>
    </type>
    <type name="Magento\Framework\DB\SelectFactory">
        <arguments>
            <argument name="selectRenderer" xsi:type="object">Magento\Framework\DB\Select\RendererProxy</argument>
        </arguments>
    </type>
    <type name="Magento\Framework\Data\Form\Filter\Date">
        <arguments>
            <argument name="localeResolver" xsi:type="object">Magento\Framework\Locale\ResolverInterface</argument>
        </arguments>
    </type>
    <type name="Magento\Framework\DB\Select\SelectRenderer">
        <arguments>
            <argument name="renderers" xsi:type="array">
                <item name="distinct" xsi:type="array">
                    <item name="renderer" xsi:type="object">Magento\Framework\DB\Select\DistinctRenderer</item>
                    <item name="sort" xsi:type="string">100</item>
                    <item name="part" xsi:type="string">distinct</item>
                </item>
                <item name="columns" xsi:type="array">
                    <item name="renderer" xsi:type="object">Magento\Framework\DB\Select\ColumnsRenderer</item>
                    <item name="sort" xsi:type="string">200</item>
                    <item name="part" xsi:type="string">columns</item>
                </item>
                <item name="union" xsi:type="array">
                    <item name="renderer" xsi:type="object">Magento\Framework\DB\Select\UnionRenderer</item>
                    <item name="sort" xsi:type="string">300</item>
                    <item name="part" xsi:type="string">union</item>
                </item>
                <item name="from" xsi:type="array">
                    <item name="renderer" xsi:type="object">Magento\Framework\DB\Select\FromRenderer</item>
                    <item name="sort" xsi:type="string">400</item>
                    <item name="part" xsi:type="string">from</item>
                </item>
                <item name="where" xsi:type="array">
                    <item name="renderer" xsi:type="object">Magento\Framework\DB\Select\WhereRenderer</item>
                    <item name="sort" xsi:type="string">500</item>
                    <item name="part" xsi:type="string">where</item>
                </item>
                <item name="group" xsi:type="array">
                    <item name="renderer" xsi:type="object">Magento\Framework\DB\Select\GroupRenderer</item>
                    <item name="sort" xsi:type="string">600</item>
                    <item name="part" xsi:type="string">group</item>
                </item>
                <item name="having" xsi:type="array">
                    <item name="renderer" xsi:type="object">Magento\Framework\DB\Select\HavingRenderer</item>
                    <item name="sort" xsi:type="string">700</item>
                    <item name="part" xsi:type="string">having</item>
                </item>
                <item name="order" xsi:type="array">
                    <item name="renderer" xsi:type="object">Magento\Framework\DB\Select\OrderRenderer</item>
                    <item name="sort" xsi:type="string">800</item>
                    <item name="part" xsi:type="string">order</item>
                </item>
                <item name="limit" xsi:type="array">
                    <item name="renderer" xsi:type="object">Magento\Framework\DB\Select\LimitRenderer</item>
                    <item name="sort" xsi:type="string">900</item>
                    <item name="part" xsi:type="string">limitcount</item>
                </item>
                <item name="for_update" xsi:type="array">
                    <item name="renderer" xsi:type="object">Magento\Framework\DB\Select\ForUpdateRenderer</item>
                    <item name="sort" xsi:type="string">1000</item>
                    <item name="part" xsi:type="string">forupdate</item>
                </item>
            </argument>
        </arguments>
    </type>
    <type name="Magento\Framework\EntityManager\OperationPool">
        <arguments>
            <argument name="operations" xsi:type="array">
                <item name="default" xsi:type="array">
                    <item name="checkIfExists" xsi:type="string">Magento\Framework\EntityManager\Operation\CheckIfExists</item>
                    <item name="read" xsi:type="string">Magento\Framework\EntityManager\Operation\Read</item>
                    <item name="create" xsi:type="string">Magento\Framework\EntityManager\Operation\Create</item>
                    <item name="update" xsi:type="string">Magento\Framework\EntityManager\Operation\Update</item>
                    <item name="delete" xsi:type="string">Magento\Framework\EntityManager\Operation\Delete</item>
                </item>
            </argument>
        </arguments>
    </type>
    <type name="Magento\Framework\App\Cache\FlushCacheByTags">
        <arguments>
            <argument name="cacheList" xsi:type="array">
                <item name="block_html" xsi:type="const">Magento\Framework\App\Cache\Type\Block::TYPE_IDENTIFIER</item>
                <item name="collections" xsi:type="const">Magento\Framework\App\Cache\Type\Collection::TYPE_IDENTIFIER</item>
            </argument>
        </arguments>
    </type>
    <type name="Magento\Framework\EntityManager\CompositeMapper">
        <arguments>
            <argument name="mappers" xsi:type="array">
                <item name="mapper" xsi:type="object">Magento\Framework\EntityManager\Mapper</item>
            </argument>
        </arguments>
    </type>
    <preference for="Magento\Framework\Api\SearchCriteria\CollectionProcessorInterface" type="Magento\Framework\Api\SearchCriteria\CollectionProcessor" />
    <type name="Magento\Framework\Api\SearchCriteria\CollectionProcessor">
        <arguments>
            <argument name="processors" xsi:type="array">
                <item name="filters" xsi:type="object">Magento\Framework\Api\SearchCriteria\CollectionProcessor\FilterProcessor</item>
                <item name="sorting" xsi:type="object">Magento\Framework\Api\SearchCriteria\CollectionProcessor\SortingProcessor</item>
                <item name="pagination" xsi:type="object">Magento\Framework\Api\SearchCriteria\CollectionProcessor\PaginationProcessor</item>
            </argument>
        </arguments>
    </type>
    <type name="Magento\Framework\DB\Select\QueryModifierFactory">
        <arguments>
            <argument name="queryModifiers" xsi:type="array">
                <item name="in" xsi:type="string">Magento\Framework\DB\Select\InQueryModifier</item>
                <item name="like" xsi:type="string">Magento\Framework\DB\Select\LikeQueryModifier</item>
                <item name="composite" xsi:type="string">Magento\Framework\DB\Select\CompositeQueryModifier</item>
            </argument>
        </arguments>
    </type>
    <type name="Magento\Framework\DB\TemporaryTableService">
        <arguments>
            <argument name="allowedIndexMethods" xsi:type="array">
                <item name="HASH" xsi:type="string">HASH</item>
                <item name="BTREE" xsi:type="string">BTREE</item>
            </argument>
            <argument name="allowedEngines" xsi:type="array">
                <item name="INNODB" xsi:type="string">INNODB</item>
                <item name="MEMORY" xsi:type="string">MEMORY</item>
                <item name="MYISAM" xsi:type="string">MYISAM</item>
            </argument>
        </arguments>
    </type>
    <type name="Magento\Framework\DB\FieldDataConverter">
        <arguments>
            <argument name="envBatchSize" xsi:type="init_parameter">Magento\Framework\DB\FieldDataConverter::BATCH_SIZE_VARIABLE_NAME</argument>
        </arguments>
    </type>
    <type name="Magento\Framework\View\Asset\PreProcessor\Chain">
        <arguments>
            <argument name="compatibleTypes" xsi:type="array">
                <item name="css" xsi:type="array">
                    <item name="less" xsi:type="boolean">true</item>
                </item>
            </argument>
        </arguments>
    </type>
    <type name="Magento\Framework\View\Asset\PreProcessor\Pool">
        <arguments>
            <argument name="defaultPreprocessor" xsi:type="string">Magento\Framework\View\Asset\PreProcessor\Passthrough</argument>
        </arguments>
    </type>
    <type name="Magento\Framework\App\View\Deployment\Version\Storage\File">
        <arguments>
            <argument name="directoryCode" xsi:type="const">Magento\Framework\App\Filesystem\DirectoryList::STATIC_VIEW</argument>
            <argument name="fileName" xsi:type="string">deployed_version.txt</argument>
        </arguments>
    </type>
    <type name="Magento\Framework\Locale\Resolver">
        <arguments>
            <argument name="defaultLocalePath" xsi:type="const">Magento\Directory\Helper\Data::XML_PATH_DEFAULT_LOCALE</argument>
            <argument name="scopeType" xsi:type="const">Magento\Framework\App\ScopeInterface::SCOPE_DEFAULT</argument>
        </arguments>
    </type>
    <type name="Magento\Framework\View\Element\Message\Renderer\RenderersPool">
        <arguments>
            <argument name="renderers" xsi:type="array">
                <item name="escape_renderer" xsi:type="object">Magento\Framework\View\Element\Message\Renderer\EscapeRenderer</item>
                <item name="block_renderer" xsi:type="object">Magento\Framework\View\Element\Message\Renderer\BlockRenderer</item>
            </argument>
        </arguments>
    </type>
    <type name="Magento\Framework\View\Element\Message\MessageConfigurationsPool">
        <arguments>
            <argument name="configurationsMap" xsi:type="array">
                <item name="default_message_identifier" xsi:type="array">
                    <item name="renderer" xsi:type="const">\Magento\Framework\View\Element\Message\Renderer\EscapeRenderer::CODE</item>
                </item>
            </argument>
        </arguments>
    </type>
    <type name="Magento\Framework\DB\Logger\LoggerProxy">
        <arguments>
            <argument name="loggerAlias" xsi:type="init_parameter">Magento\Framework\Config\ConfigOptionsListConstants::CONFIG_PATH_DB_LOGGER_OUTPUT</argument>
            <argument name="logAllQueries" xsi:type="init_parameter">Magento\Framework\Config\ConfigOptionsListConstants::CONFIG_PATH_DB_LOGGER_LOG_EVERYTHING</argument>
            <argument name="logQueryTime" xsi:type="init_parameter">Magento\Framework\Config\ConfigOptionsListConstants::CONFIG_PATH_DB_LOGGER_QUERY_TIME_THRESHOLD</argument>
            <argument name="logCallStack" xsi:type="init_parameter">Magento\Framework\Config\ConfigOptionsListConstants::CONFIG_PATH_DB_LOGGER_INCLUDE_STACKTRACE</argument>
        </arguments>
    </type>
    <type name="Magento\Framework\App\Config\MetadataConfigTypeProcessor">
        <arguments>
            <argument name="configSource" xsi:type="object">Magento\Config\App\Config\Source\EnvironmentConfigSource</argument>
        </arguments>
    </type>
<<<<<<< HEAD
    <type name="Magento\Framework\Mview\View\Subscription">
        <arguments>
            <argument name="ignoredUpdateColumns" xsi:type="array">
                <item name="updated_at" xsi:type="string">updated_at</item>
            </argument>
=======
    <type name="Magento\Framework\Message\ExceptionMessageFactoryPool">
        <arguments>
            <argument name="defaultExceptionMessageFactory" xsi:type="object">Magento\Framework\Message\ExceptionMessageFactory</argument>
>>>>>>> 22b7543a
        </arguments>
    </type>
</config><|MERGE_RESOLUTION|>--- conflicted
+++ resolved
@@ -1331,17 +1331,16 @@
             <argument name="configSource" xsi:type="object">Magento\Config\App\Config\Source\EnvironmentConfigSource</argument>
         </arguments>
     </type>
-<<<<<<< HEAD
+    <type name="Magento\Framework\Message\ExceptionMessageFactoryPool">
+        <arguments>
+            <argument name="defaultExceptionMessageFactory" xsi:type="object">Magento\Framework\Message\ExceptionMessageFactory</argument>
+        </arguments>
+    </type>
     <type name="Magento\Framework\Mview\View\Subscription">
         <arguments>
             <argument name="ignoredUpdateColumns" xsi:type="array">
                 <item name="updated_at" xsi:type="string">updated_at</item>
             </argument>
-=======
-    <type name="Magento\Framework\Message\ExceptionMessageFactoryPool">
-        <arguments>
-            <argument name="defaultExceptionMessageFactory" xsi:type="object">Magento\Framework\Message\ExceptionMessageFactory</argument>
->>>>>>> 22b7543a
         </arguments>
     </type>
 </config>