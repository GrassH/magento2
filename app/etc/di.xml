<?xml version="1.0"?>
<!--
/**
 * Copyright © Magento, Inc. All rights reserved.
 * See COPYING.txt for license details.
 */
-->
<config xmlns:xsi="http://www.w3.org/2001/XMLSchema-instance" xsi:noNamespaceSchemaLocation="urn:magento:framework:ObjectManager/etc/config.xsd">
    <preference for="DateTimeInterface" type="DateTime" />
    <preference for="Psr\Log\LoggerInterface" type="Magento\Framework\Logger\Monolog" />
    <preference for="Magento\Framework\EntityManager\EntityMetadataInterface" type="Magento\Framework\EntityManager\EntityMetadata" />
    <preference for="Magento\Framework\EntityManager\HydratorInterface" type="Magento\Framework\EntityManager\Hydrator" />
    <preference for="Magento\Framework\View\Template\Html\MinifierInterface" type="Magento\Framework\View\Template\Html\Minifier" />
    <preference for="Magento\Framework\Model\Entity\ScopeInterface" type="Magento\Framework\Model\Entity\Scope" />
    <preference for="Magento\Framework\ObjectManager\FactoryInterface" type="Magento\Framework\ObjectManager\Factory\Dynamic\Developer" />
    <preference for="Magento\Framework\Search\Adapter\Mysql\Filter\PreprocessorInterface" type="Magento\Framework\Search\Adapter\Mysql\Filter\Preprocessor" />
    <preference for="Magento\Framework\Search\Adapter\Mysql\Field\ResolverInterface" type="Magento\Framework\Search\Adapter\Mysql\Field\Resolver" />
    <preference for="Magento\Framework\Search\Request\Aggregation\StatusInterface" type="Magento\Framework\Search\Request\Aggregation\Status" />
    <preference for="Magento\Framework\Search\Adapter\Mysql\Field\FieldInterface" type="Magento\Framework\Search\Adapter\Mysql\Field\Field"/>
    <preference for="Magento\Framework\Search\Adapter\Aggregation\AggregationResolverInterface" type="Magento\Framework\Search\Adapter\Aggregation\AggregationResolver"/>
    <preference for="Magento\Framework\App\RequestInterface" type="Magento\Framework\App\Request\Http" />
    <preference for="Magento\Framework\App\PlainTextRequestInterface" type="Magento\Framework\App\Request\Http" />
    <preference for="Magento\Framework\App\RequestContentInterface" type="Magento\Framework\App\Request\Http" />
    <preference for="Magento\Framework\App\Request\PathInfoProcessorInterface" type="Magento\Store\App\Request\PathInfoProcessor" />
    <preference for="Magento\Framework\App\ResponseInterface" type="Magento\Framework\App\Response\Http" />
    <preference for="Magento\Framework\App\RouterListInterface" type="Magento\Framework\App\RouterList" />
    <preference for="Magento\Framework\App\FrontControllerInterface" type="Magento\Framework\App\FrontController" />
    <preference for="Magento\Framework\App\CacheInterface" type="Magento\Framework\App\Cache\Proxy" />
    <preference for="Magento\Framework\App\Cache\StateInterface" type="Magento\Framework\App\Cache\State" />
    <preference for="Magento\Framework\App\Cache\TypeListInterface" type="Magento\Framework\App\Cache\TypeList" />
    <preference for="Magento\Store\Model\StoreManagerInterface" type="Magento\Store\Model\StoreManager" />
    <preference for="Magento\Framework\View\DesignInterface" type="Magento\Theme\Model\View\Design\Proxy" />
    <preference for="Magento\Framework\View\Design\ThemeInterface" type="Magento\Theme\Model\Theme" />
    <preference for="Magento\Framework\View\Design\Theme\ResolverInterface" type="Magento\Theme\Model\Theme\Resolver" />
    <preference for="Magento\Framework\View\ConfigInterface" type="Magento\Framework\View\Config" />
    <preference for="Magento\Framework\View\Asset\Bundle\ConfigInterface" type="Magento\Framework\View\Asset\Bundle\Config" />
    <preference for="Magento\Framework\Locale\ListsInterface" type="Magento\Framework\Locale\TranslatedLists" />
    <preference for="Magento\Framework\Locale\AvailableLocalesInterface" type="Magento\Framework\Locale\Deployed\Codes" />
    <preference for="Magento\Framework\Locale\OptionInterface" type="Magento\Framework\Locale\Deployed\Options" />
    <preference for="Magento\Framework\Api\AttributeTypeResolverInterface" type="Magento\Framework\Reflection\AttributeTypeResolver" />
    <preference for="Magento\Framework\Api\Search\SearchResultInterface" type="Magento\Framework\Api\Search\SearchResult" />
    <preference for="Magento\Framework\Api\Search\SearchCriteriaInterface" type="Magento\Framework\Api\Search\SearchCriteria"/>
    <preference for="Magento\Framework\Api\Search\DocumentInterface" type="Magento\Framework\Api\Search\Document" />
    <preference for="Magento\Framework\Api\Search\AggregationInterface" type="Magento\Framework\Search\Response\Aggregation" />
    <preference for="Magento\Framework\App\RequestSafetyInterface" type="Magento\Framework\App\Request\Http" />
    <preference for="\Magento\Framework\Setup\SchemaSetupInterface" type="\Magento\Setup\Module\Setup" />
    <preference for="\Magento\Framework\Setup\ModuleDataSetupInterface" type="\Magento\Setup\Module\DataSetup" />
    <type name="Magento\Store\Model\Store">
        <arguments>
            <argument name="currencyInstalled" xsi:type="string">system/currency/installed</argument>
        </arguments>
    </type>
    <preference for="Magento\Framework\Api\ExtensionAttribute\JoinDataInterface" type="Magento\Framework\Api\ExtensionAttribute\JoinData" />
    <preference for="Magento\Framework\Api\ExtensionAttribute\JoinProcessorInterface" type="Magento\Framework\Api\ExtensionAttribute\JoinProcessor" />
    <preference for="Magento\Framework\Locale\ConfigInterface" type="Magento\Framework\Locale\Config" />
    <preference for="Magento\Framework\Notification\NotifierInterface" type="Magento\Framework\Notification\NotifierPool" />
    <preference for="Magento\Framework\UrlInterface" type="Magento\Framework\Url" />
    <preference for="Magento\Framework\Url\EncoderInterface" type="Magento\Framework\Url\Encoder" />
    <preference for="Magento\Framework\Url\DecoderInterface" type="Magento\Framework\Url\Decoder" />
    <preference for="Magento\Framework\Data\Collection\Db\FetchStrategyInterface" type="Magento\Framework\Data\Collection\Db\FetchStrategy\Query" />
    <preference for="Magento\Framework\Config\ScopeInterface" type="Magento\Framework\Config\Scope" />
    <preference for="Magento\Framework\Config\FileResolverInterface" type="Magento\Framework\App\Config\FileResolver" />
    <preference for="Magento\Framework\Config\CacheInterface" type="Magento\Framework\App\Cache\Type\Config" />
    <preference for="Magento\Framework\Config\ValidationStateInterface" type="Magento\Framework\App\Arguments\ValidationState" />
    <preference for="Magento\Framework\Module\ModuleListInterface" type="Magento\Framework\Module\ModuleList" />
    <preference for="Magento\Framework\Component\ComponentRegistrarInterface" type="Magento\Framework\Component\ComponentRegistrar"/>
    <preference for="Magento\Framework\Event\ConfigInterface" type="Magento\Framework\Event\Config" />
    <preference for="Magento\Framework\Event\InvokerInterface" type="Magento\Framework\Event\Invoker\InvokerDefault" />
    <preference for="Magento\Framework\Interception\PluginListInterface" type="Magento\Framework\Interception\PluginList\PluginList" />
    <preference for="Magento\Framework\Event\ManagerInterface" type="Magento\Framework\Event\Manager\Proxy" />
    <preference for="Magento\Framework\View\LayoutInterface" type="Magento\Framework\View\Layout" />
    <preference for="Magento\Framework\View\Layout\ProcessorInterface" type="Magento\Framework\View\Model\Layout\Merge" />
    <preference for="Magento\Framework\View\Layout\LayoutCacheKeyInterface" type="Magento\Framework\View\Model\Layout\CacheKey" />
    <preference for="Magento\Framework\View\Url\ConfigInterface" type="Magento\Framework\View\Url\Config" />
    <preference for="Magento\Framework\App\Route\ConfigInterface" type="Magento\Framework\App\Route\Config" />
    <preference for="Magento\Framework\App\ResourceConnection\ConfigInterface" type="Magento\Framework\App\ResourceConnection\Config\Proxy" />
    <preference for="Magento\Framework\Oauth\OauthInterface" type="Magento\Framework\Oauth\Oauth"/>
    <preference for="Magento\Framework\View\Design\Theme\Domain\PhysicalInterface" type="Magento\Theme\Model\Theme\Domain\Physical" />
    <preference for="Magento\Framework\View\Design\Theme\Domain\VirtualInterface" type="Magento\Theme\Model\Theme\Domain\Virtual" />
    <preference for="Magento\Framework\View\Design\Theme\Domain\StagingInterface" type="Magento\Theme\Model\Theme\Domain\Staging" />
    <preference for="Magento\Framework\Json\EncoderInterface" type="Magento\Framework\Json\Encoder" />
    <preference for="Magento\Framework\Json\DecoderInterface" type="Magento\Framework\Json\Decoder" />
    <preference for="Magento\Framework\Message\ManagerInterface" type="Magento\Framework\Message\Manager" />
    <preference for="Magento\Framework\App\Config\ValueInterface" type="Magento\Framework\App\Config\Value" />
    <preference for="Magento\Framework\Interception\ChainInterface" type="Magento\Framework\Interception\Chain\Chain" />
    <preference for="Magento\Framework\Module\Output\ConfigInterface" type="Magento\Framework\Module\Output\Config" />
    <preference for="Magento\Framework\View\Design\Theme\CustomizationInterface" type="Magento\Framework\View\Design\Theme\Customization" />
    <preference for="Magento\Framework\View\Asset\ConfigInterface" type="Magento\Framework\View\Asset\Config" />
    <preference for="Magento\Framework\Image\Adapter\ConfigInterface" type="Magento\Framework\Image\Adapter\Config" />
    <preference for="Magento\Framework\View\Design\Theme\Image\PathInterface" type="Magento\Theme\Model\Theme\Image\Path" />
    <preference for="Magento\Framework\Session\Config\ConfigInterface" type="Magento\Framework\Session\Config" />
    <preference for="Magento\Framework\Session\SidResolverInterface" type="Magento\Framework\Session\SidResolver\Proxy" />
    <preference for="Magento\Framework\Stdlib\Cookie\CookieScopeInterface" type="Magento\Framework\Stdlib\Cookie\CookieScope" />
    <preference for="Magento\Framework\Stdlib\Cookie\CookieReaderInterface" type="Magento\Framework\Stdlib\Cookie\PhpCookieReader" />
    <preference for="Magento\Framework\Stdlib\CookieManagerInterface" type="Magento\Framework\Stdlib\Cookie\PhpCookieManager" />
    <preference for="Magento\Framework\TranslateInterface" type="Magento\Framework\Translate" />
    <preference for="Magento\Framework\Config\ScopeListInterface" type="interceptionConfigScope" />
    <preference for="Magento\Framework\View\Design\Theme\Label\ListInterface" type="Magento\Theme\Model\ResourceModel\Theme\Collection" />
    <preference for="Magento\Framework\Mview\ConfigInterface" type="Magento\Framework\Mview\Config" />
    <preference for="Magento\Framework\Mview\ViewInterface" type="Magento\Framework\Mview\View" />
    <preference for="Magento\Framework\Mview\ProcessorInterface" type="Magento\Framework\Mview\Processor" />
    <preference for="Magento\Framework\Mview\View\CollectionInterface" type="Magento\Framework\Mview\View\Collection" />
    <preference for="Magento\Framework\Mview\View\SubscriptionInterface" type="Magento\Framework\Mview\View\Subscription" />
    <preference for="Magento\Framework\Mview\View\ChangelogInterface" type="Magento\Framework\Mview\View\Changelog" />
    <preference for="Magento\Framework\Api\MetadataServiceInterface" type="Magento\Framework\Api\DefaultMetadataService"/>
    <preference for="Magento\Framework\Api\MetadataObjectInterface" type="Magento\Framework\Api\AttributeMetadata"/>
    <preference for="Magento\Framework\Api\SearchCriteriaInterface" type="Magento\Framework\Api\SearchCriteria"/>
    <preference for="Magento\Framework\App\Rss\UrlBuilderInterface" type="Magento\Framework\App\Rss\UrlBuilder"/>
    <preference for="Magento\Framework\DB\LoggerInterface" type="Magento\Framework\DB\Logger\LoggerProxy"/>
    <preference for="Magento\Framework\App\ResourceConnection\ConnectionAdapterInterface" type="Magento\Framework\Model\ResourceModel\Type\Db\Pdo\Mysql"/>
    <preference for="Magento\Framework\DB\QueryInterface" type="Magento\Framework\DB\Query"/>
    <preference for="Magento\Framework\App\ProductMetadataInterface" type="Magento\Framework\App\ProductMetadata"/>
    <preference for="Magento\Framework\Acl\Data\CacheInterface" type="Magento\Framework\Acl\Data\Cache" />
    <preference for="Magento\Framework\App\AreaInterface" type="Magento\Framework\App\Area" />
    <preference for="Magento\Framework\Setup\ModuleDataSetupInterface" type="Magento\Setup\Module\DataSetup" />
    <preference for="Magento\Framework\AuthorizationInterface" type="Magento\Framework\Authorization" />
    <preference for="Magento\Framework\Authorization\PolicyInterface" type="Magento\Framework\Authorization\Policy\DefaultPolicy" />
    <preference for="Magento\Framework\Authorization\RoleLocatorInterface" type="Magento\Framework\Authorization\RoleLocator\DefaultRoleLocator" />
    <preference for="Magento\Framework\Session\SessionManagerInterface" type="Magento\Framework\Session\Generic" />
    <preference for="Magento\Framework\App\Config\ScopeConfigInterface" type="Magento\Framework\App\Config" />
    <preference for="Magento\Framework\App\Config\ReinitableConfigInterface" type="Magento\Framework\App\ReinitableConfig" />
    <preference for="Magento\Framework\App\Config\MutableScopeConfigInterface" type="Magento\Framework\App\MutableScopeConfig" />
    <preference for="Magento\Framework\App\Config\Storage\WriterInterface" type="Magento\Framework\App\Config\Storage\Writer" />
    <preference for="Magento\Framework\Config\ConverterInterface" type="Magento\Framework\Config\Converter\Dom"/>
    <preference for="Magento\Framework\App\DefaultPathInterface" type="Magento\Framework\App\DefaultPath\DefaultPath" />
    <preference for="Magento\Framework\Encryption\EncryptorInterface" type="Magento\Framework\Encryption\Encryptor" />
    <preference for="Magento\Framework\Filter\Encrypt\AdapterInterface" type="Magento\Framework\Filter\Encrypt\Basic" />
    <preference for="Magento\Framework\Cache\ConfigInterface" type="Magento\Framework\Cache\Config" />
    <preference for="Magento\Framework\View\Asset\MergeStrategyInterface" type="Magento\Framework\View\Asset\MergeStrategy\Direct" />
    <preference for="Magento\Framework\App\ViewInterface" type="Magento\Framework\App\View" />
    <preference for="Magento\Framework\Data\Collection\EntityFactoryInterface" type="Magento\Framework\Data\Collection\EntityFactory" />
    <preference for="Magento\Framework\Translate\InlineInterface" type="Magento\Framework\Translate\Inline" />
    <preference for="Magento\Framework\Session\ValidatorInterface" type="Magento\Framework\Session\Validator" />
    <preference for="Magento\Framework\Session\StorageInterface" type="Magento\Framework\Session\Storage" />
    <preference for="Magento\Framework\App\Request\DataPersistorInterface" type="Magento\Framework\App\Request\DataPersistor" />
    <preference for="Magento\Framework\Url\RouteParamsResolverInterface" type="Magento\Framework\Url\RouteParamsResolver" />
    <preference for="Magento\Framework\Url\RouteParamsPreprocessorInterface" type="Magento\Framework\Url\RouteParamsPreprocessorComposite" />
    <preference for="Magento\Framework\Url\ModifierInterface" type="Magento\Framework\Url\ModifierComposite" />
    <preference for="Magento\Framework\Url\QueryParamsResolverInterface" type="Magento\Framework\Url\QueryParamsResolver" />
    <preference for="Magento\Framework\Url\ScopeResolverInterface" type="Magento\Framework\Url\ScopeResolver" />
    <preference for="Magento\Framework\Url\SecurityInfoInterface" type="Magento\Framework\Url\SecurityInfo\Proxy" />
    <preference for="Magento\Framework\Locale\CurrencyInterface" type="Magento\Framework\Locale\Currency" />
    <preference for="Magento\Framework\CurrencyInterface" type="Magento\Framework\Currency" />
    <preference for="Magento\Framework\Locale\FormatInterface" type="Magento\Framework\Locale\Format" />
    <preference for="Magento\Framework\Locale\ResolverInterface" type="Magento\Framework\Locale\Resolver" />
    <preference for="Magento\Framework\Stdlib\DateTime\TimezoneInterface" type="Magento\Framework\Stdlib\DateTime\Timezone" />
    <preference for="Magento\Framework\Communication\ConfigInterface" type="Magento\Framework\Communication\Config" />
    <preference for="Magento\Framework\Module\ResourceInterface" type="Magento\Framework\Module\ModuleResource" />
    <preference for="Magento\Framework\Pricing\Amount\AmountInterface" type="Magento\Framework\Pricing\Amount\Base" />
    <preference for="Magento\Framework\Api\SearchResultsInterface" type="Magento\Framework\Api\SearchResults" />
    <preference for="Magento\Framework\Api\AttributeInterface" type="Magento\Framework\Api\AttributeValue" />
    <preference for="Magento\Framework\Model\ResourceModel\Db\TransactionManagerInterface" type="Magento\Framework\Model\ResourceModel\Db\TransactionManager" />
    <preference for="Magento\Framework\Api\Data\ImageContentInterface" type="Magento\Framework\Api\ImageContent" />
    <preference for="Magento\Framework\Api\ImageContentValidatorInterface" type="Magento\Framework\Api\ImageContentValidator" />
    <preference for="Magento\Framework\Api\ImageProcessorInterface" type="Magento\Framework\Api\ImageProcessor" />
    <preference for="Magento\Framework\Code\Reader\ClassReaderInterface" type="Magento\Framework\Code\Reader\ClassReader" />
    <preference for="Magento\Framework\Stdlib\DateTime\DateTimeFormatterInterface" type="Magento\Framework\Stdlib\DateTime\DateTimeFormatter"/>
    <preference for="Magento\Framework\Api\Search\SearchInterface" type="Magento\Framework\Search\Search"/>
    <preference for="Magento\Framework\View\Design\FileResolution\Fallback\ResolverInterface" type="Magento\Framework\View\Design\FileResolution\Fallback\Resolver\Simple" />
    <preference for="Cm\RedisSession\Handler\ConfigInterface" type="Magento\Framework\Session\SaveHandler\Redis\Config"/>
    <preference for="Cm\RedisSession\Handler\LoggerInterface" type="Magento\Framework\Session\SaveHandler\Redis\Logger"/>
    <preference for="Magento\Framework\EntityManager\MapperInterface" type="Magento\Framework\EntityManager\CompositeMapper"/>
    <preference for="Magento\Framework\Console\CommandListInterface" type="Magento\Framework\Console\CommandList"/>
    <preference for="Magento\Framework\DataObject\IdentityGeneratorInterface" type="Magento\Framework\DataObject\IdentityService" />
    <preference for="Magento\Framework\Serialize\SerializerInterface" type="Magento\Framework\Serialize\Serializer\Json" />
    <preference for="Magento\Framework\App\Scope\ValidatorInterface" type="Magento\Framework\App\Scope\Validator"/>
    <preference for="Magento\Framework\App\ScopeResolverInterface" type="Magento\Framework\App\ScopeResolver" />
    <preference for="Magento\Framework\App\ScopeInterface" type="Magento\Framework\App\ScopeDefault" />
    <preference for="Magento\Framework\View\Design\Theme\ListInterface" type="Magento\Framework\View\Design\Theme\ThemeList" />
    <preference for="Magento\Framework\View\Design\Theme\ThemeProviderInterface" type="Magento\Framework\View\Design\Theme\ThemeProvider" />
    <preference for="Magento\Framework\View\Asset\PreProcessor\ChainFactoryInterface" type="Magento\Framework\View\Asset\PreProcessor\ChainFactory"/>
    <preference for="Magento\Framework\Css\PreProcessor\ErrorHandlerInterface" type="Magento\Framework\Css\PreProcessor\ErrorHandler" />
    <preference for="Magento\Framework\View\Asset\PreProcessor\Helper\SortInterface" type="Magento\Framework\View\Asset\PreProcessor\Helper\Sort"/>
    <preference for="Magento\Framework\App\View\Deployment\Version\StorageInterface" type="Magento\Framework\App\View\Deployment\Version\Storage\File"/>
    <preference for="Magento\Framework\View\Page\FaviconInterface" type="Magento\Theme\Model\Favicon\Favicon" />
    <preference for="Magento\Framework\View\Element\Message\InterpretationStrategyInterface" type="Magento\Framework\View\Element\Message\InterpretationMediator" />
    <preference for="Magento\Framework\Indexer\Config\DependencyInfoProviderInterface" type="Magento\Framework\Indexer\Config\DependencyInfoProvider" />
    <preference for="Magento\Framework\Webapi\CustomAttribute\ServiceTypeListInterface" type="Magento\Eav\Model\TypeLocator\ComplexType"/>
    <preference for="Magento\Framework\Setup\Declaration\Schema\Db\DbSchemaReaderInterface" type="Magento\Framework\Setup\Declaration\Schema\Db\MySQL\DbSchemaReader" />
    <preference for="Magento\Framework\Setup\Declaration\Schema\Db\DbSchemaWriterInterface" type="Magento\Framework\Setup\Declaration\Schema\Db\MySQL\DbSchemaWriter" />
    <preference for="Magento\Framework\Setup\Declaration\Schema\SchemaConfigInterface" type="Magento\Framework\Setup\Declaration\Schema\SchemaConfig" />
    <preference for="Magento\Framework\Setup\Declaration\Schema\DataSavior\DumpAccessorInterface" type="Magento\Framework\Setup\Declaration\Schema\FileSystem\Csv" />
    <type name="Magento\Framework\Model\ResourceModel\Db\TransactionManager" shared="false" />
    <type name="Magento\Framework\Acl\Data\Cache">
        <arguments>
            <argument name="aclBuilder" xsi:type="object">Magento\Framework\Acl\Builder\Proxy</argument>
        </arguments>
    </type>
    <type name="Magento\Framework\Logger\Handler\Base">
        <arguments>
            <argument name="filesystem" xsi:type="object">Magento\Framework\Filesystem\Driver\File</argument>
        </arguments>
    </type>
    <type name="Magento\Framework\Logger\Handler\System">
        <arguments>
            <argument name="filesystem" xsi:type="object">Magento\Framework\Filesystem\Driver\File</argument>
        </arguments>
    </type>
    <type name="Magento\Framework\Communication\Config\CompositeReader">
        <arguments>
            <argument name="readers" xsi:type="array">
                <item name="xmlReader" xsi:type="array">
                    <item name="reader" xsi:type="object">Magento\Framework\Communication\Config\Reader\XmlReader</item>
                    <item name="sortOrder" xsi:type="string">10</item>
                </item>
                <item name="envReader" xsi:type="array">
                    <item name="reader" xsi:type="object">Magento\Framework\Communication\Config\Reader\EnvReader</item>
                    <item name="sortOrder" xsi:type="string">20</item>
                </item>
            </argument>
        </arguments>
    </type>
    <type name="Magento\Framework\Logger\Monolog">
        <arguments>
            <argument name="name" xsi:type="string">main</argument>
            <argument name="handlers"  xsi:type="array">
                <item name="system" xsi:type="object">Magento\Framework\Logger\Handler\System</item>
                <item name="debug" xsi:type="object">Magento\Framework\Logger\Handler\Debug</item>
            </argument>
        </arguments>
    </type>
    <type name="Magento\Framework\Model\Context">
        <arguments>
            <argument name="actionValidator" xsi:type="object">Magento\Framework\Model\ActionValidator\RemoveAction\Proxy</argument>
        </arguments>
    </type>
    <type name="Magento\Framework\Api\FilterBuilder" shared="false" />
    <type name="Magento\Framework\Api\SearchCriteriaBuilder" shared="false" />
    <type name="Magento\Framework\View\Layout\Builder" shared="false" />
    <type name="Magento\Framework\View\Page\Builder" shared="false" />
    <type name="Magento\Framework\Message\Manager">
        <arguments>
            <argument name="session" xsi:type="object">Magento\Framework\Message\Session\Proxy</argument>
            <argument name="exceptionMessageFactory" xsi:type="object">Magento\Framework\Message\ExceptionMessageLookupFactory</argument>
        </arguments>
    </type>
    <type name="Magento\Framework\View\BlockPool" shared="false" />
    <type name="Magento\Framework\App\Request\Http">
        <arguments>
            <argument name="pathInfoProcessor" xsi:type="object">Magento\Backend\App\Request\PathInfoProcessor\Proxy</argument>
        </arguments>
    </type>
    <preference for="Magento\Framework\Session\SaveHandlerInterface" type="Magento\Framework\Session\SaveHandler" />
    <type name="Magento\Framework\Session\SaveHandlerFactory">
        <arguments>
            <argument name="handlers" xsi:type="array">
                <item name="db" xsi:type="string">Magento\Framework\Session\SaveHandler\DbTable</item>
                <item name="redis" xsi:type="string">Magento\Framework\Session\SaveHandler\Redis</item>
            </argument>
        </arguments>
    </type>
    <type name="Magento\Framework\Session\SaveHandler\Redis">
        <arguments>
            <argument name="config" xsi:type="object">Cm\RedisSession\Handler\ConfigInterface</argument>
            <argument name="logger" xsi:type="object">Cm\RedisSession\Handler\LoggerInterface</argument>
        </arguments>
    </type>
    <virtualType name="interceptionConfigScope" type="Magento\Framework\Config\Scope">
        <arguments>
            <argument name="defaultScope" xsi:type="string">global</argument>
        </arguments>
    </virtualType>
    <type name="Magento\Framework\App\State">
        <arguments>
            <argument name="mode" xsi:type="init_parameter">Magento\Framework\App\State::PARAM_MODE</argument>
        </arguments>
    </type>
    <type name="Magento\Framework\View\Asset\Source">
        <arguments>
            <argument name="appMode" xsi:type="init_parameter">Magento\Framework\App\State::PARAM_MODE</argument>
        </arguments>
    </type>
    <type name="Magento\Framework\View\Page\Config\Renderer">
        <arguments>
            <argument name="appMode" xsi:type="init_parameter">Magento\Framework\App\State::PARAM_MODE</argument>
        </arguments>
    </type>
    <type name="Magento\Framework\App\Arguments\ValidationState">
        <arguments>
            <argument name="appMode" xsi:type="init_parameter">Magento\Framework\App\State::PARAM_MODE</argument>
        </arguments>
    </type>
    <type name="Magento\Framework\App\Cache\Frontend\Factory">
        <arguments>
            <argument name="enforcedOptions" xsi:type="init_parameter">Magento\Framework\App\Cache\Frontend\Factory::PARAM_CACHE_FORCED_OPTIONS</argument>
            <argument name="decorators" xsi:type="array">
                <item name="tag" xsi:type="array">
                    <item name="class" xsi:type="string">Magento\Framework\Cache\Frontend\Decorator\TagScope</item>
                    <item name="parameters" xsi:type="array">
                        <item name="tag" xsi:type="string">MAGE</item>
                    </item>
                </item>
                <item name="logger" xsi:type="array">
                    <item name="class" xsi:type="string">Magento\Framework\Cache\Frontend\Decorator\Logger</item>
                </item>
            </argument>
            <argument name="resource" xsi:type="object">Magento\Framework\App\ResourceConnection\Proxy</argument>
        </arguments>
    </type>
    <type name="Magento\Backend\App\Area\FrontNameResolver">
        <arguments>
            <argument name="defaultFrontName" xsi:type="init_parameter">Magento\Backend\Setup\ConfigOptionsList::CONFIG_PATH_BACKEND_FRONTNAME</argument>
        </arguments>
    </type>
    <type name="Magento\Framework\App\Cache\State">
        <arguments>
            <argument name="banAll" xsi:type="init_parameter">Magento\Framework\App\Cache\State::PARAM_BAN_CACHE</argument>
        </arguments>
    </type>
    <type name="Magento\Store\Model\StoreManager">
        <arguments>
            <argument name="scopeCode" xsi:type="init_parameter">Magento\Store\Model\StoreManager::PARAM_RUN_CODE</argument>
            <argument name="scopeType" xsi:type="init_parameter">Magento\Store\Model\StoreManager::PARAM_RUN_TYPE</argument>
        </arguments>
    </type>
    <type name="Magento\Framework\Translate">
        <arguments>
            <argument name="cache" xsi:type="object">Magento\Framework\App\Cache\Type\Translate</argument>
            <argument name="locale" xsi:type="object">Magento\Framework\Locale\Resolver\Proxy</argument>
            <argument name="translate" xsi:type="object">Magento\Framework\Translate\ResourceInterface\Proxy</argument>
            <argument name="request" xsi:type="object">Magento\Framework\App\Request\Http\Proxy</argument>
        </arguments>
    </type>
    <type name="Magento\Framework\App\Helper\Context">
        <arguments>
            <argument name="translateInline" xsi:type="object">Magento\Framework\Translate\InlineInterface\Proxy</argument>
        </arguments>
    </type>
    <type name="Magento\Framework\Data\Structure" shared="false" />
    <type name="Magento\Framework\View\Layout\Data\Structure" shared="false" />
    <type name="Magento\Theme\Model\View\Design">
        <arguments>
            <argument name="storeManager" xsi:type="object">Magento\Store\Model\StoreManagerInterface\Proxy</argument>
        </arguments>
    </type>
    <type name="Magento\Framework\Acl" shared="false" />
    <type name="Magento\Framework\App\ObjectManager\ConfigLoader">
        <arguments>
            <argument name="cache" xsi:type="object">Magento\Framework\App\Cache\Type\Config</argument>
            <argument name="reader" xsi:type="object">Magento\Framework\ObjectManager\Config\Reader\Dom\Proxy</argument>
        </arguments>
    </type>
    <type name="Magento\Framework\App\ObjectManager\ConfigCache">
        <arguments>
            <argument name="cacheFrontend" xsi:type="object">Magento\Framework\App\Cache\Type\Config</argument>
        </arguments>
    </type>
    <type name="Magento\Framework\Cache\Config\Data">
        <arguments>
            <argument name="cacheId" xsi:type="string">config_cache</argument>
            <argument name="reader" xsi:type="object">Magento\Framework\Cache\Config\Reader\Proxy</argument>
        </arguments>
    </type>
    <type name="Magento\Framework\Interception\Config\Config">
        <arguments>
            <argument name="cache" xsi:type="object">Magento\Framework\App\Cache\Type\Config</argument>
            <argument name="reader" xsi:type="object">Magento\Framework\ObjectManager\Config\Reader\Dom\Proxy</argument>
            <argument name="cacheId" xsi:type="string">interception</argument>
        </arguments>
    </type>
    <type name="Magento\Framework\Interception\PluginList\PluginList">
        <arguments>
            <argument name="cache" xsi:type="object">Magento\Framework\App\Cache\Type\Config</argument>
            <argument name="reader" xsi:type="object">Magento\Framework\ObjectManager\Config\Reader\Dom\Proxy</argument>
            <argument name="cacheId" xsi:type="string">plugin-list</argument>
            <argument name="scopePriorityScheme" xsi:type="array">
                <item name="first" xsi:type="string">global</item>
            </argument>
        </arguments>
    </type>
    <type name="Magento\Framework\App\ResourceConnection">
        <arguments>
            <argument name="connectionFactory" xsi:type="object">Magento\Framework\App\ResourceConnection\ConnectionFactory</argument>
        </arguments>
    </type>
    <type name="Magento\Framework\App\ResourceConnection\Config">
        <arguments>
            <argument name="reader" xsi:type="object">Magento\Framework\App\ResourceConnection\Config\Reader\Proxy</argument>
            <argument name="cache" xsi:type="object">Magento\Framework\App\Cache\Type\Config\Proxy</argument>
        </arguments>
    </type>
    <type name="Magento\Framework\App\ResourceConnection\Config\Reader">
        <arguments>
            <argument name="fileResolver" xsi:type="object">Magento\Framework\App\Config\FileResolver\Proxy</argument>
        </arguments>
    </type>
    <type name="Magento\Framework\Config\Scope">
        <arguments>
            <argument name="defaultScope" xsi:type="string">primary</argument>
            <argument name="areaList" xsi:type="object">Magento\Framework\App\AreaList\Proxy</argument>
        </arguments>
    </type>
    <type name="Magento\Framework\Url">
        <arguments>
            <argument name="session" xsi:type="object">Magento\Framework\Session\Generic\Proxy</argument>
            <argument name="scopeType" xsi:type="const">Magento\Store\Model\ScopeInterface::SCOPE_STORE</argument>
        </arguments>
    </type>
    <virtualType name="layoutArgumentReaderInterpreter" type="Magento\Framework\Data\Argument\Interpreter\Composite">
        <arguments>
            <argument name="interpreters" xsi:type="array">
                <item name="options" xsi:type="object">Magento\Framework\View\Layout\Argument\Interpreter\Options</item>
                <item name="array" xsi:type="object">layoutArrayArgumentReaderInterpreterProxy</item>
                <item name="boolean" xsi:type="object">Magento\Framework\Data\Argument\Interpreter\Boolean</item>
                <item name="number" xsi:type="object">Magento\Framework\Data\Argument\Interpreter\Number</item>
                <item name="string" xsi:type="object">Magento\Framework\Data\Argument\Interpreter\StringUtils</item>
                <item name="null" xsi:type="object">Magento\Framework\Data\Argument\Interpreter\NullType</item>
                <item name="object" xsi:type="object">Magento\Framework\View\Layout\Argument\Interpreter\Passthrough</item>
                <item name="url" xsi:type="object">Magento\Framework\View\Layout\Argument\Interpreter\Passthrough</item>
                <item name="helper" xsi:type="object">Magento\Framework\View\Layout\Argument\Interpreter\Passthrough</item>
            </argument>
            <argument name="discriminator" xsi:type="const">Magento\Framework\View\Model\Layout\Merge::TYPE_ATTRIBUTE</argument>
        </arguments>
    </virtualType>
    <virtualType name="layoutArgumentGeneratorInterpreterInternal" type="Magento\Framework\Data\Argument\Interpreter\Composite">
        <arguments>
            <argument name="interpreters" xsi:type="array">
                <item name="options" xsi:type="object">Magento\Framework\View\Layout\Argument\Interpreter\Options</item>
                <item name="array" xsi:type="object">layoutArrayArgumentGeneratorInterpreterProxy</item>
                <item name="boolean" xsi:type="object">Magento\Framework\Data\Argument\Interpreter\Boolean</item>
                <item name="number" xsi:type="object">Magento\Framework\Data\Argument\Interpreter\Number</item>
                <item name="string" xsi:type="object">Magento\Framework\Data\Argument\Interpreter\StringUtils</item>
                <item name="null" xsi:type="object">Magento\Framework\Data\Argument\Interpreter\NullType</item>
                <item name="object" xsi:type="object">layoutObjectArgumentInterpreter</item>
                <item name="url" xsi:type="object">Magento\Framework\View\Layout\Argument\Interpreter\Url</item>
                <item name="helper" xsi:type="object">Magento\Framework\View\Layout\Argument\Interpreter\HelperMethod</item>
            </argument>
            <argument name="discriminator" xsi:type="const">Magento\Framework\View\Model\Layout\Merge::TYPE_ATTRIBUTE</argument>
        </arguments>
    </virtualType>
    <virtualType name="layoutArgumentGeneratorInterpreter" type="Magento\Framework\View\Layout\Argument\Interpreter\Decorator\Updater">
        <arguments>
            <argument name="subject" xsi:type="object">layoutArgumentGeneratorInterpreterInternal</argument>
        </arguments>
    </virtualType>
    <virtualType name="layoutArrayArgumentReaderInterpreter" type="Magento\Framework\Data\Argument\Interpreter\ArrayType">
        <arguments>
            <argument name="itemInterpreter" xsi:type="object">layoutArgumentReaderInterpreter</argument>
        </arguments>
    </virtualType>
    <virtualType name="layoutArrayArgumentGeneratorInterpreter" type="Magento\Framework\Data\Argument\Interpreter\ArrayType">
        <arguments>
            <argument name="itemInterpreter" xsi:type="object">layoutArgumentGeneratorInterpreterInternal</argument>
        </arguments>
    </virtualType>
    <!--
    Array item can be of any type just like an argument, including array type itself, which creates circular dependency.
    Proxy is used to resolve the circular dependency, so that array items undergo the same interpretation as arguments.
    -->
    <virtualType name="layoutArrayArgumentReaderInterpreterProxy" type="Magento\Framework\Data\Argument\InterpreterInterface\Proxy">
        <arguments>
            <argument name="instanceName" xsi:type="string">layoutArrayArgumentReaderInterpreter</argument>
        </arguments>
    </virtualType>
    <virtualType name="layoutArrayArgumentGeneratorInterpreterProxy" type="Magento\Framework\Data\Argument\InterpreterInterface\Proxy">
        <arguments>
            <argument name="instanceName" xsi:type="string">layoutArrayArgumentGeneratorInterpreter</argument>
        </arguments>
    </virtualType>
    <virtualType name="layoutObjectArgumentInterpreter" type="Magento\Framework\View\Layout\Argument\Interpreter\DataObject">
        <arguments>
            <argument name="expectedClass" xsi:type="string">Magento\Framework\View\Element\Block\ArgumentInterface</argument>
        </arguments>
    </virtualType>
    <type name="Magento\Framework\View\Layout\Argument\Interpreter\NamedParams">
        <arguments>
            <argument name="paramInterpreter" xsi:type="object">Magento\Framework\Data\Argument\Interpreter\StringUtils</argument>
        </arguments>
    </type>
    <virtualType name="containerRenderPool" type="Magento\Framework\View\Layout\ReaderPool">
        <arguments>
            <argument name="readers" xsi:type="array">
                <item name="container" xsi:type="string">Magento\Framework\View\Layout\Reader\Container</item>
                <item name="block" xsi:type="string">Magento\Framework\View\Layout\Reader\Block</item>
                <item name="uiComponent" xsi:type="string">Magento\Framework\View\Layout\Reader\UiComponent</item>
            </argument>
        </arguments>
    </virtualType>
    <type name="Magento\Framework\View\Layout\Reader\Container">
        <arguments>
            <argument name="readerPool" xsi:type="object">containerRenderPool</argument>
        </arguments>
    </type>
    <virtualType name="blockRenderPool" type="Magento\Framework\View\Layout\ReaderPool">
        <arguments>
            <argument name="readers" xsi:type="array">
                <item name="container" xsi:type="string">Magento\Framework\View\Layout\Reader\Container</item>
                <item name="block" xsi:type="string">Magento\Framework\View\Layout\Reader\Block</item>
                <item name="move" xsi:type="string">Magento\Framework\View\Layout\Reader\Move</item>
                <item name="uiComponent" xsi:type="string">Magento\Framework\View\Layout\Reader\UiComponent</item>
            </argument>
        </arguments>
    </virtualType>
    <type name="Magento\Framework\View\Layout\Reader\Block">
        <arguments>
            <argument name="readerPool" xsi:type="object">blockRenderPool</argument>
            <argument name="scopeType" xsi:type="const">Magento\Store\Model\ScopeInterface::SCOPE_STORE</argument>
            <argument name="argumentInterpreter" xsi:type="object">layoutArgumentReaderInterpreter</argument>
        </arguments>
    </type>
    <type name="Magento\Framework\View\Layout\Reader\UiComponent">
        <arguments>
            <argument name="readerPool" xsi:type="object">blockRenderPool</argument>
        </arguments>
    </type>
    <type name="Magento\Framework\View\Layout\ConfigCondition">
        <arguments>
            <argument name="scopeType" xsi:type="const">Magento\Store\Model\ScopeInterface::SCOPE_STORE</argument>
        </arguments>
    </type>
    <virtualType name="bodyRenderPool" type="Magento\Framework\View\Layout\ReaderPool">
        <arguments>
            <argument name="readers" xsi:type="array">
                <item name="container" xsi:type="string">Magento\Framework\View\Layout\Reader\Container</item>
                <item name="block" xsi:type="string">Magento\Framework\View\Layout\Reader\Block</item>
                <item name="move" xsi:type="string">Magento\Framework\View\Layout\Reader\Move</item>
                <item name="uiComponent" xsi:type="string">Magento\Framework\View\Layout\Reader\UiComponent</item>
            </argument>
        </arguments>
    </virtualType>
    <type name="Magento\Framework\View\Page\Config\Reader\Body">
        <arguments>
            <argument name="readerPool" xsi:type="object">bodyRenderPool</argument>
        </arguments>
    </type>
    <virtualType name="commonRenderPool" type="Magento\Framework\View\Layout\ReaderPool">
        <arguments>
            <argument name="readers" xsi:type="array">
                <item name="html" xsi:type="string">Magento\Framework\View\Page\Config\Reader\Html</item>
                <item name="head" xsi:type="string">Magento\Framework\View\Page\Config\Reader\Head</item>
                <item name="body" xsi:type="string">Magento\Framework\View\Page\Config\Reader\Body</item>
                <item name="container" xsi:type="string">Magento\Framework\View\Layout\Reader\Container</item>
                <item name="block" xsi:type="string">Magento\Framework\View\Layout\Reader\Block</item>
                <item name="move" xsi:type="string">Magento\Framework\View\Layout\Reader\Move</item>
                <item name="uiComponent" xsi:type="string">Magento\Framework\View\Layout\Reader\UiComponent</item>
            </argument>
        </arguments>
    </virtualType>
    <type name="Magento\Framework\View\Layout">
        <arguments>
            <argument name="readerPool" xsi:type="object" shared="false">commonRenderPool</argument>
            <argument name="cache" xsi:type="object">Magento\Framework\App\Cache\Type\Layout</argument>
        </arguments>
    </type>
    <virtualType name="genericLayoutRenderPool" type="Magento\Framework\View\Layout\ReaderPool">
        <arguments>
            <argument name="readers" xsi:type="array">
                <item name="container" xsi:type="string">Magento\Framework\View\Layout\Reader\Container</item>
                <item name="block" xsi:type="string">Magento\Framework\View\Layout\Reader\Block</item>
                <item name="move" xsi:type="string">Magento\Framework\View\Layout\Reader\Move</item>
                <item name="uiComponent" xsi:type="string">Magento\Framework\View\Layout\Reader\UiComponent</item>
            </argument>
        </arguments>
    </virtualType>
    <type name="Magento\Framework\View\Result\Layout">
        <arguments>
            <argument name="layoutReaderPool" xsi:type="object">genericLayoutRenderPool</argument>
        </arguments>
    </type>
    <virtualType name="pageConfigRenderPool" type="Magento\Framework\View\Layout\ReaderPool">
        <arguments>
            <argument name="readers" xsi:type="array">
                <item name="html" xsi:type="string">Magento\Framework\View\Page\Config\Reader\Html</item>
                <item name="head" xsi:type="string">Magento\Framework\View\Page\Config\Reader\Head</item>
                <item name="body" xsi:type="string">Magento\Framework\View\Page\Config\Reader\Body</item>
            </argument>
        </arguments>
    </virtualType>
    <type name="Magento\Framework\View\Layout\GeneratorPool">
        <arguments>
            <argument name="generators" xsi:type="array">
                <item name="head" xsi:type="object">Magento\Framework\View\Page\Config\Generator\Head</item>
                <item name="body" xsi:type="object">Magento\Framework\View\Page\Config\Generator\Body</item>
                <item name="block" xsi:type="object">Magento\Framework\View\Layout\Generator\Block</item>
                <item name="container" xsi:type="object">Magento\Framework\View\Layout\Generator\Container</item>
                <item name="uiComponent" xsi:type="object">Magento\Framework\View\Layout\Generator\UiComponent</item>
            </argument>
        </arguments>
    </type>
    <virtualType name="pageLayoutGeneratorPool" type="Magento\Framework\View\Layout\GeneratorPool">
        <arguments>
            <argument name="generators" xsi:type="array">
                <item name="head" xsi:type="object">Magento\Framework\View\Page\Config\Generator\Head</item>
                <item name="body" xsi:type="object">Magento\Framework\View\Page\Config\Generator\Body</item>
                <item name="block" xsi:type="object">Magento\Framework\View\Layout\Generator\Block</item>
                <item name="container" xsi:type="object">Magento\Framework\View\Layout\Generator\Container</item>
                <item name="uiComponent" xsi:type="object">Magento\Framework\View\Layout\Generator\UiComponent</item>
            </argument>
        </arguments>
    </virtualType>
    <type name="Magento\Framework\View\Result\Page">
        <arguments>
            <argument name="layoutReaderPool" xsi:type="object">pageConfigRenderPool</argument>
            <argument name="generatorPool" xsi:type="object">pageLayoutGeneratorPool</argument>
            <argument name="template" xsi:type="string">Magento_Theme::root.phtml</argument>
        </arguments>
    </type>
    <type name="Magento\Framework\View\Layout\Generator\Block">
        <arguments>
            <argument name="argumentInterpreter" xsi:type="object">layoutArgumentGeneratorInterpreter</argument>
        </arguments>
    </type>
    <type name="Magento\Framework\Mview\View">
        <arguments>
            <argument name="state" xsi:type="object" shared="false">Magento\Indexer\Model\Mview\View\State</argument>
            <argument name="changelog" xsi:type="object" shared="false">Magento\Framework\Mview\View\Changelog</argument>
        </arguments>
    </type>
    <type name="Magento\Framework\Mview\Config">
        <arguments>
            <argument name="configData" xsi:type="object">Magento\Framework\Mview\Config\Data\Proxy</argument>
        </arguments>
    </type>
    <type name="Magento\Framework\Mview\Config\Data">
        <arguments>
            <argument name="stateCollection" xsi:type="object" shared="false">Magento\Framework\Mview\View\State\CollectionInterface</argument>
        </arguments>
    </type>
    <type name="Magento\Framework\App\View\Asset\Publisher" shared="false" />
    <type name="Magento\Framework\View\Asset\PreProcessor\FileNameResolver">
        <arguments>
            <argument name="alternativeSources" xsi:type="array">
                <item name="css" xsi:type="object">AlternativeSourceProcessors</item>
            </argument>
        </arguments>
    </type>
    <type name="Magento\Framework\App\StaticResource">
        <arguments>
            <argument name="response" xsi:type="object" shared="false">Magento\MediaStorage\Model\File\Storage\Response</argument>
            <argument name="publisher" xsi:type="object">developerPublisher</argument>
        </arguments>
    </type>
    <virtualType name="AlternativeSourceProcessors" type="Magento\Framework\View\Asset\PreProcessor\AlternativeSource">
        <arguments>
            <argument name="filenameResolver" xsi:type="object">Magento\Framework\View\Asset\PreProcessor\MinificationFilenameResolver</argument>
            <argument name="lockName" xsi:type="string">alternative-source-css</argument>
            <argument name="lockerProcess" xsi:type="object">Magento\Framework\View\Asset\LockerProcess</argument>
            <argument name="alternatives" xsi:type="array">
                <item name="less" xsi:type="array">
                    <item name="class" xsi:type="string">Magento\Framework\Css\PreProcessor\Adapter\Less\Processor</item>
                </item>
            </argument>
        </arguments>
    </virtualType>
    <virtualType name="developerPublisher" type="Magento\Framework\App\View\Asset\Publisher">
        <arguments>
            <argument name="materializationStrategyFactory" xsi:type="object">developerMaterialization</argument>
        </arguments>
    </virtualType>
    <virtualType name="developerMaterialization" type="Magento\Framework\App\View\Asset\MaterializationStrategy\Factory">
        <arguments>
            <argument name="strategiesList" xsi:type="array">
                <item name="view_preprocessed" xsi:type="object">Magento\Framework\App\View\Asset\MaterializationStrategy\Symlink</item>
                <item name="default" xsi:type="object">Magento\Framework\App\View\Asset\MaterializationStrategy\Copy</item>
            </argument>
        </arguments>
    </virtualType>
    <type name="Magento\Framework\View\Design\FileResolution\Fallback\File">
        <arguments>
            <argument name="resolver" xsi:type="object">Magento\Framework\View\Design\FileResolution\Fallback\Resolver\Simple</argument>
        </arguments>
    </type>
    <type name="Magento\Framework\View\Design\FileResolution\Fallback\TemplateFile">
        <arguments>
            <argument name="resolver" xsi:type="object">Magento\Framework\View\Design\FileResolution\Fallback\Resolver\Simple</argument>
        </arguments>
    </type>
    <type name="Magento\Framework\View\Design\FileResolution\Fallback\LocaleFile">
        <arguments>
            <argument name="resolver" xsi:type="object">Magento\Framework\View\Design\FileResolution\Fallback\Resolver\Simple</argument>
        </arguments>
    </type>

    <virtualType name="viewFileMinifiedFallbackResolver" type="Magento\Framework\View\Design\FileResolution\Fallback\Resolver\Minification">
        <arguments>
            <argument name="fallback" xsi:type="object">viewFileFallbackResolver</argument>
        </arguments>
    </virtualType>
    <virtualType name="viewFileFallbackResolver" type="Magento\Framework\View\Design\FileResolution\Fallback\Resolver\Alternative"/>
    <type name="Magento\Framework\View\Design\FileResolution\Fallback\StaticFile">
        <arguments>
            <argument name="resolver" xsi:type="object">viewFileMinifiedFallbackResolver</argument>
        </arguments>
    </type>
    <type name="Magento\Framework\Code\Generator">
        <arguments>
            <argument name="generatedEntities" xsi:type="array">
                <item name="extensionInterfaceFactory" xsi:type="string">\Magento\Framework\Api\Code\Generator\ExtensionAttributesInterfaceFactoryGenerator</item>
                <item name="factory" xsi:type="string">\Magento\Framework\ObjectManager\Code\Generator\Factory</item>
                <item name="proxy" xsi:type="string">\Magento\Framework\ObjectManager\Code\Generator\Proxy</item>
                <item name="interceptor" xsi:type="string">\Magento\Framework\Interception\Code\Generator\Interceptor</item>
                <item name="logger" xsi:type="string">\Magento\Framework\ObjectManager\Profiler\Code\Generator\Logger</item>
                <item name="mapper" xsi:type="string">\Magento\Framework\Api\Code\Generator\Mapper</item>
                <item name="persistor" xsi:type="string">\Magento\Framework\ObjectManager\Code\Generator\Persistor</item>
                <item name="repository" xsi:type="string">\Magento\Framework\ObjectManager\Code\Generator\Repository</item>
                <item name="convertor" xsi:type="string">\Magento\Framework\ObjectManager\Code\Generator\Converter</item>
                <item name="searchResults" xsi:type="string">\Magento\Framework\Api\Code\Generator\SearchResults</item>
                <item name="extensionInterface" xsi:type="string">\Magento\Framework\Api\Code\Generator\ExtensionAttributesInterfaceGenerator</item>
                <item name="extension" xsi:type="string">\Magento\Framework\Api\Code\Generator\ExtensionAttributesGenerator</item>
            </argument>
        </arguments>
    </type>
    <type name="Magento\Framework\App\Cache\Frontend\Pool">
        <arguments>
            <argument name="frontendSettings" xsi:type="array">
                <item name="page_cache" xsi:type="array">
                    <item name="backend_options" xsi:type="array">
                        <item name="cache_dir" xsi:type="string">page_cache</item>
                    </item>
                </item>
            </argument>
        </arguments>
    </type>
    <type name="Magento\Framework\App\Cache\Type\FrontendPool">
        <arguments>
            <argument name="typeFrontendMap" xsi:type="array">
                <item name="full_page" xsi:type="string">page_cache</item>
            </argument>
        </arguments>
    </type>
    <type name="Magento\Framework\Translate\Inline">
        <arguments>
            <argument name="parser" xsi:type="object">Magento\Framework\Translate\Inline\ParserInterface\Proxy</argument>
        </arguments>
    </type>
    <type name="Magento\Framework\View\Layout\ScheduledStructure" shared="false" />
    <type name="Magento\Framework\View\Page\Config\Structure" shared="false" />
    <type name="Magento\Framework\Search\Adapter\Mysql\Aggregation\Builder\Container">
        <arguments>
            <argument name="buckets" xsi:type="array">
                <item name="termBucket" xsi:type="object">Magento\Framework\Search\Adapter\Mysql\Aggregation\Builder\Term</item>
                <item name="rangeBucket" xsi:type="object">Magento\Framework\Search\Adapter\Mysql\Aggregation\Builder\Range</item>
                <item name="dynamicBucket" xsi:type="object">Magento\Framework\Search\Adapter\Mysql\Aggregation\Builder\Dynamic</item>
            </argument>
        </arguments>
    </type>
    <type name="Magento\Framework\Search\Dynamic\Algorithm\Repository">
        <arguments>
            <argument name="algorithms" xsi:type="array">
                <item name="auto" xsi:type="string">Magento\Framework\Search\Dynamic\Algorithm\Auto</item>
                <item name="manual" xsi:type="string">Magento\Framework\Search\Dynamic\Algorithm\Manual</item>
                <item name="improved" xsi:type="string">Magento\Framework\Search\Dynamic\Algorithm\Improved</item>
            </argument>
        </arguments>
    </type>
    <type name="Magento\Framework\View\Model\Layout\Merge">
        <arguments>
            <argument name="fileSource" xsi:type="object">Magento\Framework\View\Layout\File\Collector\Aggregated\Proxy</argument>
            <argument name="pageLayoutFileSource" xsi:type="object">pageLayoutFileCollectorAggregated</argument>
            <argument name="cache" xsi:type="object">Magento\Framework\App\Cache\Type\Layout</argument>
            <argument name="layoutCacheKey" xsi:type="object">Magento\Framework\View\Layout\LayoutCacheKeyInterface</argument>
        </arguments>
    </type>
    <type name="CSSmin">
        <arguments>
            <argument name="raise_php_limits" xsi:type="boolean">false</argument>
        </arguments>
    </type>
    <type name="Magento\Framework\App\DefaultPath\DefaultPath">
        <arguments>
            <argument name="parts" xsi:type="array">
                <item name="module" xsi:type="string">core</item>
                <item name="controller" xsi:type="string">index</item>
                <item name="action" xsi:type="string">index</item>
            </argument>
        </arguments>
    </type>
    <type name="Magento\Framework\Data\Collection\Db\FetchStrategy\Cache">
        <arguments>
            <argument name="cache" xsi:type="object">Magento\Framework\App\Cache\Type\Collection</argument>
            <argument name="cacheIdPrefix" xsi:type="string">collection_</argument>
            <argument name="cacheLifetime" xsi:type="string">86400</argument>
        </arguments>
    </type>
    <type name="Magento\Framework\Event\Config\Data">
        <arguments>
            <argument name="reader" xsi:type="object">Magento\Framework\Event\Config\Reader\Proxy</argument>
        </arguments>
    </type>
    <type name="Magento\Framework\View\Asset\Collection" shared="false" />
    <virtualType name="layoutFileSourceBase" type="Magento\Framework\View\File\Collector\Base">
        <arguments>
            <argument name="subDir" xsi:type="string">layout</argument>
        </arguments>
    </virtualType>
    <virtualType name="layoutFileSourceBaseFiltered" type="Magento\Framework\View\File\Collector\Decorator\ModuleOutput">
        <arguments>
            <argument name="subject" xsi:type="object">layoutFileSourceBase</argument>
        </arguments>
    </virtualType>
    <virtualType name="layoutFileSourceBaseSorted" type="Magento\Framework\View\File\Collector\Decorator\ModuleDependency">
        <arguments>
            <argument name="subject" xsi:type="object">layoutFileSourceBaseFiltered</argument>
        </arguments>
    </virtualType>

    <virtualType name="layoutFileSourceTheme" type="Magento\Framework\View\File\Collector\ThemeModular">
        <arguments>
            <argument name="subDir" xsi:type="string">layout</argument>
        </arguments>
    </virtualType>
    <virtualType name="layoutFileSourceThemeFiltered" type="Magento\Framework\View\File\Collector\Decorator\ModuleOutput">
        <arguments>
            <argument name="subject" xsi:type="object">layoutFileSourceTheme</argument>
        </arguments>
    </virtualType>
    <virtualType name="layoutFileSourceThemeSorted" type="Magento\Framework\View\File\Collector\Decorator\ModuleDependency">
        <arguments>
            <argument name="subject" xsi:type="object">layoutFileSourceThemeFiltered</argument>
        </arguments>
    </virtualType>

    <virtualType name="layoutFileSourceOverrideBase" type="Magento\Framework\View\File\Collector\Override\Base">
        <arguments>
            <argument name="subDir" xsi:type="string">layout/override/base</argument>
        </arguments>
    </virtualType>
    <virtualType name="layoutFileSourceOverrideBaseFiltered" type="Magento\Framework\View\File\Collector\Decorator\ModuleOutput">
        <arguments>
            <argument name="subject" xsi:type="object">layoutFileSourceOverrideBase</argument>
        </arguments>
    </virtualType>
    <virtualType name="layoutFileSourceOverrideBaseSorted" type="Magento\Framework\View\File\Collector\Decorator\ModuleDependency">
        <arguments>
            <argument name="subject" xsi:type="object">layoutFileSourceOverrideBaseFiltered</argument>
        </arguments>
    </virtualType>

    <virtualType name="layoutFileSourceOverrideTheme" type="Magento\Framework\View\File\Collector\Override\ThemeModular">
        <arguments>
            <argument name="subDir" xsi:type="string">layout/override/theme</argument>
        </arguments>
    </virtualType>
    <virtualType name="layoutFileSourceOverrideThemeFiltered" type="Magento\Framework\View\File\Collector\Decorator\ModuleOutput">
        <arguments>
            <argument name="subject" xsi:type="object">layoutFileSourceOverrideTheme</argument>
        </arguments>
    </virtualType>
    <virtualType name="layoutFileSourceOverrideThemeSorted" type="Magento\Framework\View\File\Collector\Decorator\ModuleDependency">
        <arguments>
            <argument name="subject" xsi:type="object">layoutFileSourceOverrideThemeFiltered</argument>
        </arguments>
    </virtualType>
    <type name="Magento\Framework\View\Layout\File\Collector\Aggregated">
        <arguments>
            <argument name="baseFiles" xsi:type="object">layoutFileSourceBaseSorted</argument>
            <argument name="themeFiles" xsi:type="object">layoutFileSourceThemeSorted</argument>
            <argument name="overrideBaseFiles" xsi:type="object">layoutFileSourceOverrideBaseSorted</argument>
            <argument name="overrideThemeFiles" xsi:type="object">layoutFileSourceOverrideThemeSorted</argument>
        </arguments>
    </type>
    <virtualType name="pageLayoutFileSourceBase" type="Magento\Framework\View\File\Collector\Base">
        <arguments>
            <argument name="subDir" xsi:type="string">page_layout</argument>
        </arguments>
    </virtualType>
    <virtualType name="pageLayoutFileSourceBaseFiltered" type="Magento\Framework\View\File\Collector\Decorator\ModuleOutput">
        <arguments>
            <argument name="subject" xsi:type="object">pageLayoutFileSourceBase</argument>
        </arguments>
    </virtualType>
    <virtualType name="pageLayoutFileSourceBaseSorted" type="Magento\Framework\View\File\Collector\Decorator\ModuleDependency">
        <arguments>
            <argument name="subject" xsi:type="object">pageLayoutFileSourceBaseFiltered</argument>
        </arguments>
    </virtualType>
    <virtualType name="pageLayoutFileSourceTheme" type="Magento\Framework\View\File\Collector\ThemeModular">
        <arguments>
            <argument name="subDir" xsi:type="string">page_layout</argument>
        </arguments>
    </virtualType>
    <virtualType name="pageLayoutFileSourceThemeFiltered" type="Magento\Framework\View\File\Collector\Decorator\ModuleOutput">
        <arguments>
            <argument name="subject" xsi:type="object">pageLayoutFileSourceTheme</argument>
        </arguments>
    </virtualType>
    <virtualType name="pageLayoutFileSourceThemeSorted" type="Magento\Framework\View\File\Collector\Decorator\ModuleDependency">
        <arguments>
            <argument name="subject" xsi:type="object">pageLayoutFileSourceThemeFiltered</argument>
        </arguments>
    </virtualType>

    <virtualType name="pageLayoutFileSourceOverrideBase" type="Magento\Framework\View\File\Collector\Override\Base">
        <arguments>
            <argument name="subDir" xsi:type="string">page_layout/override/base</argument>
        </arguments>
    </virtualType>
    <virtualType name="pageLayoutFileSourceOverrideBaseFiltered" type="Magento\Framework\View\File\Collector\Decorator\ModuleOutput">
        <arguments>
            <argument name="subject" xsi:type="object">pageLayoutFileSourceOverrideBase</argument>
        </arguments>
    </virtualType>
    <virtualType name="pageLayoutFileSourceOverrideBaseSorted" type="Magento\Framework\View\File\Collector\Decorator\ModuleDependency">
        <arguments>
            <argument name="subject" xsi:type="object">pageLayoutFileSourceOverrideBaseFiltered</argument>
        </arguments>
    </virtualType>

    <virtualType name="pageLayoutFileSourceOverrideTheme" type="Magento\Framework\View\File\Collector\Override\ThemeModular">
        <arguments>
            <argument name="subDir" xsi:type="string">page_layout/override/theme</argument>
        </arguments>
    </virtualType>
    <virtualType name="pageLayoutFileSourceOverrideThemeFiltered" type="Magento\Framework\View\File\Collector\Decorator\ModuleOutput">
        <arguments>
            <argument name="subject" xsi:type="object">pageLayoutFileSourceOverrideTheme</argument>
        </arguments>
    </virtualType>
    <virtualType name="pageLayoutFileSourceOverrideThemeSorted" type="Magento\Framework\View\File\Collector\Decorator\ModuleDependency">
        <arguments>
            <argument name="subject" xsi:type="object">pageLayoutFileSourceOverrideThemeFiltered</argument>
        </arguments>
    </virtualType>

    <virtualType name="pageLayoutFileCollectorAggregated" type="Magento\Framework\View\Layout\File\Collector\Aggregated">
        <arguments>
            <argument name="baseFiles" xsi:type="object">pageLayoutFileSourceBaseSorted</argument>
            <argument name="themeFiles" xsi:type="object">pageLayoutFileSourceThemeSorted</argument>
            <argument name="overrideBaseFiles" xsi:type="object">pageLayoutFileSourceOverrideBaseSorted</argument>
            <argument name="overrideThemeFiles" xsi:type="object">pageLayoutFileSourceOverrideThemeSorted</argument>
        </arguments>
    </virtualType>

    <virtualType name="pageFileSourceBase" type="Magento\Framework\View\File\Collector\Base"/>
    <virtualType name="pageFileSourceBaseFiltered" type="Magento\Framework\View\File\Collector\Decorator\ModuleOutput">
        <arguments>
            <argument name="subject" xsi:type="object">pageFileSourceBase</argument>
        </arguments>
    </virtualType>
    <virtualType name="pageFileSourceBaseSorted" type="Magento\Framework\View\File\Collector\Decorator\ModuleDependency">
        <arguments>
            <argument name="subject" xsi:type="object">pageFileSourceBaseFiltered</argument>
        </arguments>
    </virtualType>

    <virtualType name="pageFileSourceTheme" type="Magento\Framework\View\File\Collector\ThemeModular"/>
    <virtualType name="pageFileSourceThemeFiltered" type="Magento\Framework\View\File\Collector\Decorator\ModuleOutput">
        <arguments>
            <argument name="subject" xsi:type="object">pageFileSourceTheme</argument>
        </arguments>
    </virtualType>
    <virtualType name="pageFileSourceThemeSorted" type="Magento\Framework\View\File\Collector\Decorator\ModuleDependency">
        <arguments>
            <argument name="subject" xsi:type="object">pageFileSourceThemeFiltered</argument>
        </arguments>
    </virtualType>

    <virtualType name="pageFileSourceOverrideBase" type="Magento\Framework\View\File\Collector\Override\Base">
        <arguments>
            <argument name="subDir" xsi:type="string">page/override</argument>
        </arguments>
    </virtualType>
    <virtualType name="pageFileSourceOverrideBaseFiltered" type="Magento\Framework\View\File\Collector\Decorator\ModuleOutput">
        <arguments>
            <argument name="subject" xsi:type="object">pageFileSourceOverrideBase</argument>
        </arguments>
    </virtualType>
    <virtualType name="pageFileSourceOverrideBaseSorted" type="Magento\Framework\View\File\Collector\Decorator\ModuleDependency">
        <arguments>
            <argument name="subject" xsi:type="object">pageFileSourceOverrideBaseFiltered</argument>
        </arguments>
    </virtualType>

    <virtualType name="pageFileSourceOverrideTheme" type="Magento\Framework\View\File\Collector\Override\ThemeModular">
        <arguments>
            <argument name="subDir" xsi:type="string">override/theme</argument>
        </arguments>
    </virtualType>
    <virtualType name="pageFileSourceOverrideThemeFiltered" type="Magento\Framework\View\File\Collector\Decorator\ModuleOutput">
        <arguments>
            <argument name="subject" xsi:type="object">pageFileSourceOverrideTheme</argument>
        </arguments>
    </virtualType>
    <virtualType name="pageFileSourceOverrideThemeSorted" type="Magento\Framework\View\File\Collector\Decorator\ModuleDependency">
        <arguments>
            <argument name="subject" xsi:type="object">pageFileSourceOverrideThemeFiltered</argument>
        </arguments>
    </virtualType>
    <virtualType name="pageLayoutRenderPool" type="Magento\Framework\View\Layout\ReaderPool">
        <arguments>
            <argument name="readers" xsi:type="array">
                <item name="container" xsi:type="string">Magento\Framework\View\Layout\Reader\Container</item>
                <item name="move" xsi:type="string">Magento\Framework\View\Layout\Reader\Move</item>
            </argument>
        </arguments>
    </virtualType>
    <type name="Magento\Framework\View\Page\Layout\Reader">
        <arguments>
            <argument name="pageLayoutFileSource" xsi:type="object">pageLayoutFileCollectorAggregated</argument>
            <argument name="reader" xsi:type="object">pageLayoutRenderPool</argument>
        </arguments>
    </type>
    <type name="Magento\Framework\View\PageLayout\File\Collector\Aggregated">
        <arguments>
            <argument name="baseFiles" xsi:type="object">pageFileSourceBaseSorted</argument>
            <argument name="themeFiles" xsi:type="object">pageFileSourceThemeSorted</argument>
            <argument name="overrideBaseFiles" xsi:type="object">pageFileSourceOverrideBaseSorted</argument>
            <argument name="overrideThemeFiles" xsi:type="object">pageFileSourceOverrideThemeSorted</argument>
        </arguments>
    </type>
    <type name="Magento\Framework\View\Design\Theme\Image">
        <arguments>
            <argument name="uploader" xsi:type="object">Magento\Framework\View\Design\Theme\Image\Uploader\Proxy</argument>
        </arguments>
    </type>
    <type name="Magento\Framework\App\Config\Initial">
        <arguments>
            <argument name="reader" xsi:type="object">Magento\Framework\App\Config\Initial\Reader\Proxy</argument>
        </arguments>
    </type>
    <type name="Magento\Framework\App\Config\Initial\Reader">
        <arguments>
            <argument name="converter" xsi:type="object">Magento\Framework\App\Config\Initial\Converter</argument>
        </arguments>
    </type>
    <type name="Magento\Framework\App\Route\Config">
        <arguments>
            <argument name="reader" xsi:type="object">Magento\Framework\App\Route\Config\Reader\Proxy</argument>
        </arguments>
    </type>
    <type name="Magento\Framework\Session\Validator">
        <arguments>
            <argument name="scopeType" xsi:type="const">Magento\Store\Model\ScopeInterface::SCOPE_STORE</argument>
            <argument name="skippedUserAgentList" xsi:type="array">
                <item name="flash" xsi:type="string">Shockwave Flash</item>
                <item name="flash_mac" xsi:type="string"><![CDATA[Adobe Flash Player\s{1,}\w{1,10}]]></item>
            </argument>
        </arguments>
    </type>
    <type name="Magento\Framework\DataObject\Copy\Config">
        <arguments>
            <argument name="dataStorage" xsi:type="object">Magento\Framework\DataObject\Copy\Config\Data\Proxy</argument>
        </arguments>
    </type>
    <type name="Magento\Framework\DataObject\Copy\Config\Reader">
        <arguments>
            <argument name="fileName" xsi:type="string">fieldset.xml</argument>
            <argument name="schemaLocator" xsi:type="object">Magento\Framework\DataObject\Copy\Config\SchemaLocator</argument>
        </arguments>
    </type>
    <type name="Magento\Framework\DataObject\Copy\Config\SchemaLocator">
        <arguments>
            <argument name="schema" xsi:type="string">urn:magento:framework:DataObject/etc/fieldset.xsd</argument>
            <argument name="perFileSchema" xsi:type="string">urn:magento:framework:DataObject/etc/fieldset_file.xsd</argument>
        </arguments>
    </type>
    <type name="Magento\Framework\DataObject\Copy\Config\Data">
        <arguments>
            <argument name="reader" xsi:type="object">Magento\Framework\DataObject\Copy\Config\Reader\Proxy</argument>
            <argument name="cacheId" xsi:type="string">fieldset_config</argument>
        </arguments>
    </type>
    <type name="Magento\Framework\Image">
        <arguments>
            <argument name="adapter" xsi:type="object">Magento\Framework\Image\Adapter\Gd2</argument>
        </arguments>
    </type>
    <type name="Magento\Framework\View\Layout\PageType\Config\Reader">
        <arguments>
            <argument name="fileName" xsi:type="string">page_types.xml</argument>
            <argument name="converter" xsi:type="object">Magento\Framework\View\Layout\PageType\Config\Converter</argument>
            <argument name="schemaLocator" xsi:type="object">Magento\Framework\View\Layout\PageType\Config\SchemaLocator</argument>
            <argument name="defaultScope" xsi:type="string">frontend</argument>
        </arguments>
    </type>
    <virtualType name="Magento\Framework\View\Layout\PageType\Config\Data" type="Magento\Framework\Config\Data">
        <arguments>
            <argument name="reader" xsi:type="object">Magento\Framework\View\Layout\PageType\Config\Reader</argument>
            <argument name="cacheId" xsi:type="string">page_types_config</argument>
        </arguments>
    </virtualType>
    <type name="Magento\Framework\View\Layout\PageType\Config">
        <arguments>
            <argument name="dataStorage" xsi:type="object">Magento\Framework\View\Layout\PageType\Config\Data</argument>
        </arguments>
    </type>
    <virtualType name="Magento\Framework\Message\Session\Storage" type="Magento\Framework\Session\Storage">
        <arguments>
            <argument name="namespace" xsi:type="string">message</argument>
        </arguments>
    </virtualType>
    <type name="Magento\Framework\Message\Session">
        <arguments>
            <argument name="storage" xsi:type="object">Magento\Framework\Message\Session\Storage</argument>
        </arguments>
    </type>
    <type name="Magento\Framework\Url\ScopeResolver">
        <arguments>
            <argument name="areaCode" xsi:type="string">frontend</argument>
        </arguments>
    </type>

    <type name="Magento\Framework\Module\ModuleList\Loader">
        <arguments>
            <argument name="filesystemDriver" xsi:type="object">Magento\Framework\Filesystem\Driver\File</argument>
        </arguments>
    </type>
    <type name="Magento\Framework\Module\Setup\MigrationData">
        <arguments>
            <argument name="data" xsi:type="array">
                <item name="plain" xsi:type="string"><![CDATA[/^(?P<alias>[a-z]+[_a-z\d]*?\/[a-z]+[_a-z\d]*?)::.*?$/sui]]></item>
                <item name="wiki" xsi:type="string"><![CDATA[/{{(block|widget).*?(class|type)=\"(?P<alias>[a-z]+[_a-z\d]*?\/[a-z]+[_a-z\d]*?)\".*?}}/sui]]></item>
                <item name="xml" xsi:type="string"><![CDATA[/<block.*?class=\"(?P<alias>[a-z]+[_a-z\d]*?\/[a-z]+[_a-z\d]*?)\".*?>/sui]]></item>
                <item name="serialized" xsi:type="string"><![CDATA[#(?P<string>s:\d+:"(?P<alias>[a-z]+[_a-z\d]*?/[a-z]+[_a-z\d]*?)")#sui]]></item>
            </argument>
        </arguments>
    </type>
    <type name="Magento\Framework\Webapi\Rest\Request\DeserializerFactory">
        <arguments>
            <argument name="deserializers" xsi:type="array">
                <item name="application_json" xsi:type="array">
                    <item name="type" xsi:type="string">application/json</item>
                    <item name="model" xsi:type="string">Magento\Framework\Webapi\Rest\Request\Deserializer\Json</item>
                </item>
                <item name="application_xml" xsi:type="array">
                    <item name="type" xsi:type="string">application/xml</item>
                    <item name="model" xsi:type="string">Magento\Framework\Webapi\Rest\Request\Deserializer\Xml</item>
                </item>
                <item name="application_xhtml_xml" xsi:type="array">
                    <item name="type" xsi:type="string">application/xhtml+xml</item>
                    <item name="model" xsi:type="string">Magento\Framework\Webapi\Rest\Request\Deserializer\Xml</item>
                </item>
                <item name="text_xml" xsi:type="array">
                    <item name="type" xsi:type="string">text/xml</item>
                    <item name="model" xsi:type="string">Magento\Framework\Webapi\Rest\Request\Deserializer\Xml</item>
                </item>
            </argument>
        </arguments>
    </type>
    <type name="Magento\Framework\Validator\Factory">
        <arguments>
            <argument name="cache" xsi:type="object">Magento\Framework\App\Cache\Type\Config</argument>
        </arguments>
    </type>
    <type name="Magento\Server\Reflection" shared="false" />
    <type name="Magento\Framework\Reflection\DataObjectProcessor">
        <arguments>
            <argument name="extensionAttributesProcessor" xsi:type="object">Magento\Framework\Reflection\ExtensionAttributesProcessor\Proxy</argument>
            <argument name="customAttributesProcessor" xsi:type="object">Magento\Framework\Reflection\CustomAttributesProcessor\Proxy</argument>
        </arguments>
    </type>
    <type name="Magento\Framework\Url\Decoder">
        <arguments>
            <argument name="urlBuilder" xsi:type="object">Magento\Framework\UrlInterface</argument>
        </arguments>
    </type>
    <type name="Magento\Framework\Api\Search\SearchCriteriaBuilder" shared="false"/>
    <type name="Magento\Framework\Api\Search\FilterGroupBuilder" shared="false"/>
    <type name="Magento\Framework\Config\View">
        <arguments>
            <argument name="fileName" xsi:type="string">view.xml</argument>
            <argument name="converter" xsi:type="object">Magento\Framework\Config\Converter</argument>
            <argument name="schemaLocator" xsi:type="object">Magento\Framework\Config\SchemaLocator</argument>
            <argument name="fileResolver" xsi:type="object">Magento\Framework\Config\FileResolver</argument>
        </arguments>
    </type>
    <type name="Magento\Framework\DB\SelectFactory">
        <arguments>
            <argument name="selectRenderer" xsi:type="object">Magento\Framework\DB\Select\RendererProxy</argument>
        </arguments>
    </type>
    <type name="Magento\Framework\Data\Form\Filter\Date">
        <arguments>
            <argument name="localeResolver" xsi:type="object">Magento\Framework\Locale\ResolverInterface</argument>
        </arguments>
    </type>
    <type name="Magento\Framework\DB\Select\SelectRenderer">
        <arguments>
            <argument name="renderers" xsi:type="array">
                <item name="distinct" xsi:type="array">
                    <item name="renderer" xsi:type="object">Magento\Framework\DB\Select\DistinctRenderer</item>
                    <item name="sort" xsi:type="string">100</item>
                    <item name="part" xsi:type="string">distinct</item>
                </item>
                <item name="columns" xsi:type="array">
                    <item name="renderer" xsi:type="object">Magento\Framework\DB\Select\ColumnsRenderer</item>
                    <item name="sort" xsi:type="string">200</item>
                    <item name="part" xsi:type="string">columns</item>
                </item>
                <item name="union" xsi:type="array">
                    <item name="renderer" xsi:type="object">Magento\Framework\DB\Select\UnionRenderer</item>
                    <item name="sort" xsi:type="string">300</item>
                    <item name="part" xsi:type="string">union</item>
                </item>
                <item name="from" xsi:type="array">
                    <item name="renderer" xsi:type="object">Magento\Framework\DB\Select\FromRenderer</item>
                    <item name="sort" xsi:type="string">400</item>
                    <item name="part" xsi:type="string">from</item>
                </item>
                <item name="where" xsi:type="array">
                    <item name="renderer" xsi:type="object">Magento\Framework\DB\Select\WhereRenderer</item>
                    <item name="sort" xsi:type="string">500</item>
                    <item name="part" xsi:type="string">where</item>
                </item>
                <item name="group" xsi:type="array">
                    <item name="renderer" xsi:type="object">Magento\Framework\DB\Select\GroupRenderer</item>
                    <item name="sort" xsi:type="string">600</item>
                    <item name="part" xsi:type="string">group</item>
                </item>
                <item name="having" xsi:type="array">
                    <item name="renderer" xsi:type="object">Magento\Framework\DB\Select\HavingRenderer</item>
                    <item name="sort" xsi:type="string">700</item>
                    <item name="part" xsi:type="string">having</item>
                </item>
                <item name="order" xsi:type="array">
                    <item name="renderer" xsi:type="object">Magento\Framework\DB\Select\OrderRenderer</item>
                    <item name="sort" xsi:type="string">800</item>
                    <item name="part" xsi:type="string">order</item>
                </item>
                <item name="limit" xsi:type="array">
                    <item name="renderer" xsi:type="object">Magento\Framework\DB\Select\LimitRenderer</item>
                    <item name="sort" xsi:type="string">900</item>
                    <item name="part" xsi:type="string">limitcount</item>
                </item>
                <item name="for_update" xsi:type="array">
                    <item name="renderer" xsi:type="object">Magento\Framework\DB\Select\ForUpdateRenderer</item>
                    <item name="sort" xsi:type="string">1000</item>
                    <item name="part" xsi:type="string">forupdate</item>
                </item>
            </argument>
        </arguments>
    </type>
    <type name="Magento\Framework\EntityManager\OperationPool">
        <arguments>
            <argument name="operations" xsi:type="array">
                <item name="default" xsi:type="array">
                    <item name="checkIfExists" xsi:type="string">Magento\Framework\EntityManager\Operation\CheckIfExists</item>
                    <item name="read" xsi:type="string">Magento\Framework\EntityManager\Operation\Read</item>
                    <item name="create" xsi:type="string">Magento\Framework\EntityManager\Operation\Create</item>
                    <item name="update" xsi:type="string">Magento\Framework\EntityManager\Operation\Update</item>
                    <item name="delete" xsi:type="string">Magento\Framework\EntityManager\Operation\Delete</item>
                </item>
            </argument>
        </arguments>
    </type>
    <type name="Magento\Framework\App\Cache\FlushCacheByTags">
        <arguments>
            <argument name="cacheList" xsi:type="array">
                <item name="block_html" xsi:type="const">Magento\Framework\App\Cache\Type\Block::TYPE_IDENTIFIER</item>
                <item name="collections" xsi:type="const">Magento\Framework\App\Cache\Type\Collection::TYPE_IDENTIFIER</item>
            </argument>
        </arguments>
    </type>
    <type name="Magento\Framework\EntityManager\CompositeMapper">
        <arguments>
            <argument name="mappers" xsi:type="array">
                <item name="mapper" xsi:type="object">Magento\Framework\EntityManager\Mapper</item>
            </argument>
        </arguments>
    </type>
    <preference for="Magento\Framework\Api\SearchCriteria\CollectionProcessorInterface" type="Magento\Framework\Api\SearchCriteria\CollectionProcessor" />
    <type name="Magento\Framework\Api\SearchCriteria\CollectionProcessor">
        <arguments>
            <argument name="processors" xsi:type="array">
                <item name="filters" xsi:type="object">Magento\Framework\Api\SearchCriteria\CollectionProcessor\FilterProcessor</item>
                <item name="sorting" xsi:type="object">Magento\Framework\Api\SearchCriteria\CollectionProcessor\SortingProcessor</item>
                <item name="pagination" xsi:type="object">Magento\Framework\Api\SearchCriteria\CollectionProcessor\PaginationProcessor</item>
            </argument>
        </arguments>
    </type>
    <type name="Magento\Framework\DB\Select\QueryModifierFactory">
        <arguments>
            <argument name="queryModifiers" xsi:type="array">
                <item name="in" xsi:type="string">Magento\Framework\DB\Select\InQueryModifier</item>
                <item name="like" xsi:type="string">Magento\Framework\DB\Select\LikeQueryModifier</item>
                <item name="composite" xsi:type="string">Magento\Framework\DB\Select\CompositeQueryModifier</item>
            </argument>
        </arguments>
    </type>
    <type name="Magento\Framework\DB\TemporaryTableService">
        <arguments>
            <argument name="allowedIndexMethods" xsi:type="array">
                <item name="HASH" xsi:type="string">HASH</item>
                <item name="BTREE" xsi:type="string">BTREE</item>
            </argument>
            <argument name="allowedEngines" xsi:type="array">
                <item name="INNODB" xsi:type="string">INNODB</item>
                <item name="MEMORY" xsi:type="string">MEMORY</item>
                <item name="MYISAM" xsi:type="string">MYISAM</item>
            </argument>
        </arguments>
    </type>
    <type name="Magento\Framework\DB\FieldDataConverter">
        <arguments>
            <argument name="envBatchSize" xsi:type="init_parameter">Magento\Framework\DB\FieldDataConverter::BATCH_SIZE_VARIABLE_NAME</argument>
        </arguments>
    </type>
    <type name="Magento\Framework\View\Asset\PreProcessor\Chain">
        <arguments>
            <argument name="compatibleTypes" xsi:type="array">
                <item name="css" xsi:type="array">
                    <item name="less" xsi:type="boolean">true</item>
                </item>
            </argument>
        </arguments>
    </type>
    <type name="Magento\Framework\View\Asset\PreProcessor\Pool">
        <arguments>
            <argument name="defaultPreprocessor" xsi:type="string">Magento\Framework\View\Asset\PreProcessor\Passthrough</argument>
        </arguments>
    </type>
    <type name="Magento\Framework\App\View\Deployment\Version\Storage\File">
        <arguments>
            <argument name="directoryCode" xsi:type="const">Magento\Framework\App\Filesystem\DirectoryList::STATIC_VIEW</argument>
            <argument name="fileName" xsi:type="string">deployed_version.txt</argument>
        </arguments>
    </type>
    <type name="Magento\Framework\Locale\Resolver">
        <arguments>
            <argument name="defaultLocalePath" xsi:type="const">Magento\Directory\Helper\Data::XML_PATH_DEFAULT_LOCALE</argument>
            <argument name="scopeType" xsi:type="const">Magento\Framework\App\ScopeInterface::SCOPE_DEFAULT</argument>
        </arguments>
    </type>
    <type name="Magento\Framework\View\Element\Message\Renderer\RenderersPool">
        <arguments>
            <argument name="renderers" xsi:type="array">
                <item name="escape_renderer" xsi:type="object">Magento\Framework\View\Element\Message\Renderer\EscapeRenderer</item>
                <item name="block_renderer" xsi:type="object">Magento\Framework\View\Element\Message\Renderer\BlockRenderer</item>
            </argument>
        </arguments>
    </type>
    <type name="Magento\Framework\View\Element\Message\MessageConfigurationsPool">
        <arguments>
            <argument name="configurationsMap" xsi:type="array">
                <item name="default_message_identifier" xsi:type="array">
                    <item name="renderer" xsi:type="const">\Magento\Framework\View\Element\Message\Renderer\EscapeRenderer::CODE</item>
                </item>
            </argument>
        </arguments>
    </type>
    <type name="Magento\Framework\DB\Logger\LoggerProxy">
        <arguments>
            <argument name="loggerAlias" xsi:type="init_parameter">Magento\Framework\Config\ConfigOptionsListConstants::CONFIG_PATH_DB_LOGGER_OUTPUT</argument>
            <argument name="logAllQueries" xsi:type="init_parameter">Magento\Framework\Config\ConfigOptionsListConstants::CONFIG_PATH_DB_LOGGER_LOG_EVERYTHING</argument>
            <argument name="logQueryTime" xsi:type="init_parameter">Magento\Framework\Config\ConfigOptionsListConstants::CONFIG_PATH_DB_LOGGER_QUERY_TIME_THRESHOLD</argument>
            <argument name="logCallStack" xsi:type="init_parameter">Magento\Framework\Config\ConfigOptionsListConstants::CONFIG_PATH_DB_LOGGER_INCLUDE_STACKTRACE</argument>
        </arguments>
    </type>
    <type name="Magento\Framework\App\Config\MetadataConfigTypeProcessor">
        <arguments>
            <argument name="configSource" xsi:type="object">Magento\Config\App\Config\Source\EnvironmentConfigSource</argument>
        </arguments>
    </type>
    <type name="Magento\Framework\Message\ExceptionMessageFactoryPool">
        <arguments>
            <argument name="defaultExceptionMessageFactory" xsi:type="object">Magento\Framework\Message\ExceptionMessageFactory</argument>
        </arguments>
    </type>
    <type name="Magento\Framework\Mview\View\Subscription">
        <arguments>
            <argument name="ignoredUpdateColumns" xsi:type="array">
                <item name="updated_at" xsi:type="string">updated_at</item>
            </argument>
        </arguments>
    </type>
    <type name="Magento\Framework\Setup\Declaration\Schema\Dto\ElementFactory">
        <arguments>
            <argument name="typeFactories" xsi:type="array">
                <item name="table" xsi:type="object">\Magento\Framework\Setup\Declaration\Schema\Dto\Factories\Table</item>
                <item name="decimal" xsi:type="object">\Magento\Framework\Setup\Declaration\Schema\Dto\Factories\Real</item>
                <item name="float" xsi:type="object">\Magento\Framework\Setup\Declaration\Schema\Dto\Factories\Real</item>
                <item name="double" xsi:type="object">\Magento\Framework\Setup\Declaration\Schema\Dto\Factories\Real</item>
                <item name="smallint" xsi:type="object">\Magento\Framework\Setup\Declaration\Schema\Dto\Factories\Integer</item>
                <item name="tinyint" xsi:type="object">\Magento\Framework\Setup\Declaration\Schema\Dto\Factories\Integer</item>
                <item name="bigint" xsi:type="object">\Magento\Framework\Setup\Declaration\Schema\Dto\Factories\Integer</item>
                <item name="int" xsi:type="object">\Magento\Framework\Setup\Declaration\Schema\Dto\Factories\Integer</item>
                <item name="date" xsi:type="object">\Magento\Framework\Setup\Declaration\Schema\Dto\Factories\Date</item>
                <item name="timestamp" xsi:type="object">\Magento\Framework\Setup\Declaration\Schema\Dto\Factories\Timestamp</item>
                <item name="datetime" xsi:type="object">\Magento\Framework\Setup\Declaration\Schema\Dto\Factories\Timestamp</item>
                <item name="longtext" xsi:type="object">\Magento\Framework\Setup\Declaration\Schema\Dto\Factories\LongText</item>
                <item name="mediumtext" xsi:type="object">\Magento\Framework\Setup\Declaration\Schema\Dto\Factories\MediumText</item>
                <item name="text" xsi:type="object">\Magento\Framework\Setup\Declaration\Schema\Dto\Factories\Text</item>
                <item name="varchar" xsi:type="object">\Magento\Framework\Setup\Declaration\Schema\Dto\Factories\StringBinary</item>
                <item name="varbinary" xsi:type="object">\Magento\Framework\Setup\Declaration\Schema\Dto\Factories\StringBinary</item>
                <item name="blob" xsi:type="object">\Magento\Framework\Setup\Declaration\Schema\Dto\Factories\Blob</item>
                <item name="mediumblob" xsi:type="object">\Magento\Framework\Setup\Declaration\Schema\Dto\Factories\MediumBlob</item>
                <item name="longblob" xsi:type="object">\Magento\Framework\Setup\Declaration\Schema\Dto\Factories\LongBlob</item>
                <item name="boolean" xsi:type="object">\Magento\Framework\Setup\Declaration\Schema\Dto\Factories\Boolean</item>
                <item name="unique" xsi:type="object">\Magento\Framework\Setup\Declaration\Schema\Dto\Factories\Unique</item>
                <item name="primary" xsi:type="object">\Magento\Framework\Setup\Declaration\Schema\Dto\Factories\Primary</item>
                <item name="foreign" xsi:type="object">\Magento\Framework\Setup\Declaration\Schema\Dto\Factories\Foreign</item>
                <item name="index" xsi:type="object">\Magento\Framework\Setup\Declaration\Schema\Dto\Factories\Index</item>
            </argument>
        </arguments>
    </type>
    <type name="Magento\Framework\Setup\Declaration\Schema\Db\DefinitionAggregator">
        <arguments>
            <argument name="definitionProcessors" xsi:type="array">
                <item name="boolean" xsi:type="object">\Magento\Framework\Setup\Declaration\Schema\Db\MySQL\Definition\Columns\Boolean</item>
                <item name="int" xsi:type="object">\Magento\Framework\Setup\Declaration\Schema\Db\MySQL\Definition\Columns\Integer</item>
                <item name="smallint" xsi:type="object">\Magento\Framework\Setup\Declaration\Schema\Db\MySQL\Definition\Columns\Integer</item>
                <item name="tinyint" xsi:type="object">\Magento\Framework\Setup\Declaration\Schema\Db\MySQL\Definition\Columns\Integer</item>
                <item name="bigint" xsi:type="object">\Magento\Framework\Setup\Declaration\Schema\Db\MySQL\Definition\Columns\Integer</item>
                <item name="decimal" xsi:type="object">\Magento\Framework\Setup\Declaration\Schema\Db\MySQL\Definition\Columns\Real</item>
                <item name="float" xsi:type="object">\Magento\Framework\Setup\Declaration\Schema\Db\MySQL\Definition\Columns\Real</item>
                <item name="double" xsi:type="object">\Magento\Framework\Setup\Declaration\Schema\Db\MySQL\Definition\Columns\Real</item>
                <item name="text" xsi:type="object">\Magento\Framework\Setup\Declaration\Schema\Db\MySQL\Definition\Columns\Blob</item>
                <item name="blob" xsi:type="object">\Magento\Framework\Setup\Declaration\Schema\Db\MySQL\Definition\Columns\Blob</item>
                <item name="mediumblob" xsi:type="object">\Magento\Framework\Setup\Declaration\Schema\Db\MySQL\Definition\Columns\Blob</item>
                <item name="longblob" xsi:type="object">\Magento\Framework\Setup\Declaration\Schema\Db\MySQL\Definition\Columns\Blob</item>
                <item name="mediumtext" xsi:type="object">\Magento\Framework\Setup\Declaration\Schema\Db\MySQL\Definition\Columns\Blob</item>
                <item name="longtext" xsi:type="object">\Magento\Framework\Setup\Declaration\Schema\Db\MySQL\Definition\Columns\Blob</item>
                <item name="datetime" xsi:type="object">\Magento\Framework\Setup\Declaration\Schema\Db\MySQL\Definition\Columns\Timestamp</item>
                <item name="date" xsi:type="object">\Magento\Framework\Setup\Declaration\Schema\Db\MySQL\Definition\Columns\Date</item>
                <item name="timestamp" xsi:type="object">\Magento\Framework\Setup\Declaration\Schema\Db\MySQL\Definition\Columns\Timestamp</item>
                <item name="char" xsi:type="object">\Magento\Framework\Setup\Declaration\Schema\Db\MySQL\Definition\Columns\StringBinary</item>
                <item name="varchar" xsi:type="object">\Magento\Framework\Setup\Declaration\Schema\Db\MySQL\Definition\Columns\StringBinary</item>
                <item name="binary" xsi:type="object">\Magento\Framework\Setup\Declaration\Schema\Db\MySQL\Definition\Columns\StringBinary</item>
                <item name="varbinary" xsi:type="object">\Magento\Framework\Setup\Declaration\Schema\Db\MySQL\Definition\Columns\StringBinary</item>
                <item name="index" xsi:type="object">\Magento\Framework\Setup\Declaration\Schema\Db\MySQL\Definition\Index</item>
                <item name="unique" xsi:type="object">\Magento\Framework\Setup\Declaration\Schema\Db\MySQL\Definition\Constraints\Internal</item>
                <item name="primary" xsi:type="object">\Magento\Framework\Setup\Declaration\Schema\Db\MySQL\Definition\Constraints\Internal</item>
                <item name="constraint" xsi:type="object">\Magento\Framework\Setup\Declaration\Schema\Db\MySQL\Definition\Constraints\Internal</item>
                <item name="reference" xsi:type="object">\Magento\Framework\Setup\Declaration\Schema\Db\MySQL\Definition\Constraints\ForeignKey</item>
            </argument>
        </arguments>
    </type>
    <type name="Magento\Framework\Setup\Declaration\Schema\Operations\AddColumn">
        <arguments>
            <argument name="triggers" xsi:type="array">
                <item name="migrateDataFromSameTable" xsi:type="object">Magento\Framework\Setup\Declaration\Schema\Db\MySQL\DDL\Triggers\MigrateDataFrom</item>
<<<<<<< HEAD
                <item name="migrateDataFromAnotherTable" xsi:type="object">Magento\Framework\Setup\Declaration\Schema\Db\MySQL\DDL\Triggers\MigrateDataFromAnotherTable</item>
            </argument>
        </arguments>
    </type>
    <type name="Magento\Framework\Setup\Declaration\Schema\Operations\CreateTable">
        <arguments>
            <argument name="triggers" xsi:type="array">
                <item name="migrateDataFromAnotherTable" xsi:type="object">Magento\Framework\Setup\Declaration\Schema\Db\MySQL\DDL\Triggers\MigrateDataFromAnotherTable</item>
            </argument>
        </arguments>
    </type>
=======
            </argument>
        </arguments>
    </type>
>>>>>>> 55ee814d
    <type name="Magento\Framework\Setup\Declaration\Schema\Declaration\ReaderComposite">
        <arguments>
            <argument name="readers" xsi:type="array">
                <item name="xml" xsi:type="object">Magento\Framework\Setup\Declaration\Schema\FileSystem\XmlReader</item>
            </argument>
        </arguments>
    </type>
    <type name="Magento\Framework\Setup\Declaration\Schema\OperationsExecutor">
        <arguments>
            <argument name="operations" xsi:type="array">
                <item name="recreate_table" xsi:type="object">Magento\Framework\Setup\Declaration\Schema\Operations\ReCreateTable</item>
                <item name="drop_table" xsi:type="object">Magento\Framework\Setup\Declaration\Schema\Operations\DropTable</item>
                <item name="create_table" xsi:type="object">Magento\Framework\Setup\Declaration\Schema\Operations\CreateTable</item>
                <item name="drop_reference" xsi:type="object">Magento\Framework\Setup\Declaration\Schema\Operations\DropReference</item>
                <item name="modify_column" xsi:type="object">Magento\Framework\Setup\Declaration\Schema\Operations\ModifyColumn</item>
                <item name="add_column" xsi:type="object">Magento\Framework\Setup\Declaration\Schema\Operations\AddColumn</item>
                <item name="drop_element" xsi:type="object">Magento\Framework\Setup\Declaration\Schema\Operations\DropElement</item>
                <item name="add_complex_element" xsi:type="object">Magento\Framework\Setup\Declaration\Schema\Operations\AddComplexElement</item>
                <item name="modify_table" xsi:type="object">Magento\Framework\Setup\Declaration\Schema\Operations\ModifyTable</item>
            </argument>
            <argument name="dataSaviorsCollection" xsi:type="array">
                <item name="table_savior" xsi:type="object">Magento\Framework\Setup\Declaration\Schema\DataSavior\TableSavior</item>
                <item name="column_savior" xsi:type="object">Magento\Framework\Setup\Declaration\Schema\DataSavior\ColumnSavior</item>
            </argument>
        </arguments>
    </type>
    <type name="Magento\Framework\Setup\Declaration\Schema\Sharding">
        <arguments>
            <argument name="resources" xsi:type="array">
                <item name="default" xsi:type="string">default</item>
            </argument>
        </arguments>
    </type>
    <type name="Magento\Framework\Setup\Declaration\Schema\Declaration\ValidationComposite">
        <arguments>
            <argument name="rules" xsi:type="array">
                <item name="check_references" xsi:type="object">Magento\Framework\Setup\Declaration\Schema\Declaration\ValidationRules\CheckReferenceColumnHasIndex</item>
                <item name="real_types" xsi:type="object">Magento\Framework\Setup\Declaration\Schema\Declaration\ValidationRules\RealTypes</item>
<<<<<<< HEAD
                <item name="check_primary_key" xsi:type="object">Magento\Setup\Model\Declaration\Schema\Declaration\ValidationRules\PrimaryKeyCanBeCreated</item>
                <item name="inconsistence_references" xsi:type="object">Magento\Setup\Model\Declaration\Schema\Declaration\ValidationRules\IncosistentReferenceDefinition</item>
                <item name="auto_increment_validation" xsi:type="object">Magento\Setup\Model\Declaration\Schema\Declaration\ValidationRules\AutoIncrementColumnValidation</item>
=======
>>>>>>> 55ee814d
            </argument>
        </arguments>
    </type>
    <type name="Magento\Framework\Setup\SchemaListener">
        <arguments>
            <argument name="definitionMappers" xsi:type="array">
                <item name="integer" xsi:type="object">Magento\Framework\Setup\SchemaListenerDefinition\IntegerDefinition</item>
                <item name="tinyint" xsi:type="object">Magento\Framework\Setup\SchemaListenerDefinition\IntegerDefinition</item>
                <item name="smallint" xsi:type="object">Magento\Framework\Setup\SchemaListenerDefinition\IntegerDefinition</item>
                <item name="mediumint" xsi:type="object">Magento\Framework\Setup\SchemaListenerDefinition\IntegerDefinition</item>
                <item name="bigint" xsi:type="object">Magento\Framework\Setup\SchemaListenerDefinition\IntegerDefinition</item>
                <item name="decimal" xsi:type="object">Magento\Framework\Setup\SchemaListenerDefinition\RealDefinition</item>
                <item name="float" xsi:type="object">Magento\Framework\Setup\SchemaListenerDefinition\RealDefinition</item>
                <item name="numeric" xsi:type="object">Magento\Framework\Setup\SchemaListenerDefinition\RealDefinition</item>
                <item name="text" xsi:type="object">Magento\Framework\Setup\SchemaListenerDefinition\TextBlobDefinition</item>
                <item name="mediumtext" xsi:type="object">Magento\Framework\Setup\SchemaListenerDefinition\TextBlobDefinition</item>
                <item name="longtext" xsi:type="object">Magento\Framework\Setup\SchemaListenerDefinition\TextBlobDefinition</item>
                <item name="blob" xsi:type="object">Magento\Framework\Setup\SchemaListenerDefinition\TextBlobDefinition</item>
                <item name="mediumblob" xsi:type="object">Magento\Framework\Setup\SchemaListenerDefinition\TextBlobDefinition</item>
                <item name="longblog" xsi:type="object">Magento\Framework\Setup\SchemaListenerDefinition\TextBlobDefinition</item>
                <item name="varbinary" xsi:type="object">Magento\Framework\Setup\SchemaListenerDefinition\TextBlobDefinition</item>
                <item name="varchar" xsi:type="object">Magento\Framework\Setup\SchemaListenerDefinition\TextBlobDefinition</item>
                <item name="timestamp" xsi:type="object">Magento\Framework\Setup\SchemaListenerDefinition\TimestampDefinition</item>
                <item name="datetime" xsi:type="object">Magento\Framework\Setup\SchemaListenerDefinition\TimestampDefinition</item>
                <item name="date" xsi:type="object">Magento\Framework\Setup\SchemaListenerDefinition\DateDefinition</item>
                <item name="boolean" xsi:type="object">Magento\Framework\Setup\SchemaListenerDefinition\BooleanDefinition</item>
            </argument>
        </arguments>
    </type>
    <virtualType name="\Magento\Framework\Setup\Patch\SchemaPatchReader" type="\Magento\Framework\Setup\Patch\PatchReader">
        <arguments>
            <argument name="type" xsi:type="string">schema</argument>
        </arguments>
    </virtualType>
    <virtualType name="\Magento\Framework\Setup\Patch\DataPatchReader" type="\Magento\Framework\Setup\Patch\PatchReader">
        <arguments>
            <argument name="type" xsi:type="string">data</argument>
        </arguments>
    </virtualType>
    <type name="\Magento\Framework\Setup\Patch\PatchApplier">
<<<<<<< HEAD
        <arguments>
            <argument name="dataPatchReader" xsi:type="object">\Magento\Framework\Setup\Patch\DataPatchReader</argument>
            <argument name="schemaPatchReader" xsi:type="object">\Magento\Framework\Setup\Patch\SchemaPatchReader</argument>
=======
        <arguments>
            <argument name="dataPatchReader" xsi:type="object">\Magento\Framework\Setup\Patch\DataPatchReader</argument>
            <argument name="schemaPatchReader" xsi:type="object">\Magento\Framework\Setup\Patch\SchemaPatchReader</argument>
        </arguments>
    </type>
    <type name="Magento\Framework\Setup\Declaration\Schema\Db\SchemaBuilder">
        <arguments>
            <argument name="logger" xsi:type="object">\Magento\Framework\Setup\Patch\DataPatchReader</argument>
>>>>>>> 55ee814d
        </arguments>
    </type>
</config><|MERGE_RESOLUTION|>--- conflicted
+++ resolved
@@ -1419,23 +1419,9 @@
         <arguments>
             <argument name="triggers" xsi:type="array">
                 <item name="migrateDataFromSameTable" xsi:type="object">Magento\Framework\Setup\Declaration\Schema\Db\MySQL\DDL\Triggers\MigrateDataFrom</item>
-<<<<<<< HEAD
-                <item name="migrateDataFromAnotherTable" xsi:type="object">Magento\Framework\Setup\Declaration\Schema\Db\MySQL\DDL\Triggers\MigrateDataFromAnotherTable</item>
-            </argument>
-        </arguments>
-    </type>
-    <type name="Magento\Framework\Setup\Declaration\Schema\Operations\CreateTable">
-        <arguments>
-            <argument name="triggers" xsi:type="array">
-                <item name="migrateDataFromAnotherTable" xsi:type="object">Magento\Framework\Setup\Declaration\Schema\Db\MySQL\DDL\Triggers\MigrateDataFromAnotherTable</item>
-            </argument>
-        </arguments>
-    </type>
-=======
-            </argument>
-        </arguments>
-    </type>
->>>>>>> 55ee814d
+            </argument>
+        </arguments>
+    </type>
     <type name="Magento\Framework\Setup\Declaration\Schema\Declaration\ReaderComposite">
         <arguments>
             <argument name="readers" xsi:type="array">
@@ -1474,12 +1460,9 @@
             <argument name="rules" xsi:type="array">
                 <item name="check_references" xsi:type="object">Magento\Framework\Setup\Declaration\Schema\Declaration\ValidationRules\CheckReferenceColumnHasIndex</item>
                 <item name="real_types" xsi:type="object">Magento\Framework\Setup\Declaration\Schema\Declaration\ValidationRules\RealTypes</item>
-<<<<<<< HEAD
                 <item name="check_primary_key" xsi:type="object">Magento\Setup\Model\Declaration\Schema\Declaration\ValidationRules\PrimaryKeyCanBeCreated</item>
                 <item name="inconsistence_references" xsi:type="object">Magento\Setup\Model\Declaration\Schema\Declaration\ValidationRules\IncosistentReferenceDefinition</item>
                 <item name="auto_increment_validation" xsi:type="object">Magento\Setup\Model\Declaration\Schema\Declaration\ValidationRules\AutoIncrementColumnValidation</item>
-=======
->>>>>>> 55ee814d
             </argument>
         </arguments>
     </type>
@@ -1520,20 +1503,14 @@
         </arguments>
     </virtualType>
     <type name="\Magento\Framework\Setup\Patch\PatchApplier">
-<<<<<<< HEAD
         <arguments>
             <argument name="dataPatchReader" xsi:type="object">\Magento\Framework\Setup\Patch\DataPatchReader</argument>
             <argument name="schemaPatchReader" xsi:type="object">\Magento\Framework\Setup\Patch\SchemaPatchReader</argument>
-=======
-        <arguments>
-            <argument name="dataPatchReader" xsi:type="object">\Magento\Framework\Setup\Patch\DataPatchReader</argument>
-            <argument name="schemaPatchReader" xsi:type="object">\Magento\Framework\Setup\Patch\SchemaPatchReader</argument>
         </arguments>
     </type>
     <type name="Magento\Framework\Setup\Declaration\Schema\Db\SchemaBuilder">
         <arguments>
             <argument name="logger" xsi:type="object">\Magento\Framework\Setup\Patch\DataPatchReader</argument>
->>>>>>> 55ee814d
         </arguments>
     </type>
 </config>