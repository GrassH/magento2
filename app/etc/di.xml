<?xml version="1.0"?>
<!--
/**
 * Copyright © Magento, Inc. All rights reserved.
 * See COPYING.txt for license details.
 */
-->
<config xmlns:xsi="http://www.w3.org/2001/XMLSchema-instance" xsi:noNamespaceSchemaLocation="urn:magento:framework:ObjectManager/etc/config.xsd">
    <preference for="DateTimeInterface" type="DateTime" />
    <preference for="Psr\Log\LoggerInterface" type="Magento\Framework\Logger\LoggerProxy" />
    <preference for="Magento\Framework\EntityManager\EntityMetadataInterface" type="Magento\Framework\EntityManager\EntityMetadata" />
    <preference for="Magento\Framework\EntityManager\HydratorInterface" type="Magento\Framework\EntityManager\Hydrator" />
    <preference for="Magento\Framework\View\Template\Html\MinifierInterface" type="Magento\Framework\View\Template\Html\Minifier" />
    <preference for="Magento\Framework\Model\Entity\ScopeInterface" type="Magento\Framework\Model\Entity\Scope" />
    <preference for="Magento\Framework\ObjectManager\FactoryInterface" type="Magento\Framework\ObjectManager\Factory\Dynamic\Developer" />
    <preference for="Magento\Framework\Search\Request\Aggregation\StatusInterface" type="Magento\Framework\Search\Request\Aggregation\Status" />
    <preference for="Magento\Framework\Search\Adapter\Aggregation\AggregationResolverInterface" type="Magento\Framework\Search\Adapter\Aggregation\AggregationResolver"/>
    <preference for="Magento\Framework\App\RequestInterface" type="Magento\Framework\App\Request\Http" />
    <preference for="Magento\Framework\App\PlainTextRequestInterface" type="Magento\Framework\App\Request\Http" />
    <preference for="Magento\Framework\App\RequestContentInterface" type="Magento\Framework\App\Request\Http" />
    <preference for="Magento\Framework\App\Request\PathInfoProcessorInterface" type="Magento\Store\App\Request\PathInfoProcessor" />
    <preference for="Magento\Framework\App\ResponseInterface" type="Magento\Framework\App\Response\Http" />
    <preference for="Magento\Framework\App\RouterListInterface" type="Magento\Framework\App\RouterList" />
    <preference for="Magento\Framework\App\FrontControllerInterface" type="Magento\Framework\App\FrontController" />
    <preference for="Magento\Framework\App\CacheInterface" type="Magento\Framework\App\Cache\Proxy" />
    <preference for="Magento\Framework\App\Cache\StateInterface" type="Magento\Framework\App\Cache\State" />
    <preference for="Magento\Framework\App\Cache\TypeListInterface" type="Magento\Framework\App\Cache\TypeList" />
    <preference for="Magento\Framework\App\ObjectManager\ConfigWriterInterface" type="Magento\Framework\App\ObjectManager\ConfigWriter\Filesystem" />
    <preference for="Magento\Store\Model\StoreManagerInterface" type="Magento\Store\Model\StoreManager" />
    <preference for="Magento\Framework\View\DesignInterface" type="Magento\Theme\Model\View\Design\Proxy" />
    <preference for="Magento\Framework\View\Design\ThemeInterface" type="Magento\Theme\Model\Theme" />
    <preference for="Magento\Framework\View\Design\Theme\ResolverInterface" type="Magento\Theme\Model\Theme\Resolver" />
    <preference for="Magento\Framework\View\ConfigInterface" type="Magento\Framework\View\Config" />
    <preference for="Magento\Framework\View\Asset\Bundle\ConfigInterface" type="Magento\Framework\View\Asset\Bundle\Config" />
    <preference for="Magento\Framework\Locale\ListsInterface" type="Magento\Framework\Locale\TranslatedLists" />
    <preference for="Magento\Framework\Locale\AvailableLocalesInterface" type="Magento\Framework\Locale\Deployed\Codes" />
    <preference for="Magento\Framework\Locale\OptionInterface" type="Magento\Framework\Locale\Deployed\Options" />
    <preference for="Magento\Framework\Lock\LockManagerInterface" type="Magento\Framework\Lock\Proxy" />
    <preference for="Magento\Framework\Api\AttributeTypeResolverInterface" type="Magento\Framework\Reflection\AttributeTypeResolver" />
    <preference for="Magento\Framework\Api\Search\SearchResultInterface" type="Magento\Framework\Api\Search\SearchResult" />
    <preference for="Magento\Framework\Api\Search\SearchCriteriaInterface" type="Magento\Framework\Api\Search\SearchCriteria"/>
    <preference for="Magento\Framework\Api\Search\DocumentInterface" type="Magento\Framework\Api\Search\Document" />
    <preference for="Magento\Framework\Api\Search\AggregationInterface" type="Magento\Framework\Search\Response\Aggregation" />
    <preference for="Magento\Framework\App\RequestSafetyInterface" type="Magento\Framework\App\Request\Http" />
    <preference for="\Magento\Framework\Setup\SchemaSetupInterface" type="\Magento\Setup\Module\Setup" />
    <preference for="\Magento\Framework\Setup\ModuleDataSetupInterface" type="\Magento\Setup\Module\DataSetup" />
    <preference for="Magento\Framework\App\ExceptionHandlerInterface" type="Magento\Framework\App\ExceptionHandler" />
    <type name="Magento\Store\Model\Store">
        <arguments>
            <argument name="currencyInstalled" xsi:type="string">system/currency/installed</argument>
        </arguments>
    </type>
    <preference for="Magento\Framework\Api\ExtensionAttribute\JoinDataInterface" type="Magento\Framework\Api\ExtensionAttribute\JoinData" />
    <preference for="Magento\Framework\Api\ExtensionAttribute\JoinProcessorInterface" type="Magento\Framework\Api\ExtensionAttribute\JoinProcessor" />
    <preference for="Magento\Framework\Locale\ConfigInterface" type="Magento\Framework\Locale\Config" />
    <preference for="Magento\Framework\Notification\NotifierInterface" type="Magento\Framework\Notification\NotifierPool" />
    <preference for="Magento\Framework\UrlInterface" type="Magento\Framework\Url" />
    <preference for="Magento\Framework\Url\EncoderInterface" type="Magento\Framework\Url\Encoder" />
    <preference for="Magento\Framework\Url\DecoderInterface" type="Magento\Framework\Url\Decoder" />
    <preference for="Magento\Framework\Data\Collection\Db\FetchStrategyInterface" type="Magento\Framework\Data\Collection\Db\FetchStrategy\Query" />
    <preference for="Magento\Framework\Config\ScopeInterface" type="Magento\Framework\Config\Scope" />
    <preference for="Magento\Framework\Config\FileResolverInterface" type="Magento\Framework\App\Config\FileResolver" />
    <preference for="Magento\Framework\Config\CacheInterface" type="Magento\Framework\App\Cache\Type\Config" />
    <preference for="Magento\Framework\Config\ValidationStateInterface" type="Magento\Framework\App\Arguments\ValidationState" />
    <preference for="Magento\Framework\Module\ModuleListInterface" type="Magento\Framework\Module\ModuleList" />
    <preference for="Magento\Framework\Component\ComponentRegistrarInterface" type="Magento\Framework\Component\ComponentRegistrar"/>
    <preference for="Magento\Framework\Event\ConfigInterface" type="Magento\Framework\Event\Config" />
    <preference for="Magento\Framework\Event\InvokerInterface" type="Magento\Framework\Event\Invoker\InvokerDefault" />
    <preference for="Magento\Framework\Interception\PluginListInterface" type="Magento\Framework\Interception\PluginList\PluginList" />
    <preference for="Magento\Framework\Event\ManagerInterface" type="Magento\Framework\Event\Manager\Proxy" />
    <preference for="Magento\Framework\View\LayoutInterface" type="Magento\Framework\View\Layout" />
    <preference for="Magento\Framework\View\Layout\ProcessorInterface" type="Magento\Framework\View\Model\Layout\Merge" />
    <preference for="Magento\Framework\View\Layout\LayoutCacheKeyInterface" type="Magento\Framework\View\Model\Layout\CacheKey" />
    <preference for="Magento\Framework\View\Url\ConfigInterface" type="Magento\Framework\View\Url\Config" />
    <preference for="Magento\Framework\App\Route\ConfigInterface" type="Magento\Framework\App\Route\Config" />
    <preference for="Magento\Framework\App\ResourceConnection\ConfigInterface" type="Magento\Framework\App\ResourceConnection\Config\Proxy" />
    <preference for="Magento\Framework\Oauth\OauthInterface" type="Magento\Framework\Oauth\Oauth"/>
    <preference for="Magento\Framework\View\Design\Theme\Domain\PhysicalInterface" type="Magento\Theme\Model\Theme\Domain\Physical" />
    <preference for="Magento\Framework\View\Design\Theme\Domain\VirtualInterface" type="Magento\Theme\Model\Theme\Domain\Virtual" />
    <preference for="Magento\Framework\View\Design\Theme\Domain\StagingInterface" type="Magento\Theme\Model\Theme\Domain\Staging" />
    <preference for="Magento\Framework\Json\EncoderInterface" type="Magento\Framework\Json\Encoder" />
    <preference for="Magento\Framework\Json\DecoderInterface" type="Magento\Framework\Json\Decoder" />
    <preference for="Magento\Framework\Message\ManagerInterface" type="Magento\Framework\Message\Manager" />
    <preference for="Magento\Framework\App\Config\ValueInterface" type="Magento\Framework\App\Config\Value" />
    <preference for="Magento\Framework\Interception\ChainInterface" type="Magento\Framework\Interception\Chain\Chain" />
    <preference for="Magento\Framework\Module\Output\ConfigInterface" type="Magento\Framework\Module\Output\Config" />
    <preference for="Magento\Framework\View\Design\Theme\CustomizationInterface" type="Magento\Framework\View\Design\Theme\Customization" />
    <preference for="Magento\Framework\View\Asset\ConfigInterface" type="Magento\Framework\View\Asset\Config" />
    <preference for="Magento\Framework\Image\Adapter\ConfigInterface" type="Magento\Framework\Image\Adapter\Config" />
    <preference for="Magento\Framework\Image\Adapter\UploadConfigInterface" type="Magento\Framework\Image\Adapter\Config" />
    <preference for="Magento\Framework\View\Design\Theme\Image\PathInterface" type="Magento\Theme\Model\Theme\Image\Path" />
    <preference for="Magento\Framework\Session\Config\ConfigInterface" type="Magento\Framework\Session\Config" />
    <preference for="Magento\Framework\Session\SidResolverInterface" type="Magento\Framework\Session\SidResolver\Proxy" />
    <preference for="Magento\Framework\Stdlib\Cookie\CookieScopeInterface" type="Magento\Framework\Stdlib\Cookie\CookieScope" />
    <preference for="Magento\Framework\Stdlib\Cookie\CookieReaderInterface" type="Magento\Framework\Stdlib\Cookie\PhpCookieReader" />
    <preference for="Magento\Framework\Stdlib\CookieManagerInterface" type="Magento\Framework\Stdlib\Cookie\PhpCookieManager" />
    <preference for="Magento\Framework\TranslateInterface" type="Magento\Framework\Translate" />
    <preference for="Magento\Framework\Config\ScopeListInterface" type="interceptionConfigScope" />
    <preference for="Magento\Framework\View\Design\Theme\Label\ListInterface" type="Magento\Theme\Model\ResourceModel\Theme\Collection" />
    <preference for="Magento\Framework\Mview\ConfigInterface" type="Magento\Framework\Mview\Config" />
    <preference for="Magento\Framework\Mview\ViewInterface" type="Magento\Framework\Mview\View" />
    <preference for="Magento\Framework\Mview\ProcessorInterface" type="Magento\Framework\Mview\Processor" />
    <preference for="Magento\Framework\Mview\View\CollectionInterface" type="Magento\Framework\Mview\View\Collection" />
    <preference for="Magento\Framework\Mview\View\SubscriptionInterface" type="Magento\Framework\Mview\View\Subscription" />
    <preference for="Magento\Framework\Mview\View\ChangelogInterface" type="Magento\Framework\Mview\View\Changelog" />
    <preference for="Magento\Framework\Api\MetadataServiceInterface" type="Magento\Framework\Api\DefaultMetadataService"/>
    <preference for="Magento\Framework\Api\MetadataObjectInterface" type="Magento\Framework\Api\AttributeMetadata"/>
    <preference for="Magento\Framework\Api\SearchCriteriaInterface" type="Magento\Framework\Api\SearchCriteria"/>
    <preference for="Magento\Framework\App\Rss\UrlBuilderInterface" type="Magento\Framework\App\Rss\UrlBuilder"/>
    <preference for="Magento\Framework\DB\LoggerInterface" type="Magento\Framework\DB\Logger\LoggerProxy"/>
    <preference for="Magento\Framework\App\ResourceConnection\ConnectionAdapterInterface" type="Magento\Framework\Model\ResourceModel\Type\Db\Pdo\Mysql"/>
    <preference for="Magento\Framework\DB\QueryInterface" type="Magento\Framework\DB\Query"/>
    <preference for="Magento\Framework\App\ProductMetadataInterface" type="Magento\Framework\App\ProductMetadata"/>
    <preference for="Magento\Framework\Acl\Data\CacheInterface" type="Magento\Framework\Acl\Data\Cache" />
    <preference for="Magento\Framework\App\AreaInterface" type="Magento\Framework\App\Area" />
    <preference for="Magento\Framework\Setup\ModuleDataSetupInterface" type="Magento\Setup\Module\DataSetup" />
    <preference for="Magento\Framework\AuthorizationInterface" type="Magento\Framework\Authorization" />
    <preference for="Magento\Framework\Authorization\PolicyInterface" type="Magento\Framework\Authorization\Policy\DefaultPolicy" />
    <preference for="Magento\Framework\Authorization\RoleLocatorInterface" type="Magento\Framework\Authorization\RoleLocator\DefaultRoleLocator" />
    <preference for="Magento\Framework\Session\SessionManagerInterface" type="Magento\Framework\Session\Generic" />
    <preference for="Magento\Framework\App\Config\ScopeConfigInterface" type="Magento\Framework\App\Config" />
    <preference for="Magento\Framework\App\Config\ReinitableConfigInterface" type="Magento\Framework\App\ReinitableConfig" />
    <preference for="Magento\Framework\App\Config\MutableScopeConfigInterface" type="Magento\Framework\App\MutableScopeConfig" />
    <preference for="Magento\Framework\App\Config\Storage\WriterInterface" type="Magento\Framework\App\Config\Storage\Writer" />
    <preference for="Magento\Framework\Config\ConverterInterface" type="Magento\Framework\Config\Converter\Dom"/>
    <preference for="Magento\Framework\App\DefaultPathInterface" type="Magento\Framework\App\DefaultPath\DefaultPath" />
    <preference for="Magento\Framework\Encryption\EncryptorInterface" type="Magento\Framework\Encryption\Encryptor" />
    <preference for="Magento\Framework\Filter\Encrypt\AdapterInterface" type="Magento\Framework\Filter\Encrypt\Basic" />
    <preference for="Magento\Framework\Cache\ConfigInterface" type="Magento\Framework\Cache\Config" />
    <preference for="Magento\Framework\View\Asset\MergeStrategyInterface" type="Magento\Framework\View\Asset\MergeStrategy\Direct" />
    <preference for="Magento\Framework\App\ViewInterface" type="Magento\Framework\App\View" />
    <preference for="Magento\Framework\Data\Collection\EntityFactoryInterface" type="Magento\Framework\Data\Collection\EntityFactory" />
    <preference for="Magento\Framework\Translate\InlineInterface" type="Magento\Framework\Translate\Inline" />
    <preference for="Magento\Framework\Session\ValidatorInterface" type="Magento\Framework\Session\Validator" />
    <preference for="Magento\Framework\Session\StorageInterface" type="Magento\Framework\Session\Storage" />
    <preference for="Magento\Framework\App\Request\DataPersistorInterface" type="Magento\Framework\App\Request\DataPersistor" />
    <preference for="Magento\Framework\Url\RouteParamsResolverInterface" type="Magento\Framework\Url\RouteParamsResolver" />
    <preference for="Magento\Framework\Url\RouteParamsPreprocessorInterface" type="Magento\Framework\Url\RouteParamsPreprocessorComposite" />
    <preference for="Magento\Framework\Url\ModifierInterface" type="Magento\Framework\Url\ModifierComposite" />
    <preference for="Magento\Framework\Url\QueryParamsResolverInterface" type="Magento\Framework\Url\QueryParamsResolver" />
    <preference for="Magento\Framework\Url\ScopeResolverInterface" type="Magento\Framework\Url\ScopeResolver" />
    <preference for="Magento\Framework\Url\SecurityInfoInterface" type="Magento\Framework\Url\SecurityInfo\Proxy" />
    <preference for="Magento\Framework\Locale\CurrencyInterface" type="Magento\Framework\Locale\Currency" />
    <preference for="Magento\Framework\CurrencyInterface" type="Magento\Framework\Currency" />
    <preference for="Magento\Framework\Locale\FormatInterface" type="Magento\Framework\Locale\Format" />
    <preference for="Magento\Framework\Locale\ResolverInterface" type="Magento\Framework\Locale\Resolver" />
    <preference for="Magento\Framework\Stdlib\DateTime\TimezoneInterface" type="Magento\Framework\Stdlib\DateTime\Timezone" />
    <preference for="Magento\Framework\Stdlib\DateTime\Timezone\LocalizedDateToUtcConverterInterface" type="Magento\Framework\Stdlib\DateTime\Timezone\LocalizedDateToUtcConverter" />
    <preference for="Magento\Framework\Communication\ConfigInterface" type="Magento\Framework\Communication\Config" />
    <preference for="Magento\Framework\Module\ResourceInterface" type="Magento\Framework\Module\ModuleResource" />
    <preference for="Magento\Framework\Pricing\Amount\AmountInterface" type="Magento\Framework\Pricing\Amount\Base" />
    <preference for="Magento\Framework\Api\SearchResultsInterface" type="Magento\Framework\Api\SearchResults" />
    <preference for="Magento\Framework\Api\AttributeInterface" type="Magento\Framework\Api\AttributeValue" />
    <preference for="Magento\Framework\Model\ResourceModel\Db\TransactionManagerInterface" type="Magento\Framework\Model\ResourceModel\Db\TransactionManager" />
    <preference for="Magento\Framework\Api\Data\ImageContentInterface" type="Magento\Framework\Api\ImageContent" />
    <preference for="Magento\Framework\Api\ImageContentValidatorInterface" type="Magento\Framework\Api\ImageContentValidator" />
    <preference for="Magento\Framework\Api\ImageProcessorInterface" type="Magento\Framework\Api\ImageProcessor" />
    <preference for="Magento\Framework\Code\Reader\ClassReaderInterface" type="Magento\Framework\Code\Reader\ClassReader" />
    <preference for="Magento\Framework\Stdlib\DateTime\DateTimeFormatterInterface" type="Magento\Framework\Stdlib\DateTime\DateTimeFormatter"/>
    <preference for="Magento\Framework\Api\Search\SearchInterface" type="Magento\Framework\Search\Search"/>
    <preference for="Magento\Framework\View\Design\FileResolution\Fallback\ResolverInterface" type="Magento\Framework\View\Design\FileResolution\Fallback\Resolver\Simple" />
    <preference for="Cm\RedisSession\Handler\ConfigInterface" type="Magento\Framework\Session\SaveHandler\Redis\Config"/>
    <preference for="Cm\RedisSession\Handler\LoggerInterface" type="Magento\Framework\Session\SaveHandler\Redis\Logger"/>
    <preference for="Magento\Framework\EntityManager\MapperInterface" type="Magento\Framework\EntityManager\CompositeMapper"/>
    <preference for="Magento\Framework\Console\CommandListInterface" type="Magento\Framework\Console\CommandList"/>
    <preference for="Magento\Framework\DataObject\IdentityGeneratorInterface" type="Magento\Framework\DataObject\IdentityService" />
    <preference for="Magento\Framework\DataObject\IdentityValidatorInterface" type="Magento\Framework\DataObject\IdentityValidator" />
    <preference for="Magento\Framework\Serialize\SerializerInterface" type="Magento\Framework\Serialize\Serializer\Json" />
    <preference for="Magento\Framework\App\Scope\ValidatorInterface" type="Magento\Framework\App\Scope\Validator"/>
    <preference for="Magento\Framework\App\ScopeResolverInterface" type="Magento\Framework\App\ScopeResolver" />
    <preference for="Magento\Framework\App\ScopeInterface" type="Magento\Framework\App\ScopeDefault" />
    <preference for="Magento\Framework\View\Design\Theme\ListInterface" type="Magento\Framework\View\Design\Theme\ThemeList" />
    <preference for="Magento\Framework\View\Design\Theme\ThemeProviderInterface" type="Magento\Framework\View\Design\Theme\ThemeProvider" />
    <preference for="Magento\Framework\View\Asset\PreProcessor\ChainFactoryInterface" type="Magento\Framework\View\Asset\PreProcessor\ChainFactory"/>
    <preference for="Magento\Framework\Css\PreProcessor\ErrorHandlerInterface" type="Magento\Framework\Css\PreProcessor\ErrorHandler" />
    <preference for="Magento\Framework\View\Asset\PreProcessor\Helper\SortInterface" type="Magento\Framework\View\Asset\PreProcessor\Helper\Sort"/>
    <preference for="Magento\Framework\App\View\Deployment\Version\StorageInterface" type="Magento\Framework\App\View\Deployment\Version\Storage\File"/>
    <preference for="Magento\Framework\View\Page\FaviconInterface" type="Magento\Theme\Model\Favicon\Favicon" />
    <preference for="Magento\Framework\View\Element\Message\InterpretationStrategyInterface" type="Magento\Framework\View\Element\Message\InterpretationMediator" />
    <preference for="Magento\Framework\App\FeedInterface" type="Magento\Framework\App\Feed" />
    <preference for="Magento\Framework\App\FeedFactoryInterface" type="Magento\Framework\App\FeedFactory" />
    <preference for="Magento\Framework\Indexer\Config\DependencyInfoProviderInterface" type="Magento\Framework\Indexer\Config\DependencyInfoProvider" />
    <preference for="Magento\Framework\Webapi\CustomAttribute\ServiceTypeListInterface" type="Magento\Eav\Model\TypeLocator\ComplexType"/>
    <preference for="Magento\Framework\Setup\Declaration\Schema\Db\DbSchemaReaderInterface" type="Magento\Framework\Setup\Declaration\Schema\Db\MySQL\DbSchemaReader" />
    <preference for="Magento\Framework\Setup\Declaration\Schema\Db\DbSchemaWriterInterface" type="Magento\Framework\Setup\Declaration\Schema\Db\MySQL\DbSchemaWriter" />
    <preference for="Magento\Framework\Setup\Declaration\Schema\SchemaConfigInterface" type="Magento\Framework\Setup\Declaration\Schema\SchemaConfig" />
    <preference for="Magento\Framework\Setup\Declaration\Schema\DataSavior\DumpAccessorInterface" type="Magento\Framework\Setup\Declaration\Schema\FileSystem\Csv" />
    <preference for="Magento\Framework\MessageQueue\ConfigInterface" type="Magento\Framework\MessageQueue\Config\Proxy" />
    <preference for="Magento\Framework\MessageQueue\PublisherInterface" type="Magento\Framework\MessageQueue\PublisherPool" />
    <preference for="Magento\Framework\MessageQueue\BulkPublisherInterface" type="Magento\Framework\MessageQueue\Bulk\PublisherPool" />
    <preference for="Magento\Framework\MessageQueue\MessageIdGeneratorInterface" type="Magento\Framework\MessageQueue\MessageIdGenerator" />
    <preference for="Magento\Framework\MessageQueue\Consumer\ConfigInterface" type="Magento\Framework\MessageQueue\Consumer\Config" />
    <preference for="Magento\Framework\MessageQueue\Consumer\Config\ConsumerConfigItem\HandlerInterface" type="Magento\Framework\MessageQueue\Consumer\Config\ConsumerConfigItem\Handler" />
    <preference for="Magento\Framework\MessageQueue\Consumer\Config\ConsumerConfigItemInterface" type="Magento\Framework\MessageQueue\Consumer\Config\ConsumerConfigItem" />
    <preference for="Magento\Framework\MessageQueue\Consumer\Config\ValidatorInterface" type="Magento\Framework\MessageQueue\Consumer\Config\CompositeValidator" />
    <preference for="Magento\Framework\MessageQueue\Consumer\Config\ReaderInterface" type="Magento\Framework\MessageQueue\Consumer\Config\CompositeReader" />
    <preference for="Magento\Framework\Amqp\Topology\BindingInstallerInterface" type="Magento\Framework\Amqp\Topology\BindingInstaller" />
    <preference for="Magento\Framework\MessageQueue\Topology\ConfigInterface" type="Magento\Framework\MessageQueue\Topology\Config" />
    <preference for="Magento\Framework\MessageQueue\Topology\Config\ReaderInterface" type="Magento\Framework\MessageQueue\Topology\Config\CompositeReader" />
    <preference for="Magento\Framework\MessageQueue\Topology\Config\ValidatorInterface" type="Magento\Framework\MessageQueue\Topology\Config\CompositeValidator" />
    <preference for="Magento\Framework\MessageQueue\Topology\Config\ExchangeConfigItemInterface" type="Magento\Framework\MessageQueue\Topology\Config\ExchangeConfigItem" />
    <preference for="Magento\Framework\MessageQueue\Topology\Config\ExchangeConfigItem\BindingInterface" type="Magento\Framework\MessageQueue\Topology\Config\ExchangeConfigItem\Binding" />
    <preference for="Magento\Framework\MessageQueue\Publisher\ConfigInterface" type="Magento\Framework\MessageQueue\Publisher\Config" />
    <preference for="Magento\Framework\MessageQueue\Publisher\Config\ReaderInterface" type="Magento\Framework\MessageQueue\Publisher\Config\CompositeReader" />
    <preference for="Magento\Framework\MessageQueue\Publisher\Config\ValidatorInterface" type="Magento\Framework\MessageQueue\Publisher\Config\CompositeValidator" />
    <preference for="Magento\Framework\MessageQueue\Publisher\Config\PublisherConnectionInterface" type="Magento\Framework\MessageQueue\Publisher\Config\PublisherConnection" />
    <preference for="Magento\Framework\MessageQueue\Publisher\Config\PublisherConfigItemInterface" type="Magento\Framework\MessageQueue\Publisher\Config\PublisherConfigItem" />
    <preference for="Magento\Framework\MessageQueue\ExchangeFactoryInterface" type="Magento\Framework\MessageQueue\ExchangeFactory" />
    <preference for="Magento\Framework\MessageQueue\Bulk\ExchangeFactoryInterface" type="Magento\Framework\MessageQueue\Bulk\ExchangeFactory" />
    <preference for="Magento\Framework\MessageQueue\QueueFactoryInterface" type="Magento\Framework\MessageQueue\QueueFactory" />
    <preference for="Magento\Framework\Search\Request\IndexScopeResolverInterface" type="Magento\Framework\Indexer\ScopeResolver\IndexScopeResolver"/>
    <preference for="Magento\Framework\HTTP\ClientInterface" type="Magento\Framework\HTTP\Client\Curl" />
    <preference for="Magento\Framework\Interception\ConfigLoaderInterface" type="Magento\Framework\Interception\PluginListGenerator" />
    <preference for="Magento\Framework\Interception\ConfigWriterInterface" type="Magento\Framework\Interception\PluginListGenerator" />
    <type name="Magento\Framework\Model\ResourceModel\Db\TransactionManager" shared="false" />
    <type name="Magento\Framework\Acl\Data\Cache">
        <arguments>
            <argument name="aclBuilder" xsi:type="object">Magento\Framework\Acl\Builder\Proxy</argument>
        </arguments>
    </type>
    <type name="Magento\Framework\Logger\Handler\Base">
        <arguments>
            <argument name="filesystem" xsi:type="object">Magento\Framework\Filesystem\Driver\File</argument>
        </arguments>
    </type>
    <type name="Magento\Framework\Logger\Handler\System">
        <arguments>
            <argument name="filesystem" xsi:type="object">Magento\Framework\Filesystem\Driver\File</argument>
        </arguments>
    </type>
    <preference for="Magento\AsynchronousOperations\Model\ConfigInterface" type="Magento\WebapiAsync\Model\Config\Proxy" />
    <virtualType name="Magento\Framework\Communication\Config\Reader\XmlReader" type="Magento\Framework\Config\Reader\Filesystem">
        <arguments>
            <argument name="converter" xsi:type="object">Magento\Framework\Communication\Config\Reader\XmlReader\Converter</argument>
            <argument name="schemaLocator" xsi:type="object">Magento\Framework\Communication\Config\Reader\XmlReader\SchemaLocator</argument>
            <argument name="fileName" xsi:type="string">communication.xml</argument>
            <argument name="idAttributes" xsi:type="array">
                <item name="/config/topic" xsi:type="string">name</item>
                <item name="/config/topic/handler" xsi:type="string">name</item>
            </argument>
        </arguments>
    </virtualType>
    <type name="Magento\Framework\Communication\Config\CompositeReader">
        <arguments>
            <argument name="readers" xsi:type="array">
                <item name="asyncServiceReader" xsi:type="array">
                    <item name="reader" xsi:type="object">Magento\WebapiAsync\Code\Generator\Config\RemoteServiceReader\Communication</item>
                    <item name="sortOrder" xsi:type="string">0</item>
                </item>
                <item name="xmlReader" xsi:type="array">
                    <item name="reader" xsi:type="object">Magento\Framework\Communication\Config\Reader\XmlReader</item>
                    <item name="sortOrder" xsi:type="string">10</item>
                </item>
                <item name="envReader" xsi:type="array">
                    <item name="reader" xsi:type="object">Magento\Framework\Communication\Config\Reader\EnvReader</item>
                    <item name="sortOrder" xsi:type="string">20</item>
                </item>
                <item name="remoteServiceReader" xsi:type="array">
                    <item name="reader" xsi:type="object">Magento\Framework\MessageQueue\Code\Generator\Config\RemoteServiceReader\Communication</item>
                    <item name="sortOrder" xsi:type="string">5</item>
                </item>
            </argument>
        </arguments>
    </type>
    <type name="Magento\Framework\Logger\Monolog">
        <arguments>
            <argument name="name" xsi:type="string">main</argument>
            <argument name="handlers"  xsi:type="array">
                <item name="system" xsi:type="object">Magento\Framework\Logger\Handler\System</item>
                <item name="debug" xsi:type="object">Magento\Framework\Logger\Handler\Debug</item>
                <item name="syslog" xsi:type="object">Magento\Framework\Logger\Handler\Syslog</item>
            </argument>
        </arguments>
    </type>
    <type name="Magento\Framework\Logger\Handler\Syslog">
        <arguments>
            <argument name="ident" xsi:type="string">Magento</argument>
        </arguments>
    </type>
    <type name="Magento\Framework\Model\Context">
        <arguments>
            <argument name="actionValidator" xsi:type="object">Magento\Framework\Model\ActionValidator\RemoveAction\Proxy</argument>
        </arguments>
    </type>
    <type name="Magento\Framework\Api\FilterBuilder" shared="false" />
    <type name="Magento\Framework\Api\SearchCriteriaBuilder" shared="false" />
    <type name="Magento\Framework\View\Layout\Builder" shared="false" />
    <type name="Magento\Framework\View\Page\Builder" shared="false" />
    <type name="Magento\Framework\Message\Manager">
        <arguments>
            <argument name="session" xsi:type="object">Magento\Framework\Message\Session\Proxy</argument>
            <argument name="exceptionMessageFactory" xsi:type="object">Magento\Framework\Message\ExceptionMessageLookupFactory</argument>
        </arguments>
    </type>
    <type name="Magento\Framework\View\BlockPool" shared="false" />
    <type name="Magento\Framework\App\Request\Http">
        <arguments>
            <argument name="pathInfoProcessor" xsi:type="object">Magento\Backend\App\Request\PathInfoProcessor\Proxy</argument>
            <argument name="routeConfig" xsi:type="object">Magento\Framework\App\Route\ConfigInterface\Proxy</argument>
        </arguments>
    </type>
    <type name="Magento\Framework\App\Response\Http">
        <arguments>
            <argument name="sessionConfig" xsi:type="object">Magento\Framework\Session\Config\ConfigInterface\Proxy</argument>
        </arguments>
    </type>
    <preference for="Magento\Framework\Session\SaveHandlerInterface" type="Magento\Framework\Session\SaveHandler" />
    <type name="Magento\Framework\Session\SaveHandlerFactory">
        <arguments>
            <argument name="handlers" xsi:type="array">
                <item name="db" xsi:type="string">Magento\Framework\Session\SaveHandler\DbTable</item>
                <item name="redis" xsi:type="string">Magento\Framework\Session\SaveHandler\Redis</item>
            </argument>
        </arguments>
    </type>
    <type name="Magento\Framework\App\FeedFactory">
        <arguments>
            <argument name="formats" xsi:type="array">
                <item name="rss" xsi:type="string">Magento\Framework\App\Feed</item>
            </argument>
        </arguments>
    </type>
    <type name="Magento\Framework\Session\SaveHandler\Redis">
        <arguments>
            <argument name="config" xsi:type="object">Cm\RedisSession\Handler\ConfigInterface</argument>
            <argument name="logger" xsi:type="object">Cm\RedisSession\Handler\LoggerInterface</argument>
        </arguments>
    </type>
    <virtualType name="interceptionConfigScope" type="Magento\Framework\Config\Scope">
        <arguments>
            <argument name="defaultScope" xsi:type="string">global</argument>
        </arguments>
    </virtualType>
    <virtualType name="adminhtmlConfigScope" type="Magento\Framework\Config\Scope">
        <arguments>
            <argument name="defaultScope" xsi:type="string">adminhtml</argument>
        </arguments>
    </virtualType>
    <type name="Magento\Framework\App\State">
        <arguments>
            <argument name="mode" xsi:type="init_parameter">Magento\Framework\App\State::PARAM_MODE</argument>
        </arguments>
    </type>
    <type name="Magento\Framework\View\Asset\Source">
        <arguments>
            <argument name="appMode" xsi:type="init_parameter">Magento\Framework\App\State::PARAM_MODE</argument>
        </arguments>
    </type>
    <type name="Magento\Framework\View\Page\Config\Renderer">
        <arguments>
            <argument name="appMode" xsi:type="init_parameter">Magento\Framework\App\State::PARAM_MODE</argument>
        </arguments>
    </type>
    <type name="Magento\Framework\App\Arguments\ValidationState">
        <arguments>
            <argument name="appMode" xsi:type="init_parameter">Magento\Framework\App\State::PARAM_MODE</argument>
        </arguments>
    </type>
    <type name="Magento\Framework\App\Cache\Frontend\Factory">
        <arguments>
            <argument name="enforcedOptions" xsi:type="init_parameter">Magento\Framework\App\Cache\Frontend\Factory::PARAM_CACHE_FORCED_OPTIONS</argument>
            <argument name="decorators" xsi:type="array">
                <item name="tag" xsi:type="array">
                    <item name="class" xsi:type="string">Magento\Framework\Cache\Frontend\Decorator\TagScope</item>
                    <item name="parameters" xsi:type="array">
                        <item name="tag" xsi:type="string">MAGE</item>
                    </item>
                </item>
                <item name="logger" xsi:type="array">
                    <item name="class" xsi:type="string">Magento\Framework\Cache\Frontend\Decorator\Logger</item>
                </item>
            </argument>
            <argument name="resource" xsi:type="object">Magento\Framework\App\ResourceConnection\Proxy</argument>
        </arguments>
    </type>
    <type name="Magento\Backend\App\Area\FrontNameResolver">
        <arguments>
            <argument name="defaultFrontName" xsi:type="init_parameter">Magento\Backend\Setup\ConfigOptionsList::CONFIG_PATH_BACKEND_FRONTNAME</argument>
        </arguments>
    </type>
    <type name="Magento\Framework\App\Cache\State">
        <arguments>
            <argument name="banAll" xsi:type="init_parameter">Magento\Framework\App\Cache\State::PARAM_BAN_CACHE</argument>
        </arguments>
    </type>
    <type name="Magento\Store\Model\StoreManager">
        <arguments>
            <argument name="scopeCode" xsi:type="init_parameter">Magento\Store\Model\StoreManager::PARAM_RUN_CODE</argument>
            <argument name="scopeType" xsi:type="init_parameter">Magento\Store\Model\StoreManager::PARAM_RUN_TYPE</argument>
        </arguments>
    </type>
    <type name="Magento\Framework\Translate">
        <arguments>
            <argument name="cache" xsi:type="object">Magento\Framework\App\Cache\Type\Translate</argument>
            <argument name="locale" xsi:type="object">Magento\Framework\Locale\Resolver\Proxy</argument>
            <argument name="translate" xsi:type="object">Magento\Framework\Translate\ResourceInterface\Proxy</argument>
            <argument name="request" xsi:type="object">Magento\Framework\App\Request\Http\Proxy</argument>
        </arguments>
    </type>
    <type name="Magento\Framework\App\Helper\Context">
        <arguments>
            <argument name="translateInline" xsi:type="object">Magento\Framework\Translate\InlineInterface\Proxy</argument>
        </arguments>
    </type>
    <type name="Magento\Framework\Data\Structure" shared="false" />
    <type name="Magento\Framework\View\Layout\Data\Structure" shared="false" />
    <type name="Magento\Theme\Model\View\Design">
        <arguments>
            <argument name="storeManager" xsi:type="object">Magento\Store\Model\StoreManagerInterface\Proxy</argument>
        </arguments>
    </type>
    <type name="Magento\Framework\Acl" shared="false" />
    <type name="Magento\Framework\App\ObjectManager\ConfigLoader">
        <arguments>
            <argument name="cache" xsi:type="object">Magento\Framework\App\Cache\Type\Config</argument>
            <argument name="reader" xsi:type="object">Magento\Framework\ObjectManager\Config\Reader\Dom\Proxy</argument>
        </arguments>
    </type>
    <type name="Magento\Framework\App\ObjectManager\ConfigCache">
        <arguments>
            <argument name="cacheFrontend" xsi:type="object">Magento\Framework\App\Cache\Type\Config</argument>
        </arguments>
    </type>
    <type name="Magento\Framework\Cache\Config\Data">
        <arguments>
            <argument name="cacheId" xsi:type="string">config_cache</argument>
            <argument name="reader" xsi:type="object">Magento\Framework\Cache\Config\Reader\Proxy</argument>
        </arguments>
    </type>
    <type name="Magento\Framework\Interception\Config\Config">
        <arguments>
            <argument name="cache" xsi:type="object">Magento\Framework\App\Cache\Type\Config</argument>
            <argument name="reader" xsi:type="object">Magento\Framework\ObjectManager\Config\Reader\Dom\Proxy</argument>
            <argument name="cacheId" xsi:type="string">interception</argument>
        </arguments>
    </type>
    <type name="Magento\Framework\Interception\Config\CacheManager">
        <arguments>
            <argument name="cache" xsi:type="object">Magento\Framework\App\Cache\Type\Config</argument>
        </arguments>
    </type>
    <type name="Magento\Framework\Interception\PluginList\PluginList">
        <arguments>
            <argument name="cache" xsi:type="object">Magento\Framework\App\Cache\Type\Config</argument>
            <argument name="reader" xsi:type="object">Magento\Framework\ObjectManager\Config\Reader\Dom\Proxy</argument>
            <argument name="cacheId" xsi:type="string">plugin-list</argument>
            <argument name="scopePriorityScheme" xsi:type="array">
                <item name="primary" xsi:type="string">primary</item>
                <item name="first" xsi:type="string">global</item>
            </argument>
        </arguments>
    </type>
    <type name="Magento\Framework\Interception\PluginListGenerator">
        <arguments>
            <argument name="reader" xsi:type="object">Magento\Framework\ObjectManager\Config\Reader\Dom\Proxy</argument>
            <argument name="logger" xsi:type="object">\Psr\Log\LoggerInterface\Proxy</argument>
            <argument name="scopePriorityScheme" xsi:type="array">
                <item name="primary" xsi:type="string">primary</item>
                <item name="first" xsi:type="string">global</item>
            </argument>
        </arguments>
    </type>
    <type name="Magento\Framework\App\ResourceConnection">
        <arguments>
            <argument name="connectionFactory" xsi:type="object">Magento\Framework\App\ResourceConnection\ConnectionFactory</argument>
        </arguments>
    </type>
    <type name="Magento\Framework\App\ResourceConnection\Config">
        <arguments>
            <argument name="reader" xsi:type="object">Magento\Framework\App\ResourceConnection\Config\Reader\Proxy</argument>
            <argument name="cache" xsi:type="object">Magento\Framework\App\Cache\Type\Config\Proxy</argument>
        </arguments>
    </type>
    <type name="Magento\Framework\App\ResourceConnection\Config\Reader">
        <arguments>
            <argument name="fileResolver" xsi:type="object">Magento\Framework\App\Config\FileResolver\Proxy</argument>
        </arguments>
    </type>
    <type name="Magento\Framework\Config\Scope">
        <arguments>
            <argument name="defaultScope" xsi:type="string">primary</argument>
            <argument name="areaList" xsi:type="object">Magento\Framework\App\AreaList\Proxy</argument>
        </arguments>
    </type>
    <type name="Magento\Framework\Url">
        <arguments>
            <argument name="session" xsi:type="object">Magento\Framework\Session\Generic\Proxy</argument>
            <argument name="scopeType" xsi:type="const">Magento\Store\Model\ScopeInterface::SCOPE_STORE</argument>
        </arguments>
    </type>
    <virtualType name="layoutArgumentReaderInterpreter" type="Magento\Framework\Data\Argument\Interpreter\Composite">
        <arguments>
            <argument name="interpreters" xsi:type="array">
                <item name="options" xsi:type="object">Magento\Framework\View\Layout\Argument\Interpreter\Options</item>
                <item name="array" xsi:type="object">layoutArrayArgumentReaderInterpreterProxy</item>
                <item name="boolean" xsi:type="object">Magento\Framework\Data\Argument\Interpreter\Boolean</item>
                <item name="number" xsi:type="object">Magento\Framework\Data\Argument\Interpreter\Number</item>
                <item name="string" xsi:type="object">Magento\Framework\Data\Argument\Interpreter\StringUtils</item>
                <item name="null" xsi:type="object">Magento\Framework\Data\Argument\Interpreter\NullType</item>
                <item name="object" xsi:type="object">Magento\Framework\View\Layout\Argument\Interpreter\Passthrough</item>
                <item name="url" xsi:type="object">Magento\Framework\View\Layout\Argument\Interpreter\Passthrough</item>
                <item name="helper" xsi:type="object">Magento\Framework\View\Layout\Argument\Interpreter\Passthrough</item>
            </argument>
            <argument name="discriminator" xsi:type="const">Magento\Framework\View\Model\Layout\Merge::TYPE_ATTRIBUTE</argument>
        </arguments>
    </virtualType>
    <virtualType name="layoutArgumentGeneratorInterpreterInternal" type="Magento\Framework\Data\Argument\Interpreter\Composite">
        <arguments>
            <argument name="interpreters" xsi:type="array">
                <item name="options" xsi:type="object">Magento\Framework\View\Layout\Argument\Interpreter\Options</item>
                <item name="array" xsi:type="object">layoutArrayArgumentGeneratorInterpreterProxy</item>
                <item name="boolean" xsi:type="object">Magento\Framework\Data\Argument\Interpreter\Boolean</item>
                <item name="number" xsi:type="object">Magento\Framework\Data\Argument\Interpreter\Number</item>
                <item name="string" xsi:type="object">Magento\Framework\Data\Argument\Interpreter\StringUtils</item>
                <item name="null" xsi:type="object">Magento\Framework\Data\Argument\Interpreter\NullType</item>
                <item name="object" xsi:type="object">layoutObjectArgumentInterpreter</item>
                <item name="url" xsi:type="object">Magento\Framework\View\Layout\Argument\Interpreter\Url</item>
                <item name="helper" xsi:type="object">Magento\Framework\View\Layout\Argument\Interpreter\HelperMethod</item>
            </argument>
            <argument name="discriminator" xsi:type="const">Magento\Framework\View\Model\Layout\Merge::TYPE_ATTRIBUTE</argument>
        </arguments>
    </virtualType>
    <virtualType name="layoutArgumentGeneratorInterpreter" type="Magento\Framework\View\Layout\Argument\Interpreter\Decorator\Updater">
        <arguments>
            <argument name="subject" xsi:type="object">layoutArgumentGeneratorInterpreterInternal</argument>
        </arguments>
    </virtualType>
    <virtualType name="layoutArrayArgumentReaderInterpreter" type="Magento\Framework\Data\Argument\Interpreter\ArrayType">
        <arguments>
            <argument name="itemInterpreter" xsi:type="object">layoutArgumentReaderInterpreter</argument>
        </arguments>
    </virtualType>
    <virtualType name="layoutArrayArgumentGeneratorInterpreter" type="Magento\Framework\Data\Argument\Interpreter\ArrayType">
        <arguments>
            <argument name="itemInterpreter" xsi:type="object">layoutArgumentGeneratorInterpreterInternal</argument>
        </arguments>
    </virtualType>
    <!--
    Array item can be of any type just like an argument, including array type itself, which creates circular dependency.
    Proxy is used to resolve the circular dependency, so that array items undergo the same interpretation as arguments.
    -->
    <virtualType name="layoutArrayArgumentReaderInterpreterProxy" type="Magento\Framework\Data\Argument\InterpreterInterface\Proxy">
        <arguments>
            <argument name="instanceName" xsi:type="string">layoutArrayArgumentReaderInterpreter</argument>
        </arguments>
    </virtualType>
    <virtualType name="layoutArrayArgumentGeneratorInterpreterProxy" type="Magento\Framework\Data\Argument\InterpreterInterface\Proxy">
        <arguments>
            <argument name="instanceName" xsi:type="string">layoutArrayArgumentGeneratorInterpreter</argument>
        </arguments>
    </virtualType>
    <virtualType name="layoutObjectArgumentInterpreter" type="Magento\Framework\View\Layout\Argument\Interpreter\DataObject">
        <arguments>
            <argument name="expectedClass" xsi:type="string">Magento\Framework\View\Element\Block\ArgumentInterface</argument>
        </arguments>
    </virtualType>
    <type name="Magento\Framework\View\Layout\Argument\Interpreter\NamedParams">
        <arguments>
            <argument name="paramInterpreter" xsi:type="object">Magento\Framework\Data\Argument\Interpreter\StringUtils</argument>
        </arguments>
    </type>
    <virtualType name="containerRenderPool" type="Magento\Framework\View\Layout\ReaderPool">
        <arguments>
            <argument name="readers" xsi:type="array">
                <item name="container" xsi:type="string">Magento\Framework\View\Layout\Reader\Container</item>
                <item name="block" xsi:type="string">Magento\Framework\View\Layout\Reader\Block</item>
                <item name="uiComponent" xsi:type="string">Magento\Framework\View\Layout\Reader\UiComponent</item>
            </argument>
        </arguments>
    </virtualType>
    <type name="Magento\Framework\View\Layout\Reader\Container">
        <arguments>
            <argument name="readerPool" xsi:type="object">containerRenderPool</argument>
        </arguments>
    </type>
    <virtualType name="blockRenderPool" type="Magento\Framework\View\Layout\ReaderPool">
        <arguments>
            <argument name="readers" xsi:type="array">
                <item name="container" xsi:type="string">Magento\Framework\View\Layout\Reader\Container</item>
                <item name="block" xsi:type="string">Magento\Framework\View\Layout\Reader\Block</item>
                <item name="move" xsi:type="string">Magento\Framework\View\Layout\Reader\Move</item>
                <item name="uiComponent" xsi:type="string">Magento\Framework\View\Layout\Reader\UiComponent</item>
            </argument>
        </arguments>
    </virtualType>
    <type name="Magento\Framework\View\Layout\Reader\Block">
        <arguments>
            <argument name="readerPool" xsi:type="object">blockRenderPool</argument>
            <argument name="scopeType" xsi:type="const">Magento\Store\Model\ScopeInterface::SCOPE_STORE</argument>
            <argument name="argumentInterpreter" xsi:type="object">layoutArgumentReaderInterpreter</argument>
        </arguments>
    </type>
    <type name="Magento\Framework\View\Layout\Reader\UiComponent">
        <arguments>
            <argument name="readerPool" xsi:type="object">blockRenderPool</argument>
        </arguments>
    </type>
    <type name="Magento\Framework\View\Layout\ConfigCondition">
        <arguments>
            <argument name="scopeType" xsi:type="const">Magento\Store\Model\ScopeInterface::SCOPE_STORE</argument>
        </arguments>
    </type>
    <virtualType name="bodyRenderPool" type="Magento\Framework\View\Layout\ReaderPool">
        <arguments>
            <argument name="readers" xsi:type="array">
                <item name="container" xsi:type="string">Magento\Framework\View\Layout\Reader\Container</item>
                <item name="block" xsi:type="string">Magento\Framework\View\Layout\Reader\Block</item>
                <item name="move" xsi:type="string">Magento\Framework\View\Layout\Reader\Move</item>
                <item name="uiComponent" xsi:type="string">Magento\Framework\View\Layout\Reader\UiComponent</item>
            </argument>
        </arguments>
    </virtualType>
    <type name="Magento\Framework\View\Page\Config\Reader\Body">
        <arguments>
            <argument name="readerPool" xsi:type="object">bodyRenderPool</argument>
        </arguments>
    </type>
    <virtualType name="commonRenderPool" type="Magento\Framework\View\Layout\ReaderPool">
        <arguments>
            <argument name="readers" xsi:type="array">
                <item name="html" xsi:type="string">Magento\Framework\View\Page\Config\Reader\Html</item>
                <item name="head" xsi:type="string">Magento\Framework\View\Page\Config\Reader\Head</item>
                <item name="body" xsi:type="string">Magento\Framework\View\Page\Config\Reader\Body</item>
                <item name="container" xsi:type="string">Magento\Framework\View\Layout\Reader\Container</item>
                <item name="block" xsi:type="string">Magento\Framework\View\Layout\Reader\Block</item>
                <item name="move" xsi:type="string">Magento\Framework\View\Layout\Reader\Move</item>
                <item name="uiComponent" xsi:type="string">Magento\Framework\View\Layout\Reader\UiComponent</item>
            </argument>
        </arguments>
    </virtualType>
    <type name="Magento\Framework\View\Layout">
        <arguments>
            <argument name="readerPool" xsi:type="object" shared="false">commonRenderPool</argument>
            <argument name="cache" xsi:type="object">Magento\Framework\App\Cache\Type\Layout</argument>
        </arguments>
    </type>
    <virtualType name="genericLayoutRenderPool" type="Magento\Framework\View\Layout\ReaderPool">
        <arguments>
            <argument name="readers" xsi:type="array">
                <item name="container" xsi:type="string">Magento\Framework\View\Layout\Reader\Container</item>
                <item name="block" xsi:type="string">Magento\Framework\View\Layout\Reader\Block</item>
                <item name="move" xsi:type="string">Magento\Framework\View\Layout\Reader\Move</item>
                <item name="uiComponent" xsi:type="string">Magento\Framework\View\Layout\Reader\UiComponent</item>
            </argument>
        </arguments>
    </virtualType>
    <type name="Magento\Framework\View\Result\Layout">
        <arguments>
            <argument name="layoutReaderPool" xsi:type="object">genericLayoutRenderPool</argument>
        </arguments>
    </type>
    <virtualType name="pageConfigRenderPool" type="Magento\Framework\View\Layout\ReaderPool">
        <arguments>
            <argument name="readers" xsi:type="array">
                <item name="html" xsi:type="string">Magento\Framework\View\Page\Config\Reader\Html</item>
                <item name="head" xsi:type="string">Magento\Framework\View\Page\Config\Reader\Head</item>
                <item name="body" xsi:type="string">Magento\Framework\View\Page\Config\Reader\Body</item>
            </argument>
        </arguments>
    </virtualType>
    <type name="Magento\Framework\View\Layout\GeneratorPool">
        <arguments>
            <argument name="generators" xsi:type="array">
                <item name="head" xsi:type="object">Magento\Framework\View\Page\Config\Generator\Head</item>
                <item name="body" xsi:type="object">Magento\Framework\View\Page\Config\Generator\Body</item>
                <item name="block" xsi:type="object">Magento\Framework\View\Layout\Generator\Block</item>
                <item name="container" xsi:type="object">Magento\Framework\View\Layout\Generator\Container</item>
                <item name="uiComponent" xsi:type="object">Magento\Framework\View\Layout\Generator\UiComponent</item>
            </argument>
        </arguments>
    </type>
    <virtualType name="pageLayoutGeneratorPool" type="Magento\Framework\View\Layout\GeneratorPool">
        <arguments>
            <argument name="generators" xsi:type="array">
                <item name="head" xsi:type="object">Magento\Framework\View\Page\Config\Generator\Head</item>
                <item name="body" xsi:type="object">Magento\Framework\View\Page\Config\Generator\Body</item>
                <item name="block" xsi:type="object">Magento\Framework\View\Layout\Generator\Block</item>
                <item name="container" xsi:type="object">Magento\Framework\View\Layout\Generator\Container</item>
                <item name="uiComponent" xsi:type="object">Magento\Framework\View\Layout\Generator\UiComponent</item>
            </argument>
        </arguments>
    </virtualType>
    <type name="Magento\Framework\View\Result\Page">
        <arguments>
            <argument name="layoutReaderPool" xsi:type="object">pageConfigRenderPool</argument>
            <argument name="generatorPool" xsi:type="object">pageLayoutGeneratorPool</argument>
            <argument name="template" xsi:type="string">Magento_Theme::root.phtml</argument>
        </arguments>
    </type>
    <type name="Magento\Framework\View\Layout\Generator\Block">
        <arguments>
            <argument name="argumentInterpreter" xsi:type="object">layoutArgumentGeneratorInterpreter</argument>
        </arguments>
    </type>
    <type name="Magento\Framework\View\Element\UiComponent\Argument\Interpreter\ConfigurableObject">
        <arguments>
            <argument name="classWhitelist" xsi:type="array">
                <item name="0" xsi:type="string">Magento\Framework\Data\OptionSourceInterface</item>
                <item name="1" xsi:type="string">Magento\Framework\View\Element\UiComponent\DataProvider\DataProviderInterface</item>
            </argument>
            <argument name="deniedClassList" xsi:type="array">
                <item name="0" xsi:type="string">Magento\Framework\Model\ResourceModel\AbstractResource</item>
            </argument>
        </arguments>
    </type>
    <type name="Magento\Framework\Mview\View">
        <arguments>
            <argument name="state" xsi:type="object" shared="false">Magento\Indexer\Model\Mview\View\State</argument>
            <argument name="changelog" xsi:type="object" shared="false">Magento\Framework\Mview\View\Changelog</argument>
        </arguments>
    </type>
    <type name="Magento\Framework\Mview\Config">
        <arguments>
            <argument name="configData" xsi:type="object">Magento\Framework\Mview\Config\Data\Proxy</argument>
        </arguments>
    </type>
    <type name="Magento\Framework\Mview\Config\Data">
        <arguments>
            <argument name="stateCollection" xsi:type="object" shared="false">Magento\Framework\Mview\View\State\CollectionInterface</argument>
        </arguments>
    </type>
    <type name="Magento\Framework\App\View\Asset\Publisher" shared="false" />
    <type name="Magento\Framework\View\Asset\PreProcessor\FileNameResolver">
        <arguments>
            <argument name="alternativeSources" xsi:type="array">
                <item name="css" xsi:type="object">AlternativeSourceProcessors</item>
            </argument>
        </arguments>
    </type>
    <type name="Magento\Framework\App\StaticResource">
        <arguments>
            <argument name="response" xsi:type="object" shared="false">Magento\MediaStorage\Model\File\Storage\Response</argument>
            <argument name="publisher" xsi:type="object">developerPublisher</argument>
        </arguments>
    </type>
    <virtualType name="AlternativeSourceProcessors" type="Magento\Framework\View\Asset\PreProcessor\AlternativeSource">
        <arguments>
            <argument name="filenameResolver" xsi:type="object">Magento\Framework\View\Asset\PreProcessor\MinificationFilenameResolver</argument>
            <argument name="lockName" xsi:type="string">alternative-source-css</argument>
            <argument name="lockerProcess" xsi:type="object">Magento\Framework\View\Asset\LockerProcess</argument>
            <argument name="alternatives" xsi:type="array">
                <item name="less" xsi:type="array">
                    <item name="class" xsi:type="string">Magento\Framework\Css\PreProcessor\Adapter\Less\Processor</item>
                </item>
            </argument>
        </arguments>
    </virtualType>
    <virtualType name="developerPublisher" type="Magento\Framework\App\View\Asset\Publisher">
        <arguments>
            <argument name="materializationStrategyFactory" xsi:type="object">developerMaterialization</argument>
        </arguments>
    </virtualType>
    <virtualType name="developerMaterialization" type="Magento\Framework\App\View\Asset\MaterializationStrategy\Factory">
        <arguments>
            <argument name="strategiesList" xsi:type="array">
                <item name="view_preprocessed" xsi:type="object">Magento\Framework\App\View\Asset\MaterializationStrategy\Symlink</item>
                <item name="default" xsi:type="object">Magento\Framework\App\View\Asset\MaterializationStrategy\Copy</item>
            </argument>
        </arguments>
    </virtualType>
    <type name="Magento\Framework\View\Design\FileResolution\Fallback\File">
        <arguments>
            <argument name="resolver" xsi:type="object">Magento\Framework\View\Design\FileResolution\Fallback\Resolver\Simple</argument>
        </arguments>
    </type>
    <type name="Magento\Framework\View\Design\FileResolution\Fallback\TemplateFile">
        <arguments>
            <argument name="resolver" xsi:type="object">Magento\Framework\View\Design\FileResolution\Fallback\Resolver\Simple</argument>
        </arguments>
    </type>
    <type name="Magento\Framework\View\Design\FileResolution\Fallback\LocaleFile">
        <arguments>
            <argument name="resolver" xsi:type="object">Magento\Framework\View\Design\FileResolution\Fallback\Resolver\Simple</argument>
        </arguments>
    </type>

    <virtualType name="viewFileMinifiedFallbackResolver" type="Magento\Framework\View\Design\FileResolution\Fallback\Resolver\Minification">
        <arguments>
            <argument name="fallback" xsi:type="object">viewFileFallbackResolver</argument>
        </arguments>
    </virtualType>
    <virtualType name="viewFileFallbackResolver" type="Magento\Framework\View\Design\FileResolution\Fallback\Resolver\Alternative"/>
    <type name="Magento\Framework\View\Design\FileResolution\Fallback\StaticFile">
        <arguments>
            <argument name="resolver" xsi:type="object">viewFileMinifiedFallbackResolver</argument>
        </arguments>
    </type>
    <type name="Magento\Framework\Code\Generator">
        <arguments>
            <argument name="generatedEntities" xsi:type="array">
                <item name="extensionInterfaceFactory" xsi:type="string">\Magento\Framework\Api\Code\Generator\ExtensionAttributesInterfaceFactoryGenerator</item>
                <item name="factory" xsi:type="string">\Magento\Framework\ObjectManager\Code\Generator\Factory</item>
                <item name="proxy" xsi:type="string">\Magento\Framework\ObjectManager\Code\Generator\Proxy</item>
                <item name="interceptor" xsi:type="string">\Magento\Framework\Interception\Code\Generator\Interceptor</item>
                <item name="logger" xsi:type="string">\Magento\Framework\ObjectManager\Profiler\Code\Generator\Logger</item>
                <item name="mapper" xsi:type="string">\Magento\Framework\Api\Code\Generator\Mapper</item>
                <item name="persistor" xsi:type="string">\Magento\Framework\ObjectManager\Code\Generator\Persistor</item>
                <item name="repository" xsi:type="string">\Magento\Framework\ObjectManager\Code\Generator\Repository</item>
                <item name="convertor" xsi:type="string">\Magento\Framework\ObjectManager\Code\Generator\Converter</item>
                <item name="searchResults" xsi:type="string">\Magento\Framework\Api\Code\Generator\SearchResults</item>
                <item name="extensionInterface" xsi:type="string">\Magento\Framework\Api\Code\Generator\ExtensionAttributesInterfaceGenerator</item>
                <item name="extension" xsi:type="string">\Magento\Framework\Api\Code\Generator\ExtensionAttributesGenerator</item>
                <item name="remote" xsi:type="string">\Magento\Framework\MessageQueue\Code\Generator\RemoteServiceGenerator</item>
                <item name="proxyDeferred" xsi:type="string">\Magento\Framework\Async\Code\Generator\ProxyDeferredGenerator</item>
            </argument>
        </arguments>
    </type>
    <type name="Magento\Framework\App\Cache\Frontend\Pool">
        <arguments>
            <argument name="frontendSettings" xsi:type="array">
                <item name="page_cache" xsi:type="array">
                    <item name="backend_options" xsi:type="array">
                        <item name="cache_dir" xsi:type="string">page_cache</item>
                    </item>
                </item>
            </argument>
        </arguments>
    </type>
    <type name="Magento\Framework\App\Cache\Type\FrontendPool">
        <arguments>
            <argument name="typeFrontendMap" xsi:type="array">
                <item name="full_page" xsi:type="string">page_cache</item>
            </argument>
        </arguments>
    </type>
    <type name="Magento\Framework\Translate\Inline">
        <arguments>
            <argument name="parser" xsi:type="object">Magento\Framework\Translate\Inline\ParserInterface\Proxy</argument>
        </arguments>
    </type>
    <type name="Magento\Framework\View\Layout\ScheduledStructure" shared="false" />
    <type name="Magento\Framework\View\Page\Config\Structure" shared="false" />
    <type name="Magento\Framework\Search\Dynamic\Algorithm\Repository">
        <arguments>
            <argument name="algorithms" xsi:type="array">
                <item name="auto" xsi:type="string">Magento\Framework\Search\Dynamic\Algorithm\Auto</item>
                <item name="manual" xsi:type="string">Magento\Framework\Search\Dynamic\Algorithm\Manual</item>
                <item name="improved" xsi:type="string">Magento\Framework\Search\Dynamic\Algorithm\Improved</item>
            </argument>
        </arguments>
    </type>
    <type name="Magento\Framework\View\Model\Layout\Merge">
        <arguments>
            <argument name="fileSource" xsi:type="object">Magento\Framework\View\Layout\File\Collector\Aggregated\Proxy</argument>
            <argument name="pageLayoutFileSource" xsi:type="object">pageLayoutFileCollectorAggregated</argument>
            <argument name="cache" xsi:type="object">Magento\Framework\App\Cache\Type\Layout</argument>
            <argument name="layoutCacheKey" xsi:type="object">Magento\Framework\View\Layout\LayoutCacheKeyInterface</argument>
        </arguments>
    </type>
    <type name="CSSmin">
        <arguments>
            <argument name="raise_php_limits" xsi:type="boolean">false</argument>
        </arguments>
    </type>
    <type name="Magento\Framework\App\DefaultPath\DefaultPath">
        <arguments>
            <argument name="parts" xsi:type="array">
                <item name="module" xsi:type="string">core</item>
                <item name="controller" xsi:type="string">index</item>
                <item name="action" xsi:type="string">index</item>
            </argument>
        </arguments>
    </type>
    <type name="Magento\Framework\Data\Collection\Db\FetchStrategy\Cache">
        <arguments>
            <argument name="cache" xsi:type="object">Magento\Framework\App\Cache\Type\Collection</argument>
            <argument name="cacheIdPrefix" xsi:type="string">collection_</argument>
            <argument name="cacheLifetime" xsi:type="string">86400</argument>
        </arguments>
    </type>
    <type name="Magento\Framework\Event\Config\Data">
        <arguments>
            <argument name="reader" xsi:type="object">Magento\Framework\Event\Config\Reader\Proxy</argument>
        </arguments>
    </type>
    <type name="Magento\Framework\View\Asset\Collection" shared="false" />
    <virtualType name="layoutFileSourceBase" type="Magento\Framework\View\File\Collector\Base">
        <arguments>
            <argument name="subDir" xsi:type="string">layout</argument>
        </arguments>
    </virtualType>
    <virtualType name="layoutFileSourceBaseFiltered" type="Magento\Framework\View\File\Collector\Decorator\ModuleOutput">
        <arguments>
            <argument name="subject" xsi:type="object">layoutFileSourceBase</argument>
        </arguments>
    </virtualType>
    <virtualType name="layoutFileSourceBaseSorted" type="Magento\Framework\View\File\Collector\Decorator\ModuleDependency">
        <arguments>
            <argument name="subject" xsi:type="object">layoutFileSourceBaseFiltered</argument>
        </arguments>
    </virtualType>

    <virtualType name="layoutFileSourceTheme" type="Magento\Framework\View\File\Collector\ThemeModular">
        <arguments>
            <argument name="subDir" xsi:type="string">layout</argument>
        </arguments>
    </virtualType>
    <virtualType name="layoutFileSourceThemeFiltered" type="Magento\Framework\View\File\Collector\Decorator\ModuleOutput">
        <arguments>
            <argument name="subject" xsi:type="object">layoutFileSourceTheme</argument>
        </arguments>
    </virtualType>
    <virtualType name="layoutFileSourceThemeSorted" type="Magento\Framework\View\File\Collector\Decorator\ModuleDependency">
        <arguments>
            <argument name="subject" xsi:type="object">layoutFileSourceThemeFiltered</argument>
        </arguments>
    </virtualType>

    <virtualType name="layoutFileSourceOverrideBase" type="Magento\Framework\View\File\Collector\Override\Base">
        <arguments>
            <argument name="subDir" xsi:type="string">layout/override/base</argument>
        </arguments>
    </virtualType>
    <virtualType name="layoutFileSourceOverrideBaseFiltered" type="Magento\Framework\View\File\Collector\Decorator\ModuleOutput">
        <arguments>
            <argument name="subject" xsi:type="object">layoutFileSourceOverrideBase</argument>
        </arguments>
    </virtualType>
    <virtualType name="layoutFileSourceOverrideBaseSorted" type="Magento\Framework\View\File\Collector\Decorator\ModuleDependency">
        <arguments>
            <argument name="subject" xsi:type="object">layoutFileSourceOverrideBaseFiltered</argument>
        </arguments>
    </virtualType>

    <virtualType name="layoutFileSourceOverrideTheme" type="Magento\Framework\View\File\Collector\Override\ThemeModular">
        <arguments>
            <argument name="subDir" xsi:type="string">layout/override/theme</argument>
        </arguments>
    </virtualType>
    <virtualType name="layoutFileSourceOverrideThemeFiltered" type="Magento\Framework\View\File\Collector\Decorator\ModuleOutput">
        <arguments>
            <argument name="subject" xsi:type="object">layoutFileSourceOverrideTheme</argument>
        </arguments>
    </virtualType>
    <virtualType name="layoutFileSourceOverrideThemeSorted" type="Magento\Framework\View\File\Collector\Decorator\ModuleDependency">
        <arguments>
            <argument name="subject" xsi:type="object">layoutFileSourceOverrideThemeFiltered</argument>
        </arguments>
    </virtualType>
    <type name="Magento\Framework\View\Layout\File\Collector\Aggregated">
        <arguments>
            <argument name="baseFiles" xsi:type="object">layoutFileSourceBaseSorted</argument>
            <argument name="themeFiles" xsi:type="object">layoutFileSourceThemeSorted</argument>
            <argument name="overrideBaseFiles" xsi:type="object">layoutFileSourceOverrideBaseSorted</argument>
            <argument name="overrideThemeFiles" xsi:type="object">layoutFileSourceOverrideThemeSorted</argument>
        </arguments>
    </type>
    <virtualType name="pageLayoutFileSourceBase" type="Magento\Framework\View\File\Collector\Base">
        <arguments>
            <argument name="subDir" xsi:type="string">page_layout</argument>
        </arguments>
    </virtualType>
    <virtualType name="pageLayoutFileSourceBaseFiltered" type="Magento\Framework\View\File\Collector\Decorator\ModuleOutput">
        <arguments>
            <argument name="subject" xsi:type="object">pageLayoutFileSourceBase</argument>
        </arguments>
    </virtualType>
    <virtualType name="pageLayoutFileSourceBaseSorted" type="Magento\Framework\View\File\Collector\Decorator\ModuleDependency">
        <arguments>
            <argument name="subject" xsi:type="object">pageLayoutFileSourceBaseFiltered</argument>
        </arguments>
    </virtualType>
    <virtualType name="pageLayoutFileSourceTheme" type="Magento\Framework\View\File\Collector\ThemeModular">
        <arguments>
            <argument name="subDir" xsi:type="string">page_layout</argument>
        </arguments>
    </virtualType>
    <virtualType name="pageLayoutFileSourceThemeFiltered" type="Magento\Framework\View\File\Collector\Decorator\ModuleOutput">
        <arguments>
            <argument name="subject" xsi:type="object">pageLayoutFileSourceTheme</argument>
        </arguments>
    </virtualType>
    <virtualType name="pageLayoutFileSourceThemeSorted" type="Magento\Framework\View\File\Collector\Decorator\ModuleDependency">
        <arguments>
            <argument name="subject" xsi:type="object">pageLayoutFileSourceThemeFiltered</argument>
        </arguments>
    </virtualType>

    <virtualType name="pageLayoutFileSourceOverrideBase" type="Magento\Framework\View\File\Collector\Override\Base">
        <arguments>
            <argument name="subDir" xsi:type="string">page_layout/override/base</argument>
        </arguments>
    </virtualType>
    <virtualType name="pageLayoutFileSourceOverrideBaseFiltered" type="Magento\Framework\View\File\Collector\Decorator\ModuleOutput">
        <arguments>
            <argument name="subject" xsi:type="object">pageLayoutFileSourceOverrideBase</argument>
        </arguments>
    </virtualType>
    <virtualType name="pageLayoutFileSourceOverrideBaseSorted" type="Magento\Framework\View\File\Collector\Decorator\ModuleDependency">
        <arguments>
            <argument name="subject" xsi:type="object">pageLayoutFileSourceOverrideBaseFiltered</argument>
        </arguments>
    </virtualType>

    <virtualType name="pageLayoutFileSourceOverrideTheme" type="Magento\Framework\View\File\Collector\Override\ThemeModular">
        <arguments>
            <argument name="subDir" xsi:type="string">page_layout/override/theme</argument>
        </arguments>
    </virtualType>
    <virtualType name="pageLayoutFileSourceOverrideThemeFiltered" type="Magento\Framework\View\File\Collector\Decorator\ModuleOutput">
        <arguments>
            <argument name="subject" xsi:type="object">pageLayoutFileSourceOverrideTheme</argument>
        </arguments>
    </virtualType>
    <virtualType name="pageLayoutFileSourceOverrideThemeSorted" type="Magento\Framework\View\File\Collector\Decorator\ModuleDependency">
        <arguments>
            <argument name="subject" xsi:type="object">pageLayoutFileSourceOverrideThemeFiltered</argument>
        </arguments>
    </virtualType>

    <virtualType name="pageLayoutFileCollectorAggregated" type="Magento\Framework\View\Layout\File\Collector\Aggregated">
        <arguments>
            <argument name="baseFiles" xsi:type="object">pageLayoutFileSourceBaseSorted</argument>
            <argument name="themeFiles" xsi:type="object">pageLayoutFileSourceThemeSorted</argument>
            <argument name="overrideBaseFiles" xsi:type="object">pageLayoutFileSourceOverrideBaseSorted</argument>
            <argument name="overrideThemeFiles" xsi:type="object">pageLayoutFileSourceOverrideThemeSorted</argument>
        </arguments>
    </virtualType>

    <virtualType name="pageFileSourceBase" type="Magento\Framework\View\File\Collector\Base"/>
    <virtualType name="pageFileSourceBaseFiltered" type="Magento\Framework\View\File\Collector\Decorator\ModuleOutput">
        <arguments>
            <argument name="subject" xsi:type="object">pageFileSourceBase</argument>
        </arguments>
    </virtualType>
    <virtualType name="pageFileSourceBaseSorted" type="Magento\Framework\View\File\Collector\Decorator\ModuleDependency">
        <arguments>
            <argument name="subject" xsi:type="object">pageFileSourceBaseFiltered</argument>
        </arguments>
    </virtualType>

    <virtualType name="pageFileSourceTheme" type="Magento\Framework\View\File\Collector\ThemeModular"/>
    <virtualType name="pageFileSourceThemeFiltered" type="Magento\Framework\View\File\Collector\Decorator\ModuleOutput">
        <arguments>
            <argument name="subject" xsi:type="object">pageFileSourceTheme</argument>
        </arguments>
    </virtualType>
    <virtualType name="pageFileSourceThemeSorted" type="Magento\Framework\View\File\Collector\Decorator\ModuleDependency">
        <arguments>
            <argument name="subject" xsi:type="object">pageFileSourceThemeFiltered</argument>
        </arguments>
    </virtualType>

    <virtualType name="pageFileSourceOverrideBase" type="Magento\Framework\View\File\Collector\Override\Base">
        <arguments>
            <argument name="subDir" xsi:type="string">page/override</argument>
        </arguments>
    </virtualType>
    <virtualType name="pageFileSourceOverrideBaseFiltered" type="Magento\Framework\View\File\Collector\Decorator\ModuleOutput">
        <arguments>
            <argument name="subject" xsi:type="object">pageFileSourceOverrideBase</argument>
        </arguments>
    </virtualType>
    <virtualType name="pageFileSourceOverrideBaseSorted" type="Magento\Framework\View\File\Collector\Decorator\ModuleDependency">
        <arguments>
            <argument name="subject" xsi:type="object">pageFileSourceOverrideBaseFiltered</argument>
        </arguments>
    </virtualType>

    <virtualType name="pageFileSourceOverrideTheme" type="Magento\Framework\View\File\Collector\Override\ThemeModular">
        <arguments>
            <argument name="subDir" xsi:type="string">override/theme</argument>
        </arguments>
    </virtualType>
    <virtualType name="pageFileSourceOverrideThemeFiltered" type="Magento\Framework\View\File\Collector\Decorator\ModuleOutput">
        <arguments>
            <argument name="subject" xsi:type="object">pageFileSourceOverrideTheme</argument>
        </arguments>
    </virtualType>
    <virtualType name="pageFileSourceOverrideThemeSorted" type="Magento\Framework\View\File\Collector\Decorator\ModuleDependency">
        <arguments>
            <argument name="subject" xsi:type="object">pageFileSourceOverrideThemeFiltered</argument>
        </arguments>
    </virtualType>
    <virtualType name="pageLayoutRenderPool" type="Magento\Framework\View\Layout\ReaderPool">
        <arguments>
            <argument name="readers" xsi:type="array">
                <item name="container" xsi:type="string">Magento\Framework\View\Layout\Reader\Container</item>
                <item name="move" xsi:type="string">Magento\Framework\View\Layout\Reader\Move</item>
            </argument>
        </arguments>
    </virtualType>
    <type name="Magento\Framework\View\Page\Layout\Reader">
        <arguments>
            <argument name="pageLayoutFileSource" xsi:type="object">pageLayoutFileCollectorAggregated</argument>
            <argument name="reader" xsi:type="object">pageLayoutRenderPool</argument>
        </arguments>
    </type>
    <type name="Magento\Framework\View\PageLayout\File\Collector\Aggregated">
        <arguments>
            <argument name="baseFiles" xsi:type="object">pageFileSourceBaseSorted</argument>
            <argument name="themeFiles" xsi:type="object">pageFileSourceThemeSorted</argument>
            <argument name="overrideBaseFiles" xsi:type="object">pageFileSourceOverrideBaseSorted</argument>
            <argument name="overrideThemeFiles" xsi:type="object">pageFileSourceOverrideThemeSorted</argument>
        </arguments>
    </type>
    <type name="Magento\Framework\View\Design\Theme\Image">
        <arguments>
            <argument name="uploader" xsi:type="object">Magento\Framework\View\Design\Theme\Image\Uploader\Proxy</argument>
        </arguments>
    </type>
    <type name="Magento\Framework\App\Config\Initial">
        <arguments>
            <argument name="reader" xsi:type="object">Magento\Framework\App\Config\Initial\Reader\Proxy</argument>
        </arguments>
    </type>
    <type name="Magento\Framework\App\Config\Initial\Reader">
        <arguments>
            <argument name="converter" xsi:type="object">Magento\Framework\App\Config\Initial\Converter</argument>
        </arguments>
    </type>
    <type name="Magento\Framework\App\Route\Config">
        <arguments>
            <argument name="reader" xsi:type="object">Magento\Framework\App\Route\Config\Reader\Proxy</argument>
        </arguments>
    </type>
    <type name="Magento\Framework\Session\Validator">
        <arguments>
            <argument name="scopeType" xsi:type="const">Magento\Store\Model\ScopeInterface::SCOPE_STORE</argument>
            <argument name="skippedUserAgentList" xsi:type="array">
                <item name="flash" xsi:type="string">Shockwave Flash</item>
                <item name="flash_mac" xsi:type="string"><![CDATA[Adobe Flash Player\s{1,}\w{1,10}]]></item>
            </argument>
        </arguments>
    </type>
    <type name="Magento\Framework\DataObject\Copy\Config">
        <arguments>
            <argument name="dataStorage" xsi:type="object">Magento\Framework\DataObject\Copy\Config\Data\Proxy</argument>
        </arguments>
    </type>
    <type name="Magento\Framework\DataObject\Copy\Config\Reader">
        <arguments>
            <argument name="fileName" xsi:type="string">fieldset.xml</argument>
            <argument name="schemaLocator" xsi:type="object">Magento\Framework\DataObject\Copy\Config\SchemaLocator</argument>
        </arguments>
    </type>
    <type name="Magento\Framework\DataObject\Copy\Config\SchemaLocator">
        <arguments>
            <argument name="schema" xsi:type="string">urn:magento:framework:DataObject/etc/fieldset.xsd</argument>
            <argument name="perFileSchema" xsi:type="string">urn:magento:framework:DataObject/etc/fieldset_file.xsd</argument>
        </arguments>
    </type>
    <type name="Magento\Framework\DataObject\Copy\Config\Data">
        <arguments>
            <argument name="reader" xsi:type="object">Magento\Framework\DataObject\Copy\Config\Reader\Proxy</argument>
            <argument name="cacheId" xsi:type="string">fieldset_config</argument>
        </arguments>
    </type>
    <type name="Magento\Framework\Image">
        <arguments>
            <argument name="adapter" xsi:type="object">Magento\Framework\Image\Adapter\Gd2</argument>
        </arguments>
    </type>
    <type name="Magento\Framework\View\Layout\PageType\Config\Reader">
        <arguments>
            <argument name="fileName" xsi:type="string">page_types.xml</argument>
            <argument name="converter" xsi:type="object">Magento\Framework\View\Layout\PageType\Config\Converter</argument>
            <argument name="schemaLocator" xsi:type="object">Magento\Framework\View\Layout\PageType\Config\SchemaLocator</argument>
            <argument name="defaultScope" xsi:type="string">frontend</argument>
        </arguments>
    </type>
    <virtualType name="Magento\Framework\View\Layout\PageType\Config\Data" type="Magento\Framework\Config\Data">
        <arguments>
            <argument name="reader" xsi:type="object">Magento\Framework\View\Layout\PageType\Config\Reader</argument>
            <argument name="cacheId" xsi:type="string">page_types_config</argument>
        </arguments>
    </virtualType>
    <type name="Magento\Framework\View\Layout\PageType\Config">
        <arguments>
            <argument name="dataStorage" xsi:type="object">Magento\Framework\View\Layout\PageType\Config\Data</argument>
        </arguments>
    </type>
    <virtualType name="Magento\Framework\Message\Session\Storage" type="Magento\Framework\Session\Storage">
        <arguments>
            <argument name="namespace" xsi:type="string">message</argument>
        </arguments>
    </virtualType>
    <type name="Magento\Framework\Message\Session">
        <arguments>
            <argument name="storage" xsi:type="object">Magento\Framework\Message\Session\Storage</argument>
        </arguments>
    </type>
    <type name="Magento\Framework\Url\ScopeResolver">
        <arguments>
            <argument name="areaCode" xsi:type="string">frontend</argument>
        </arguments>
    </type>

    <type name="Magento\Framework\Module\ModuleList\Loader">
        <arguments>
            <argument name="filesystemDriver" xsi:type="object">Magento\Framework\Filesystem\Driver\File</argument>
        </arguments>
    </type>
    <type name="Magento\Framework\Module\Setup\MigrationData">
        <arguments>
            <argument name="data" xsi:type="array">
                <item name="plain" xsi:type="string"><![CDATA[/^(?P<alias>[a-z]+[_a-z\d]*?\/[a-z]+[_a-z\d]*?)::.*?$/sui]]></item>
                <item name="wiki" xsi:type="string"><![CDATA[/{{(block|widget).*?(class|type)=\"(?P<alias>[a-z]+[_a-z\d]*?\/[a-z]+[_a-z\d]*?)\".*?}}/sui]]></item>
                <item name="xml" xsi:type="string"><![CDATA[/<block.*?class=\"(?P<alias>[a-z]+[_a-z\d]*?\/[a-z]+[_a-z\d]*?)\".*?>/sui]]></item>
                <item name="serialized" xsi:type="string"><![CDATA[#(?P<string>s:\d+:"(?P<alias>[a-z]+[_a-z\d]*?/[a-z]+[_a-z\d]*?)")#sui]]></item>
            </argument>
        </arguments>
    </type>
    <type name="Magento\Framework\Webapi\Rest\Request\DeserializerFactory">
        <arguments>
            <argument name="deserializers" xsi:type="array">
                <item name="application_json" xsi:type="array">
                    <item name="type" xsi:type="string">application/json</item>
                    <item name="model" xsi:type="string">Magento\Framework\Webapi\Rest\Request\Deserializer\Json</item>
                </item>
                <item name="application_xml" xsi:type="array">
                    <item name="type" xsi:type="string">application/xml</item>
                    <item name="model" xsi:type="string">Magento\Framework\Webapi\Rest\Request\Deserializer\Xml</item>
                </item>
                <item name="application_xhtml_xml" xsi:type="array">
                    <item name="type" xsi:type="string">application/xhtml+xml</item>
                    <item name="model" xsi:type="string">Magento\Framework\Webapi\Rest\Request\Deserializer\Xml</item>
                </item>
                <item name="text_xml" xsi:type="array">
                    <item name="type" xsi:type="string">text/xml</item>
                    <item name="model" xsi:type="string">Magento\Framework\Webapi\Rest\Request\Deserializer\Xml</item>
                </item>
            </argument>
        </arguments>
    </type>
    <type name="Magento\Framework\Validator\Factory">
        <arguments>
            <argument name="cache" xsi:type="object">Magento\Framework\App\Cache\Type\Config</argument>
        </arguments>
    </type>
    <type name="Magento\Server\Reflection" shared="false" />
    <type name="Magento\Framework\Reflection\DataObjectProcessor">
        <arguments>
            <argument name="extensionAttributesProcessor" xsi:type="object">Magento\Framework\Reflection\ExtensionAttributesProcessor\Proxy</argument>
            <argument name="customAttributesProcessor" xsi:type="object">Magento\Framework\Reflection\CustomAttributesProcessor\Proxy</argument>
        </arguments>
    </type>
    <type name="Magento\Framework\Url\Decoder">
        <arguments>
            <argument name="urlBuilder" xsi:type="object">Magento\Framework\UrlInterface</argument>
        </arguments>
    </type>
    <type name="Magento\Framework\Api\Search\SearchCriteriaBuilder" shared="false"/>
    <type name="Magento\Framework\Api\Search\FilterGroupBuilder" shared="false"/>
    <type name="Magento\Framework\Config\View">
        <arguments>
            <argument name="fileName" xsi:type="string">view.xml</argument>
            <argument name="converter" xsi:type="object">Magento\Framework\Config\Converter</argument>
            <argument name="schemaLocator" xsi:type="object">Magento\Framework\Config\SchemaLocator</argument>
            <argument name="fileResolver" xsi:type="object">Magento\Framework\Config\FileResolver</argument>
        </arguments>
    </type>
    <type name="Magento\Framework\DB\SelectFactory">
        <arguments>
            <argument name="selectRenderer" xsi:type="object">Magento\Framework\DB\Select\RendererProxy</argument>
        </arguments>
    </type>
    <type name="Magento\Framework\Data\Form\Filter\Date">
        <arguments>
            <argument name="localeResolver" xsi:type="object">Magento\Framework\Locale\ResolverInterface</argument>
        </arguments>
    </type>
    <type name="Magento\Framework\DB\Select\SelectRenderer">
        <arguments>
            <argument name="renderers" xsi:type="array">
                <item name="distinct" xsi:type="array">
                    <item name="renderer" xsi:type="object">Magento\Framework\DB\Select\DistinctRenderer</item>
                    <item name="sort" xsi:type="string">100</item>
                    <item name="part" xsi:type="string">distinct</item>
                </item>
                <item name="columns" xsi:type="array">
                    <item name="renderer" xsi:type="object">Magento\Framework\DB\Select\ColumnsRenderer</item>
                    <item name="sort" xsi:type="string">200</item>
                    <item name="part" xsi:type="string">columns</item>
                </item>
                <item name="union" xsi:type="array">
                    <item name="renderer" xsi:type="object">Magento\Framework\DB\Select\UnionRenderer</item>
                    <item name="sort" xsi:type="string">300</item>
                    <item name="part" xsi:type="string">union</item>
                </item>
                <item name="from" xsi:type="array">
                    <item name="renderer" xsi:type="object">Magento\Framework\DB\Select\FromRenderer</item>
                    <item name="sort" xsi:type="string">400</item>
                    <item name="part" xsi:type="string">from</item>
                </item>
                <item name="where" xsi:type="array">
                    <item name="renderer" xsi:type="object">Magento\Framework\DB\Select\WhereRenderer</item>
                    <item name="sort" xsi:type="string">500</item>
                    <item name="part" xsi:type="string">where</item>
                </item>
                <item name="group" xsi:type="array">
                    <item name="renderer" xsi:type="object">Magento\Framework\DB\Select\GroupRenderer</item>
                    <item name="sort" xsi:type="string">600</item>
                    <item name="part" xsi:type="string">group</item>
                </item>
                <item name="having" xsi:type="array">
                    <item name="renderer" xsi:type="object">Magento\Framework\DB\Select\HavingRenderer</item>
                    <item name="sort" xsi:type="string">700</item>
                    <item name="part" xsi:type="string">having</item>
                </item>
                <item name="order" xsi:type="array">
                    <item name="renderer" xsi:type="object">Magento\Framework\DB\Select\OrderRenderer</item>
                    <item name="sort" xsi:type="string">800</item>
                    <item name="part" xsi:type="string">order</item>
                </item>
                <item name="limit" xsi:type="array">
                    <item name="renderer" xsi:type="object">Magento\Framework\DB\Select\LimitRenderer</item>
                    <item name="sort" xsi:type="string">900</item>
                    <item name="part" xsi:type="string">limitcount</item>
                </item>
                <item name="for_update" xsi:type="array">
                    <item name="renderer" xsi:type="object">Magento\Framework\DB\Select\ForUpdateRenderer</item>
                    <item name="sort" xsi:type="string">1000</item>
                    <item name="part" xsi:type="string">forupdate</item>
                </item>
            </argument>
        </arguments>
    </type>
    <type name="Magento\Framework\EntityManager\OperationPool">
        <arguments>
            <argument name="operations" xsi:type="array">
                <item name="default" xsi:type="array">
                    <item name="checkIfExists" xsi:type="string">Magento\Framework\EntityManager\Operation\CheckIfExists</item>
                    <item name="read" xsi:type="string">Magento\Framework\EntityManager\Operation\Read</item>
                    <item name="create" xsi:type="string">Magento\Framework\EntityManager\Operation\Create</item>
                    <item name="update" xsi:type="string">Magento\Framework\EntityManager\Operation\Update</item>
                    <item name="delete" xsi:type="string">Magento\Framework\EntityManager\Operation\Delete</item>
                </item>
            </argument>
        </arguments>
    </type>
    <type name="Magento\Framework\App\Cache\FlushCacheByTags">
        <arguments>
            <argument name="cacheList" xsi:type="array">
                <item name="block_html" xsi:type="const">Magento\Framework\App\Cache\Type\Block::TYPE_IDENTIFIER</item>
                <item name="collections" xsi:type="const">Magento\Framework\App\Cache\Type\Collection::TYPE_IDENTIFIER</item>
            </argument>
        </arguments>
    </type>
    <type name="Magento\Framework\EntityManager\CompositeMapper">
        <arguments>
            <argument name="mappers" xsi:type="array">
                <item name="mapper" xsi:type="object">Magento\Framework\EntityManager\Mapper</item>
            </argument>
        </arguments>
    </type>
    <preference for="Magento\Framework\Api\SearchCriteria\CollectionProcessorInterface" type="Magento\Framework\Api\SearchCriteria\CollectionProcessor" />
    <type name="Magento\Framework\Api\SearchCriteria\CollectionProcessor">
        <arguments>
            <argument name="processors" xsi:type="array">
                <item name="filters" xsi:type="object">Magento\Framework\Api\SearchCriteria\CollectionProcessor\FilterProcessor</item>
                <item name="sorting" xsi:type="object">Magento\Framework\Api\SearchCriteria\CollectionProcessor\SortingProcessor</item>
                <item name="pagination" xsi:type="object">Magento\Framework\Api\SearchCriteria\CollectionProcessor\PaginationProcessor</item>
            </argument>
        </arguments>
    </type>
    <type name="Magento\Framework\DB\Select\QueryModifierFactory">
        <arguments>
            <argument name="queryModifiers" xsi:type="array">
                <item name="in" xsi:type="string">Magento\Framework\DB\Select\InQueryModifier</item>
                <item name="like" xsi:type="string">Magento\Framework\DB\Select\LikeQueryModifier</item>
                <item name="composite" xsi:type="string">Magento\Framework\DB\Select\CompositeQueryModifier</item>
            </argument>
        </arguments>
    </type>
    <type name="Magento\Framework\DB\TemporaryTableService">
        <arguments>
            <argument name="allowedIndexMethods" xsi:type="array">
                <item name="HASH" xsi:type="string">HASH</item>
                <item name="BTREE" xsi:type="string">BTREE</item>
            </argument>
            <argument name="allowedEngines" xsi:type="array">
                <item name="INNODB" xsi:type="string">INNODB</item>
                <item name="MEMORY" xsi:type="string">MEMORY</item>
                <item name="MYISAM" xsi:type="string">MYISAM</item>
            </argument>
        </arguments>
    </type>
    <type name="Magento\Framework\DB\FieldDataConverter">
        <arguments>
            <argument name="envBatchSize" xsi:type="init_parameter">Magento\Framework\DB\FieldDataConverter::BATCH_SIZE_VARIABLE_NAME</argument>
        </arguments>
    </type>
    <type name="Magento\Framework\View\Asset\PreProcessor\Chain">
        <arguments>
            <argument name="compatibleTypes" xsi:type="array">
                <item name="css" xsi:type="array">
                    <item name="less" xsi:type="boolean">true</item>
                </item>
            </argument>
        </arguments>
    </type>
    <type name="Magento\Framework\View\Asset\PreProcessor\Pool">
        <arguments>
            <argument name="defaultPreprocessor" xsi:type="string">Magento\Framework\View\Asset\PreProcessor\Passthrough</argument>
        </arguments>
    </type>
    <type name="Magento\Framework\App\View\Deployment\Version\Storage\File">
        <arguments>
            <argument name="directoryCode" xsi:type="const">Magento\Framework\App\Filesystem\DirectoryList::STATIC_VIEW</argument>
            <argument name="fileName" xsi:type="string">deployed_version.txt</argument>
        </arguments>
    </type>
    <type name="Magento\Framework\Locale\Resolver">
        <arguments>
            <argument name="defaultLocalePath" xsi:type="const">Magento\Directory\Helper\Data::XML_PATH_DEFAULT_LOCALE</argument>
            <argument name="scopeType" xsi:type="const">Magento\Framework\App\ScopeInterface::SCOPE_DEFAULT</argument>
        </arguments>
    </type>
    <type name="Magento\Framework\View\Element\Message\Renderer\RenderersPool">
        <arguments>
            <argument name="renderers" xsi:type="array">
                <item name="escape_renderer" xsi:type="object">Magento\Framework\View\Element\Message\Renderer\EscapeRenderer</item>
                <item name="block_renderer" xsi:type="object">Magento\Framework\View\Element\Message\Renderer\BlockRenderer</item>
            </argument>
        </arguments>
    </type>
    <type name="Magento\Framework\View\Element\Message\MessageConfigurationsPool">
        <arguments>
            <argument name="configurationsMap" xsi:type="array">
                <item name="default_message_identifier" xsi:type="array">
                    <item name="renderer" xsi:type="const">\Magento\Framework\View\Element\Message\Renderer\EscapeRenderer::CODE</item>
                </item>
            </argument>
        </arguments>
    </type>
    <type name="Magento\Framework\DB\Logger\LoggerProxy">
        <arguments>
            <argument name="loggerAlias" xsi:type="init_parameter">Magento\Framework\Config\ConfigOptionsListConstants::CONFIG_PATH_DB_LOGGER_OUTPUT</argument>
            <argument name="logAllQueries" xsi:type="init_parameter">Magento\Framework\Config\ConfigOptionsListConstants::CONFIG_PATH_DB_LOGGER_LOG_EVERYTHING</argument>
            <argument name="logQueryTime" xsi:type="init_parameter">Magento\Framework\Config\ConfigOptionsListConstants::CONFIG_PATH_DB_LOGGER_QUERY_TIME_THRESHOLD</argument>
            <argument name="logCallStack" xsi:type="init_parameter">Magento\Framework\Config\ConfigOptionsListConstants::CONFIG_PATH_DB_LOGGER_INCLUDE_STACKTRACE</argument>
        </arguments>
    </type>
    <type name="Magento\Framework\App\Config\MetadataConfigTypeProcessor">
        <arguments>
            <argument name="configSource" xsi:type="object">Magento\Config\App\Config\Source\EnvironmentConfigSource</argument>
        </arguments>
    </type>
    <type name="Magento\Framework\Message\ExceptionMessageFactoryPool">
        <arguments>
            <argument name="defaultExceptionMessageFactory" xsi:type="object">Magento\Framework\Message\ExceptionMessageFactory</argument>
        </arguments>
    </type>
    <type name="Magento\Framework\Mview\View\Subscription">
        <arguments>
            <argument name="ignoredUpdateColumns" xsi:type="array">
                <item name="updated_at" xsi:type="string">updated_at</item>
            </argument>
        </arguments>
    </type>
    <type name="Magento\Framework\Setup\Declaration\Schema\Dto\ElementFactory">
        <arguments>
            <argument name="typeFactories" xsi:type="array">
                <item name="table" xsi:type="object">\Magento\Framework\Setup\Declaration\Schema\Dto\Factories\Table</item>
                <item name="decimal" xsi:type="object">\Magento\Framework\Setup\Declaration\Schema\Dto\Factories\Real</item>
                <item name="float" xsi:type="object">\Magento\Framework\Setup\Declaration\Schema\Dto\Factories\Real</item>
                <item name="double" xsi:type="object">\Magento\Framework\Setup\Declaration\Schema\Dto\Factories\Real</item>
                <item name="smallint" xsi:type="object">\Magento\Framework\Setup\Declaration\Schema\Dto\Factories\Integer</item>
                <item name="tinyint" xsi:type="object">\Magento\Framework\Setup\Declaration\Schema\Dto\Factories\Integer</item>
                <item name="bigint" xsi:type="object">\Magento\Framework\Setup\Declaration\Schema\Dto\Factories\Integer</item>
                <item name="int" xsi:type="object">\Magento\Framework\Setup\Declaration\Schema\Dto\Factories\Integer</item>
                <item name="date" xsi:type="object">\Magento\Framework\Setup\Declaration\Schema\Dto\Factories\Date</item>
                <item name="timestamp" xsi:type="object">\Magento\Framework\Setup\Declaration\Schema\Dto\Factories\Timestamp</item>
                <item name="datetime" xsi:type="object">\Magento\Framework\Setup\Declaration\Schema\Dto\Factories\Timestamp</item>
                <item name="longtext" xsi:type="object">\Magento\Framework\Setup\Declaration\Schema\Dto\Factories\LongText</item>
                <item name="mediumtext" xsi:type="object">\Magento\Framework\Setup\Declaration\Schema\Dto\Factories\MediumText</item>
                <item name="text" xsi:type="object">\Magento\Framework\Setup\Declaration\Schema\Dto\Factories\Text</item>
                <item name="varchar" xsi:type="object">\Magento\Framework\Setup\Declaration\Schema\Dto\Factories\StringBinary</item>
                <item name="char" xsi:type="object">\Magento\Framework\Setup\Declaration\Schema\Dto\Factories\StringBinary</item>
                <item name="varbinary" xsi:type="object">\Magento\Framework\Setup\Declaration\Schema\Dto\Factories\StringBinary</item>
                <item name="blob" xsi:type="object">\Magento\Framework\Setup\Declaration\Schema\Dto\Factories\Blob</item>
                <item name="mediumblob" xsi:type="object">\Magento\Framework\Setup\Declaration\Schema\Dto\Factories\MediumBlob</item>
                <item name="longblob" xsi:type="object">\Magento\Framework\Setup\Declaration\Schema\Dto\Factories\LongBlob</item>
                <item name="boolean" xsi:type="object">\Magento\Framework\Setup\Declaration\Schema\Dto\Factories\Boolean</item>
                <item name="unique" xsi:type="object">\Magento\Framework\Setup\Declaration\Schema\Dto\Factories\Unique</item>
                <item name="primary" xsi:type="object">\Magento\Framework\Setup\Declaration\Schema\Dto\Factories\Primary</item>
                <item name="foreign" xsi:type="object">\Magento\Framework\Setup\Declaration\Schema\Dto\Factories\Foreign</item>
                <item name="index" xsi:type="object">\Magento\Framework\Setup\Declaration\Schema\Dto\Factories\Index</item>
                <item name="json" xsi:type="object">\Magento\Framework\Setup\Declaration\Schema\Dto\Factories\Json</item>
            </argument>
        </arguments>
    </type>
    <type name="Magento\Framework\Setup\Declaration\Schema\Db\DefinitionAggregator">
        <arguments>
            <argument name="definitionProcessors" xsi:type="array">
                <item name="boolean" xsi:type="object">\Magento\Framework\Setup\Declaration\Schema\Db\MySQL\Definition\Columns\Boolean</item>
                <item name="int" xsi:type="object">\Magento\Framework\Setup\Declaration\Schema\Db\MySQL\Definition\Columns\Integer</item>
                <item name="smallint" xsi:type="object">\Magento\Framework\Setup\Declaration\Schema\Db\MySQL\Definition\Columns\Integer</item>
                <item name="tinyint" xsi:type="object">\Magento\Framework\Setup\Declaration\Schema\Db\MySQL\Definition\Columns\Integer</item>
                <item name="bigint" xsi:type="object">\Magento\Framework\Setup\Declaration\Schema\Db\MySQL\Definition\Columns\Integer</item>
                <item name="decimal" xsi:type="object">\Magento\Framework\Setup\Declaration\Schema\Db\MySQL\Definition\Columns\Real</item>
                <item name="float" xsi:type="object">\Magento\Framework\Setup\Declaration\Schema\Db\MySQL\Definition\Columns\Real</item>
                <item name="double" xsi:type="object">\Magento\Framework\Setup\Declaration\Schema\Db\MySQL\Definition\Columns\Real</item>
                <item name="text" xsi:type="object">\Magento\Framework\Setup\Declaration\Schema\Db\MySQL\Definition\Columns\Blob</item>
                <item name="blob" xsi:type="object">\Magento\Framework\Setup\Declaration\Schema\Db\MySQL\Definition\Columns\Blob</item>
                <item name="mediumblob" xsi:type="object">\Magento\Framework\Setup\Declaration\Schema\Db\MySQL\Definition\Columns\Blob</item>
                <item name="longblob" xsi:type="object">\Magento\Framework\Setup\Declaration\Schema\Db\MySQL\Definition\Columns\Blob</item>
                <item name="mediumtext" xsi:type="object">\Magento\Framework\Setup\Declaration\Schema\Db\MySQL\Definition\Columns\Blob</item>
                <item name="longtext" xsi:type="object">\Magento\Framework\Setup\Declaration\Schema\Db\MySQL\Definition\Columns\Blob</item>
                <item name="datetime" xsi:type="object">\Magento\Framework\Setup\Declaration\Schema\Db\MySQL\Definition\Columns\Timestamp</item>
                <item name="date" xsi:type="object">\Magento\Framework\Setup\Declaration\Schema\Db\MySQL\Definition\Columns\Date</item>
                <item name="timestamp" xsi:type="object">\Magento\Framework\Setup\Declaration\Schema\Db\MySQL\Definition\Columns\Timestamp</item>
                <item name="char" xsi:type="object">\Magento\Framework\Setup\Declaration\Schema\Db\MySQL\Definition\Columns\StringBinary</item>
                <item name="varchar" xsi:type="object">\Magento\Framework\Setup\Declaration\Schema\Db\MySQL\Definition\Columns\StringBinary</item>
                <item name="binary" xsi:type="object">\Magento\Framework\Setup\Declaration\Schema\Db\MySQL\Definition\Columns\StringBinary</item>
                <item name="varbinary" xsi:type="object">\Magento\Framework\Setup\Declaration\Schema\Db\MySQL\Definition\Columns\StringBinary</item>
                <item name="json" xsi:type="object">\Magento\Framework\Setup\Declaration\Schema\Db\MySQL\Definition\Columns\Json</item>
                <item name="index" xsi:type="object">\Magento\Framework\Setup\Declaration\Schema\Db\MySQL\Definition\Index</item>
                <item name="unique" xsi:type="object">\Magento\Framework\Setup\Declaration\Schema\Db\MySQL\Definition\Constraints\Internal</item>
                <item name="primary" xsi:type="object">\Magento\Framework\Setup\Declaration\Schema\Db\MySQL\Definition\Constraints\Internal</item>
                <item name="constraint" xsi:type="object">\Magento\Framework\Setup\Declaration\Schema\Db\MySQL\Definition\Constraints\Internal</item>
                <item name="reference" xsi:type="object">\Magento\Framework\Setup\Declaration\Schema\Db\MySQL\Definition\Constraints\ForeignKey</item>
            </argument>
        </arguments>
    </type>
    <type name="Magento\Framework\Setup\Declaration\Schema\Operations\AddColumn">
        <arguments>
            <argument name="triggers" xsi:type="array">
                <item name="migrateDataFromSameTable" xsi:type="object">Magento\Framework\Setup\Declaration\Schema\Db\MySQL\DDL\Triggers\MigrateDataFrom</item>
            </argument>
        </arguments>
    </type>
    <type name="Magento\Framework\Setup\Declaration\Schema\Declaration\ReaderComposite">
        <arguments>
            <argument name="readers" xsi:type="array">
                <item name="xml" xsi:type="object">Magento\Framework\Setup\Declaration\Schema\FileSystem\XmlReader</item>
            </argument>
        </arguments>
    </type>
    <virtualType name="Magento\Framework\Config\ValidationState\Required" type="Magento\Framework\Config\ValidationState\Configurable">
        <arguments>
            <argument name="required" xsi:type="boolean">true</argument>
        </arguments>
    </virtualType>
    <virtualType name="Magento\Framework\Config\ValidationState\NotRequired" type="Magento\Framework\Config\ValidationState\Configurable">
        <arguments>
            <argument name="required" xsi:type="boolean">false</argument>
        </arguments>
    </virtualType>
    <virtualType name="Magento\Framework\Setup\Declaration\Schema\Config\SchemaLocator" type="Magento\Framework\Config\SchemaLocator">
        <arguments>
            <argument name="realPath" xsi:type="string">urn:magento:framework:Setup/Declaration/Schema/etc/schema.xsd</argument>
        </arguments>
    </virtualType>
    <virtualType name="Magento\Framework\Setup\Declaration\Schema\FileSystem\XmlReader" type="Magento\Framework\Config\Reader\Filesystem">
        <arguments>
            <argument name="fileResolver" xsi:type="object">Magento\Framework\Config\FileResolverByModule</argument>
            <argument name="converter" xsi:type="object">Magento\Framework\Setup\Declaration\Schema\Config\Converter</argument>
            <argument name="schemaLocator" xsi:type="object">Magento\Framework\Setup\Declaration\Schema\Config\SchemaLocator</argument>
            <argument name="fileName" xsi:type="string">db_schema.xml</argument>
            <argument name="idAttributes" xsi:type="array">
                <item name="/schema/table" xsi:type="string">name</item>
                <item name="/schema/table/column" xsi:type="string">name</item>
                <item name="/schema/table/constraint" xsi:type="string">referenceId</item>
                <item name="/schema/table/index" xsi:type="string">referenceId</item>
                <item name="/schema/table/index/column" xsi:type="string">name</item>
                <item name="/schema/table/constraint/column" xsi:type="string">name</item>
            </argument>
        </arguments>
    </virtualType>
    <type name="Magento\Framework\Setup\Declaration\Schema\OperationsExecutor">
        <arguments>
            <argument name="operations" xsi:type="array">
                <item name="recreate_table" xsi:type="object">Magento\Framework\Setup\Declaration\Schema\Operations\ReCreateTable</item>
                <item name="create_table" xsi:type="object">Magento\Framework\Setup\Declaration\Schema\Operations\CreateTable</item>
                <item name="drop_table" xsi:type="object">Magento\Framework\Setup\Declaration\Schema\Operations\DropTable</item>
                <item name="drop_reference" xsi:type="object">Magento\Framework\Setup\Declaration\Schema\Operations\DropReference</item>
                <item name="modify_column" xsi:type="object">Magento\Framework\Setup\Declaration\Schema\Operations\ModifyColumn</item>
                <item name="add_column" xsi:type="object">Magento\Framework\Setup\Declaration\Schema\Operations\AddColumn</item>
                <item name="drop_element" xsi:type="object">Magento\Framework\Setup\Declaration\Schema\Operations\DropElement</item>
                <item name="add_complex_element" xsi:type="object">Magento\Framework\Setup\Declaration\Schema\Operations\AddComplexElement</item>
                <item name="modify_table" xsi:type="object">Magento\Framework\Setup\Declaration\Schema\Operations\ModifyTable</item>
            </argument>
            <argument name="dataSaviorsCollection" xsi:type="array">
                <item name="table_savior" xsi:type="object">Magento\Framework\Setup\Declaration\Schema\DataSavior\TableSavior</item>
                <item name="column_savior" xsi:type="object">Magento\Framework\Setup\Declaration\Schema\DataSavior\ColumnSavior</item>
            </argument>
        </arguments>
    </type>
    <type name="Magento\Framework\Setup\Declaration\Schema\Sharding">
        <arguments>
            <argument name="resources" xsi:type="array">
                <item name="default" xsi:type="string">default</item>
            </argument>
        </arguments>
    </type>
    <type name="Magento\Framework\Setup\Declaration\Schema\Declaration\ValidationComposite">
        <arguments>
            <argument name="rules" xsi:type="array">
                <item name="check_references" xsi:type="object">Magento\Framework\Setup\Declaration\Schema\Declaration\ValidationRules\CheckReferenceColumnHasIndex</item>
                <item name="real_types" xsi:type="object">Magento\Framework\Setup\Declaration\Schema\Declaration\ValidationRules\RealTypes</item>
                <item name="check_primary_key" xsi:type="object">Magento\Framework\Setup\Declaration\Schema\Declaration\ValidationRules\PrimaryKeyCanBeCreated</item>
                <item name="inconsistence_references" xsi:type="object">Magento\Framework\Setup\Declaration\Schema\Declaration\ValidationRules\IncosistentReferenceDefinition</item>
                <item name="auto_increment_validation" xsi:type="object">Magento\Framework\Setup\Declaration\Schema\Declaration\ValidationRules\AutoIncrementColumnValidation</item>
            </argument>
        </arguments>
    </type>
    <type name="Magento\Framework\Setup\SchemaListener">
        <arguments>
            <argument name="definitionMappers" xsi:type="array">
                <item name="integer" xsi:type="object">Magento\Framework\Setup\SchemaListenerDefinition\IntegerDefinition</item>
                <item name="tinyint" xsi:type="object">Magento\Framework\Setup\SchemaListenerDefinition\IntegerDefinition</item>
                <item name="smallint" xsi:type="object">Magento\Framework\Setup\SchemaListenerDefinition\IntegerDefinition</item>
                <item name="mediumint" xsi:type="object">Magento\Framework\Setup\SchemaListenerDefinition\IntegerDefinition</item>
                <item name="bigint" xsi:type="object">Magento\Framework\Setup\SchemaListenerDefinition\IntegerDefinition</item>
                <item name="decimal" xsi:type="object">Magento\Framework\Setup\SchemaListenerDefinition\RealDefinition</item>
                <item name="float" xsi:type="object">Magento\Framework\Setup\SchemaListenerDefinition\RealDefinition</item>
                <item name="numeric" xsi:type="object">Magento\Framework\Setup\SchemaListenerDefinition\RealDefinition</item>
                <item name="text" xsi:type="object">Magento\Framework\Setup\SchemaListenerDefinition\TextBlobDefinition</item>
                <item name="mediumtext" xsi:type="object">Magento\Framework\Setup\SchemaListenerDefinition\TextBlobDefinition</item>
                <item name="longtext" xsi:type="object">Magento\Framework\Setup\SchemaListenerDefinition\TextBlobDefinition</item>
                <item name="blob" xsi:type="object">Magento\Framework\Setup\SchemaListenerDefinition\TextBlobDefinition</item>
                <item name="mediumblob" xsi:type="object">Magento\Framework\Setup\SchemaListenerDefinition\TextBlobDefinition</item>
                <item name="longblob" xsi:type="object">Magento\Framework\Setup\SchemaListenerDefinition\TextBlobDefinition</item>
                <item name="varbinary" xsi:type="object">Magento\Framework\Setup\SchemaListenerDefinition\TextBlobDefinition</item>
                <item name="varchar" xsi:type="object">Magento\Framework\Setup\SchemaListenerDefinition\TextBlobDefinition</item>
                <item name="char" xsi:type="object">Magento\Framework\Setup\SchemaListenerDefinition\CharDefinition</item>
                <item name="timestamp" xsi:type="object">Magento\Framework\Setup\SchemaListenerDefinition\TimestampDefinition</item>
                <item name="datetime" xsi:type="object">Magento\Framework\Setup\SchemaListenerDefinition\TimestampDefinition</item>
                <item name="date" xsi:type="object">Magento\Framework\Setup\SchemaListenerDefinition\DateDefinition</item>
                <item name="boolean" xsi:type="object">Magento\Framework\Setup\SchemaListenerDefinition\BooleanDefinition</item>
                <item name="json" xsi:type="object">Magento\Framework\Setup\SchemaListenerDefinition\JsonDefinition</item>
            </argument>
        </arguments>
    </type>
    <virtualType name="\Magento\Framework\Setup\Patch\SchemaPatchReader" type="\Magento\Framework\Setup\Patch\PatchReader">
        <arguments>
            <argument name="type" xsi:type="string">schema</argument>
        </arguments>
    </virtualType>
    <virtualType name="\Magento\Framework\Setup\Patch\DataPatchReader" type="\Magento\Framework\Setup\Patch\PatchReader">
        <arguments>
            <argument name="type" xsi:type="string">data</argument>
        </arguments>
    </virtualType>
    <type name="\Magento\Framework\Setup\Patch\PatchApplier">
        <arguments>
            <argument name="dataPatchReader" xsi:type="object">\Magento\Framework\Setup\Patch\DataPatchReader</argument>
            <argument name="schemaPatchReader" xsi:type="object">\Magento\Framework\Setup\Patch\SchemaPatchReader</argument>
        </arguments>
    </type>
    <type name="Magento\Framework\Setup\Patch\UpToDateData">
        <arguments>
            <argument name="dataPatchReader" xsi:type="object">\Magento\Framework\Setup\Patch\DataPatchReader</argument>
        </arguments>
    </type>
    <type name="Magento\Framework\Setup\Patch\UpToDateSchema">
        <arguments>
            <argument name="schemaReader" xsi:type="object">\Magento\Framework\Setup\Patch\SchemaPatchReader</argument>
        </arguments>
    </type>
    <type name="Magento\Framework\MessageQueue\Config\CompositeReader">
        <arguments>
            <argument name="readers" xsi:type="array">
                <item name="xmlReader" xsi:type="array">
                    <item name="reader" xsi:type="object">Magento\Framework\MessageQueue\Config\Reader\Xml</item>
                    <item name="sortOrder" xsi:type="string">10</item>
                </item>
                <item name="envReader" xsi:type="array">
                    <item name="reader" xsi:type="object">Magento\Framework\MessageQueue\Config\Reader\Env</item>
                    <item name="sortOrder" xsi:type="string">20</item>
                </item>
            </argument>
        </arguments>
    </type>
    <type name="Magento\Framework\MessageQueue\Config\Reader\Xml\CompositeConverter">
        <arguments>
            <argument name="converters" xsi:type="array">
                <item name="topicConfig" xsi:type="array">
                    <item name="converter" xsi:type="object">Magento\Framework\MessageQueue\Config\Reader\Xml\Converter\TopicConfig</item>
                    <item name="sortOrder" xsi:type="string">20</item>
                </item>
            </argument>
        </arguments>
    </type>
    <type name="Magento\Framework\MessageQueue\Consumer\Config\Data">
        <arguments>
            <argument name="reader" xsi:type="object">Magento\Framework\MessageQueue\Consumer\Config\CompositeReader</argument>
        </arguments>
    </type>
    <type name="Magento\Framework\MessageQueue\Consumer\Config\CompositeReader">
        <arguments>
            <argument name="readers" xsi:type="array">
                <item name="xmlReader" xsi:type="object" sortOrder="10">Magento\Framework\MessageQueue\Consumer\Config\Xml\Reader</item>
                <item name="envReader" xsi:type="object" sortOrder="20">Magento\Framework\MessageQueue\Consumer\Config\Env\Reader</item>
            </argument>
        </arguments>
    </type>
    <type name="Magento\Framework\MessageQueue\Consumer\Config\CompositeValidator">
        <arguments>
            <argument name="validators" xsi:type="array">
                <item name="requiredFields" xsi:type="object" sortOrder="10">Magento\Framework\MessageQueue\Consumer\Config\Validator\RequiredFields</item>
                <item name="fieldTypes" xsi:type="object" sortOrder="20">Magento\Framework\MessageQueue\Consumer\Config\Validator\FieldsTypes</item>
                <item name="handlers" xsi:type="object" sortOrder="30">Magento\Framework\MessageQueue\Consumer\Config\Validator\Handlers</item>
                <item name="consumerInstance" xsi:type="object" sortOrder="40">Magento\Framework\MessageQueue\Consumer\Config\Validator\ConsumerInstance</item>
            </argument>
        </arguments>
    </type>
    <type name="Magento\Framework\MessageQueue\Publisher\Config\CompositeValidator">
        <arguments>
            <argument name="validators" xsi:type="array">
                <item name="connectionFormat" xsi:type="object" sortOrder="10">Magento\Framework\MessageQueue\Publisher\Config\Validator\Format</item>
                <item name="enabledConnection" xsi:type="object" sortOrder="20">Magento\Framework\MessageQueue\Publisher\Config\Validator\EnabledConnection</item>
            </argument>
        </arguments>
    </type>
    <type name="Magento\Framework\MessageQueue\Publisher\Config\CompositeReader">
        <arguments>
            <argument name="readers" xsi:type="array">
                <item name="asyncServiceReader" xsi:type="object" sortOrder="0">Magento\WebapiAsync\Code\Generator\Config\RemoteServiceReader\Publisher</item>
                <item name="remoteServiceReader" xsi:type="object" sortOrder="10">Magento\Framework\MessageQueue\Publisher\Config\RemoteService\Reader</item>
                <item name="xmlReader" xsi:type="object" sortOrder="20">Magento\Framework\MessageQueue\Publisher\Config\Xml\Reader</item>
                <item name="envReader" xsi:type="object" sortOrder="30">Magento\Framework\MessageQueue\Publisher\Config\Env\Reader</item>
            </argument>
        </arguments>
    </type>
    <type name="Magento\Framework\MessageQueue\Topology\Config\CompositeValidator">
        <arguments>
            <argument name="validators" xsi:type="array">
                <item name="format" xsi:type="object" sortOrder="10">Magento\Framework\MessageQueue\Topology\Config\Validator\Format</item>
                <item name="fieldsTypes" xsi:type="object" sortOrder="20">Magento\Framework\MessageQueue\Topology\Config\Validator\FieldsTypes</item>
                <item name="dependantFields" xsi:type="object" sortOrder="30">Magento\Framework\MessageQueue\Topology\Config\Validator\DependentFields</item>
            </argument>
        </arguments>
    </type>
    <type name="Magento\Framework\MessageQueue\Topology\Config\CompositeReader">
        <arguments>
            <argument name="readers" xsi:type="array">
                <item name="remoteServiceReader" xsi:type="object" sortOrder="10">Magento\Framework\MessageQueue\Topology\Config\RemoteService\Reader</item>
                <item name="xmlReader" xsi:type="object" sortOrder="20">Magento\Framework\MessageQueue\Topology\Config\Xml\Reader</item>
            </argument>
        </arguments>
    </type>
    <type name="Magento\Framework\Amqp\Topology\BindingInstaller">
        <arguments>
            <argument name="installers" xsi:type="array">
                <item name="queue" xsi:type="object">Magento\Framework\Amqp\Topology\BindingInstallerType\Queue</item>
                <item name="exchange" xsi:type="object">Magento\Framework\Amqp\Topology\BindingInstallerType\Exchange</item>
            </argument>
        </arguments>
    </type>
    <type name="Magento\Framework\MessageQueue\Config\Reader\Env\Converter\Publisher">
        <arguments>
            <argument name="connectionToExchangeMap" xsi:type="array">
                <item name="amqp" xsi:type="string">magento</item>
                <item name="db" xsi:type="string">magento</item>
            </argument>
        </arguments>
    </type>
    <type name="Magento\Framework\MessageQueue\Publisher\Config\Env\Reader">
        <arguments>
            <argument name="publisherNameToConnectionMap" xsi:type="array">
                <item name="amqp-magento" xsi:type="string">amqp</item>
                <item name="db-magento" xsi:type="string">db</item>
            </argument>
        </arguments>
    </type>
    <type name="Magento\Framework\Setup\Declaration\Schema\Operations\CreateTable">
        <arguments>
            <argument name="triggers" xsi:type="array">
                <item name="migrateDataFromAnotherTable" xsi:type="object">Magento\Framework\Setup\Declaration\Schema\Db\MySQL\DDL\Triggers\MigrateDataFromAnotherTable</item>
            </argument>
        </arguments>
    </type>
    <!-- \Magento\Framework\MessageQueue\Bulk\PublisherPool is @api -->
    <virtualType name="Magento\Framework\MessageQueue\Bulk\PublisherPool" type="Magento\Framework\MessageQueue\PublisherPool" />
    <type name="Magento\Framework\Session\Config">
        <arguments>
            <argument name="scopeType" xsi:type="const">Magento\Framework\App\Config\ScopeConfigInterface::SCOPE_TYPE_DEFAULT</argument>
        </arguments>
    </type>
    <type name="Magento\Framework\Session\SessionMaxSizeConfig">
        <arguments>
            <argument name="scopeType" xsi:type="const">Magento\Framework\App\Config\ScopeConfigInterface::SCOPE_TYPE_DEFAULT</argument>
        </arguments>
    </type>
    <virtualType name="CsrfRequestValidator" type="Magento\Framework\App\Request\CsrfValidator" />
    <virtualType name="RequestValidator" type="Magento\Framework\App\Request\CompositeValidator">
        <arguments>
            <argument name="validators" xsi:type="array">
                <item name="csrf_validator" xsi:type="object">CsrfRequestValidator</item>
                <item name="http_method_validator" xsi:type="object">
                    Magento\Framework\App\Request\HttpMethodValidator
                </item>
                <item name="backpressure" xsi:type="object">
                    Magento\Framework\App\Request\BackpressureValidator
                </item>
            </argument>
        </arguments>
    </virtualType>
    <preference for="Magento\Framework\App\Request\ValidatorInterface" type="RequestValidator" />
    <type name="Magento\Framework\App\Request\HttpMethodMap">
        <arguments>
            <argument name="map" xsi:type="array">
                <item name="OPTIONS" xsi:type="string">\Magento\Framework\App\Action\HttpOptionsActionInterface</item>
                <item name="GET" xsi:type="string">\Magento\Framework\App\Action\HttpGetActionInterface</item>
                <item name="HEAD" xsi:type="string">\Magento\Framework\App\Action\HttpGetActionInterface</item>
                <item name="POST" xsi:type="string">\Magento\Framework\App\Action\HttpPostActionInterface</item>
                <item name="PUT" xsi:type="string">\Magento\Framework\App\Action\HttpPutActionInterface</item>
                <item name="PATCH" xsi:type="string">\Magento\Framework\App\Action\HttpPatchActionInterface</item>
                <item name="DELETE" xsi:type="string">\Magento\Framework\App\Action\HttpDeleteActionInterface</item>
                <item name="CONNECT" xsi:type="string">\Magento\Framework\App\Action\HttpConnectActionInterface</item>
                <item name="PROPFIND" xsi:type="string">\Magento\Framework\App\Action\HttpPropfindActionInterface</item>
                <item name="TRACE" xsi:type="string">\Magento\Framework\App\Action\HttpTraceActionInterface</item>
            </argument>
        </arguments>
    </type>
    <type name="Magento\Framework\App\ScopeResolverPool">
        <arguments>
            <argument name="scopeResolvers" xsi:type="array">
                <item name="default" xsi:type="object">Magento\Framework\App\ScopeResolver</item>
            </argument>
        </arguments>
    </type>
    <type name="Magento\Framework\Cache\LockGuardedCacheLoader">
        <arguments>
            <argument name="locker" xsi:type="object">Magento\Framework\Lock\Backend\Database</argument>
        </arguments>
    </type>
    <type name="Magento\Framework\Cache\CompositeStaleCacheNotifier">
        <arguments>
            <argument name="notifiers" xsi:type="array">
                <item name="runtime_cache_modifier" xsi:type="object">Magento\Framework\App\Cache\RuntimeStaleCacheStateModifier</item>
            </argument>
        </arguments>
    </type>
    <preference for="Magento\Framework\HTTP\AsyncClientInterface" type="Magento\Framework\HTTP\AsyncClient\GuzzleAsyncClient" />
    <preference for="Magento\Framework\MessageQueue\PoisonPill\PoisonPillCompareInterface" type="Magento\Framework\MessageQueue\PoisonPill\PoisonPillCompare"/>
    <preference for="Magento\Framework\MessageQueue\PoisonPill\PoisonPillPutInterface" type="Magento\Framework\MessageQueue\PoisonPill\PoisonPillPut"/>
    <preference for="Magento\Framework\MessageQueue\PoisonPill\PoisonPillReadInterface" type="Magento\Framework\MessageQueue\PoisonPill\PoisonPillRead"/>
    <preference for="Magento\Framework\MessageQueue\CallbackInvokerInterface" type="Magento\Framework\MessageQueue\CallbackInvoker"/>
    <preference for="Magento\Framework\Mail\EmailMessageInterface"
                type="Magento\Framework\Mail\EmailMessage" />
    <preference for="Magento\Framework\Mail\MimeMessageInterface"
                type="Magento\Framework\Mail\MimeMessage" />
    <preference for="Magento\Framework\Mail\MimePartInterface"
                type="Magento\Framework\Mail\MimePart" />
    <type name="Magento\Framework\DB\Adapter\AdapterInterface">
        <plugin name="execute_commit_callbacks" type="Magento\Framework\Model\ExecuteCommitCallbacks" />
    </type>
    <preference for="Magento\Framework\GraphQl\Query\ErrorHandlerInterface" type="Magento\Framework\GraphQl\Query\ErrorHandler"/>
    <preference for="Magento\Framework\Filter\VariableResolverInterface" type="Magento\Framework\Filter\VariableResolver\StrictResolver"/>
    <virtualType name="configured_block_cache" type="Magento\Framework\App\Cache">
        <arguments>
            <argument name="cacheIdentifier" xsi:type="string">block_html</argument>
        </arguments>
    </virtualType>
    <type name="Magento\Framework\View\Element\Context">
        <arguments>
            <argument name="cache" xsi:type="object">configured_block_cache</argument>
        </arguments>
    </type>
    <type name="Magento\Framework\DB\Adapter\SqlVersionProvider">
        <arguments>
            <argument name="supportedVersionPatterns" xsi:type="array">
                <item name="MySQL-8" xsi:type="string">^8\.0\.</item>
                <item name="MySQL-5.7" xsi:type="string">^5\.7\.</item>
                <item name="MariaDB-(10.2-10.4)" xsi:type="string">^10\.[2-4]\.</item>
            </argument>
        </arguments>
    </type>
    <virtualType name="DefaultWYSIWYGValidator" type="Magento\Framework\Validator\HTML\ConfigurableWYSIWYGValidator">
        <arguments>
            <argument name="allowedTags" xsi:type="array">
                <item name="div" xsi:type="string">div</item>
                <item name="a" xsi:type="string">a</item>
                <item name="p" xsi:type="string">p</item>
                <item name="span" xsi:type="string">span</item>
                <item name="em" xsi:type="string">em</item>
                <item name="strong" xsi:type="string">strong</item>
                <item name="ul" xsi:type="string">ul</item>
                <item name="li" xsi:type="string">li</item>
                <item name="ol" xsi:type="string">ol</item>
                <item name="h5" xsi:type="string">h5</item>
                <item name="h4" xsi:type="string">h4</item>
                <item name="h3" xsi:type="string">h3</item>
                <item name="h2" xsi:type="string">h2</item>
                <item name="h1" xsi:type="string">h1</item>
                <item name="table" xsi:type="string">table</item>
                <item name="tbody" xsi:type="string">tbody</item>
                <item name="tr" xsi:type="string">tr</item>
                <item name="td" xsi:type="string">td</item>
                <item name="th" xsi:type="string">th</item>
                <item name="tfoot" xsi:type="string">tfoot</item>
                <item name="img" xsi:type="string">img</item>
                <item name="hr" xsi:type="string">hr</item>
                <item name="figure" xsi:type="string">figure</item>
                <item name="button" xsi:type="string">button</item>
                <item name="i" xsi:type="string">i</item>
                <item name="u" xsi:type="string">u</item>
                <item name="br" xsi:type="string">br</item>
                <item name="b" xsi:type="string">b</item>
            </argument>
            <argument name="allowedAttributes" xsi:type="array">
                <item name="class" xsi:type="string">class</item>
                <item name="width" xsi:type="string">width</item>
                <item name="height" xsi:type="string">height</item>
                <item name="style" xsi:type="string">style</item>
                <item name="alt" xsi:type="string">alt</item>
                <item name="title" xsi:type="string">title</item>
                <item name="border" xsi:type="string">border</item>
                <item name="id" xsi:type="string">id</item>
            </argument>
            <argument name="attributesAllowedByTags" xsi:type="array">
                <item name="a" xsi:type="array">
                    <item name="href" xsi:type="string">href</item>
                </item>
                <item name="img" xsi:type="array">
                    <item name="src" xsi:type="string">src</item>
                </item>
                <item name="button" xsi:type="array">
                    <item name="type" xsi:type="string">type</item>
                </item>
            </argument>
            <argument name="attributeValidators" xsi:type="array">
                <item name="style" xsi:type="object">Magento\Framework\Validator\HTML\StyleAttributeValidator</item>
            </argument>
        </arguments>
    </virtualType>
    <preference for="Magento\Framework\Validator\HTML\WYSIWYGValidatorInterface" type="DefaultWYSIWYGValidator" />
    <type name="Magento\Framework\View\TemplateEngine\Php">
        <arguments>
            <argument name="blockVariables" xsi:type="array">
                <item name="secureRenderer" xsi:type="object">Magento\Framework\View\Helper\SecureHtmlRenderer\Proxy</item>
                <item name="escaper" xsi:type="object">Magento\Framework\Escaper</item>
                <item name="localeFormatter" xsi:type="object">Magento\Framework\Locale\LocaleFormatter</item>
            </argument>
        </arguments>
    </type>
    <type name="Magento\Framework\Validator\UrlKey">
        <arguments>
            <argument name="restrictedValues" xsi:type="array">
                <item name="0" xsi:type="string">admin</item>
                <item name="1" xsi:type="string">soap</item>
                <item name="2" xsi:type="string">rest</item>
                <item name="3" xsi:type="string">graphql</item>
                <item name="4" xsi:type="string">standard</item>
            </argument>
        </arguments>
    </type>
    <preference for="Magento\Framework\Webapi\Validator\ServiceInputValidatorInterface" type="Magento\Framework\Webapi\Validator\CompositeServiceInputValidator"/>
    <type name="Magento\Framework\Webapi\Validator\CompositeServiceInputValidator">
        <arguments>
            <argument name="validators" xsi:type="array">
                <item name="entityArrayValidator" xsi:type="object">Magento\Framework\Webapi\Validator\EntityArrayValidator</item>
                <item name="searchCriteriaValidator" xsi:type="object">Magento\Framework\Webapi\Validator\SearchCriteriaValidator</item>
            </argument>
        </arguments>
    </type>
    <type name="Magento\Framework\Webapi\Validator\EntityArrayValidator">
        <arguments>
            <argument name="complexArrayItemLimit" xsi:type="number">20</argument>
        </arguments>
    </type>
    <type name="Magento\Framework\Webapi\Validator\SearchCriteriaValidator">
        <arguments>
            <argument name="maximumPageSize" xsi:type="number">300</argument>
        </arguments>
    </type>
    <preference for="Magento\Framework\GraphQl\Query\Resolver\Argument\ValidatorInterface" type="Magento\Framework\GraphQl\Query\Resolver\Argument\Validator\CompositeValidator"/>
    <type name="Magento\Framework\GraphQl\Query\Resolver\Argument\Validator\CompositeValidator">
        <arguments>
            <argument name="validators" xsi:type="array">
                <item name="searchCriteriaValidator" xsi:type="object">
                    Magento\Framework\GraphQl\Query\Resolver\Argument\Validator\SearchCriteriaValidator
                </item>
            </argument>
        </arguments>
    </type>
    <type name="Magento\Framework\GraphQl\Query\Resolver\Argument\Validator\SearchCriteriaValidator">
        <arguments>
            <argument name="maxPageSize" xsi:type="number">300</argument>
        </arguments>
    </type>
    <type name="Magento\Framework\Webapi\ServiceInputProcessor">
        <arguments>
            <argument name="defaultPageSize" xsi:type="number">20</argument>
        </arguments>
    </type>
<<<<<<< HEAD
    <preference for="Magento\Framework\App\BackpressureEnforcerInterface"
                type="Magento\Framework\App\Backpressure\SlidingWindow\SlidingWindowEnforcer"/>
    <preference for="Magento\Framework\App\Backpressure\SlidingWindow\RequestLoggerInterface"
                type="Magento\Framework\App\Backpressure\SlidingWindow\CacheRequestLogger"/>
    <preference for="Magento\Framework\App\Backpressure\SlidingWindow\LimitConfigManagerInterface"
                type="Magento\Framework\App\Backpressure\SlidingWindow\CompositeLimitConfigManager"/>
    <preference for="Magento\Framework\App\Request\Backpressure\RequestTypeExtractorInterface"
                type="Magento\Framework\App\Request\Backpressure\CompositeRequestTypeExtractor"/>
    <preference for="Magento\Framework\Webapi\Backpressure\BackpressureRequestTypeExtractorInterface"
                type="Magento\Framework\Webapi\Backpressure\CompositeRequestTypeExtractor" />
    <type name="Magento\Framework\App\Request\Backpressure\CompositeRequestTypeExtractor">
        <arguments>
            <argument name="extractors" xsi:type="array" />
        </arguments>
    </type>
    <type name="Magento\Framework\App\Backpressure\SlidingWindow\CacheRequestLogger">
        <arguments>
            <argument name="cache" xsi:type="object">Magento\Framework\App\Cache\Type\Config</argument>
        </arguments>
    </type>
=======
    <preference for="Magento\Framework\Filter\Input\PurifierInterface" type="Magento\Framework\Filter\Input\Purifier"/>
>>>>>>> 28548661
</config><|MERGE_RESOLUTION|>--- conflicted
+++ resolved
@@ -1962,9 +1962,7 @@
     <type name="Magento\Framework\GraphQl\Query\Resolver\Argument\Validator\CompositeValidator">
         <arguments>
             <argument name="validators" xsi:type="array">
-                <item name="searchCriteriaValidator" xsi:type="object">
-                    Magento\Framework\GraphQl\Query\Resolver\Argument\Validator\SearchCriteriaValidator
-                </item>
+                <item name="searchCriteriaValidator" xsi:type="object">Magento\Framework\GraphQl\Query\Resolver\Argument\Validator\SearchCriteriaValidator</item>
             </argument>
         </arguments>
     </type>
@@ -1978,7 +1976,6 @@
             <argument name="defaultPageSize" xsi:type="number">20</argument>
         </arguments>
     </type>
-<<<<<<< HEAD
     <preference for="Magento\Framework\App\BackpressureEnforcerInterface"
                 type="Magento\Framework\App\Backpressure\SlidingWindow\SlidingWindowEnforcer"/>
     <preference for="Magento\Framework\App\Backpressure\SlidingWindow\RequestLoggerInterface"
@@ -1999,7 +1996,5 @@
             <argument name="cache" xsi:type="object">Magento\Framework\App\Cache\Type\Config</argument>
         </arguments>
     </type>
-=======
     <preference for="Magento\Framework\Filter\Input\PurifierInterface" type="Magento\Framework\Filter\Input\Purifier"/>
->>>>>>> 28548661
 </config>