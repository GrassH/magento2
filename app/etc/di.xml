<?xml version="1.0"?>
<!--
/**
 * Copyright © Magento, Inc. All rights reserved.
 * See COPYING.txt for license details.
 */
-->
<config xmlns:xsi="http://www.w3.org/2001/XMLSchema-instance" xsi:noNamespaceSchemaLocation="urn:magento:framework:ObjectManager/etc/config.xsd">
    <preference for="DateTimeInterface" type="DateTime" />
    <preference for="Psr\Log\LoggerInterface" type="Magento\Framework\Logger\Monolog" />
    <preference for="Magento\Framework\EntityManager\EntityMetadataInterface" type="Magento\Framework\EntityManager\EntityMetadata" />
    <preference for="Magento\Framework\EntityManager\HydratorInterface" type="Magento\Framework\EntityManager\Hydrator" />
    <preference for="Magento\Framework\View\Template\Html\MinifierInterface" type="Magento\Framework\View\Template\Html\Minifier" />
    <preference for="Magento\Framework\Model\Entity\ScopeInterface" type="Magento\Framework\Model\Entity\Scope" />
    <preference for="Magento\Framework\ObjectManager\FactoryInterface" type="Magento\Framework\ObjectManager\Factory\Dynamic\Developer" />
    <preference for="Magento\Framework\Search\Adapter\Mysql\Filter\PreprocessorInterface" type="Magento\Framework\Search\Adapter\Mysql\Filter\Preprocessor" />
    <preference for="Magento\Framework\Search\Adapter\Mysql\Field\ResolverInterface" type="Magento\Framework\Search\Adapter\Mysql\Field\Resolver" />
    <preference for="Magento\Framework\Search\Request\Aggregation\StatusInterface" type="Magento\Framework\Search\Request\Aggregation\Status" />
    <preference for="Magento\Framework\Search\Adapter\Mysql\Field\FieldInterface" type="Magento\Framework\Search\Adapter\Mysql\Field\Field"/>
    <preference for="Magento\Framework\Search\Adapter\Aggregation\AggregationResolverInterface" type="Magento\Framework\Search\Adapter\Aggregation\AggregationResolver"/>
    <preference for="Magento\Framework\App\RequestInterface" type="Magento\Framework\App\Request\Http" />
    <preference for="Magento\Framework\App\PlainTextRequestInterface" type="Magento\Framework\App\Request\Http" />
    <preference for="Magento\Framework\App\RequestContentInterface" type="Magento\Framework\App\Request\Http" />
    <preference for="Magento\Framework\App\Request\PathInfoProcessorInterface" type="Magento\Store\App\Request\PathInfoProcessor" />
    <preference for="Magento\Framework\App\ResponseInterface" type="Magento\Framework\App\Response\Http" />
    <preference for="Magento\Framework\App\RouterListInterface" type="Magento\Framework\App\RouterList" />
    <preference for="Magento\Framework\App\FrontControllerInterface" type="Magento\Framework\App\FrontController" />
    <preference for="Magento\Framework\App\CacheInterface" type="Magento\Framework\App\Cache\Proxy" />
    <preference for="Magento\Framework\App\Cache\StateInterface" type="Magento\Framework\App\Cache\State" />
    <preference for="Magento\Framework\App\Cache\TypeListInterface" type="Magento\Framework\App\Cache\TypeList" />
    <preference for="Magento\Framework\App\ObjectManager\ConfigWriterInterface" type="Magento\Framework\App\ObjectManager\ConfigWriter\Filesystem" />
    <preference for="Magento\Store\Model\StoreManagerInterface" type="Magento\Store\Model\StoreManager" />
    <preference for="Magento\Framework\View\DesignInterface" type="Magento\Theme\Model\View\Design\Proxy" />
    <preference for="Magento\Framework\View\Design\ThemeInterface" type="Magento\Theme\Model\Theme" />
    <preference for="Magento\Framework\View\Design\Theme\ResolverInterface" type="Magento\Theme\Model\Theme\Resolver" />
    <preference for="Magento\Framework\View\ConfigInterface" type="Magento\Framework\View\Config" />
    <preference for="Magento\Framework\View\Asset\Bundle\ConfigInterface" type="Magento\Framework\View\Asset\Bundle\Config" />
    <preference for="Magento\Framework\Locale\ListsInterface" type="Magento\Framework\Locale\TranslatedLists" />
    <preference for="Magento\Framework\Locale\AvailableLocalesInterface" type="Magento\Framework\Locale\Deployed\Codes" />
    <preference for="Magento\Framework\Locale\OptionInterface" type="Magento\Framework\Locale\Deployed\Options" />
    <preference for="Magento\Framework\Lock\LockManagerInterface" type="Magento\Framework\Lock\Proxy" />
    <preference for="Magento\Framework\Api\AttributeTypeResolverInterface" type="Magento\Framework\Reflection\AttributeTypeResolver" />
    <preference for="Magento\Framework\Api\Search\SearchResultInterface" type="Magento\Framework\Api\Search\SearchResult" />
    <preference for="Magento\Framework\Api\Search\SearchCriteriaInterface" type="Magento\Framework\Api\Search\SearchCriteria"/>
    <preference for="Magento\Framework\Api\Search\DocumentInterface" type="Magento\Framework\Api\Search\Document" />
    <preference for="Magento\Framework\Api\Search\AggregationInterface" type="Magento\Framework\Search\Response\Aggregation" />
    <preference for="Magento\Framework\App\RequestSafetyInterface" type="Magento\Framework\App\Request\Http" />
    <preference for="\Magento\Framework\Setup\SchemaSetupInterface" type="\Magento\Setup\Module\Setup" />
    <preference for="\Magento\Framework\Setup\ModuleDataSetupInterface" type="\Magento\Setup\Module\DataSetup" />
    <preference for="Magento\Framework\App\ExceptionHandlerInterface" type="Magento\Framework\App\ExceptionHandler" />
    <type name="Magento\Store\Model\Store">
        <arguments>
            <argument name="currencyInstalled" xsi:type="string">system/currency/installed</argument>
        </arguments>
    </type>
    <preference for="Magento\Framework\Api\ExtensionAttribute\JoinDataInterface" type="Magento\Framework\Api\ExtensionAttribute\JoinData" />
    <preference for="Magento\Framework\Api\ExtensionAttribute\JoinProcessorInterface" type="Magento\Framework\Api\ExtensionAttribute\JoinProcessor" />
    <preference for="Magento\Framework\Locale\ConfigInterface" type="Magento\Framework\Locale\Config" />
    <preference for="Magento\Framework\Notification\NotifierInterface" type="Magento\Framework\Notification\NotifierPool" />
    <preference for="Magento\Framework\UrlInterface" type="Magento\Framework\Url" />
    <preference for="Magento\Framework\Url\EncoderInterface" type="Magento\Framework\Url\Encoder" />
    <preference for="Magento\Framework\Url\DecoderInterface" type="Magento\Framework\Url\Decoder" />
    <preference for="Magento\Framework\Data\Collection\Db\FetchStrategyInterface" type="Magento\Framework\Data\Collection\Db\FetchStrategy\Query" />
    <preference for="Magento\Framework\Config\ScopeInterface" type="Magento\Framework\Config\Scope" />
    <preference for="Magento\Framework\Config\FileResolverInterface" type="Magento\Framework\App\Config\FileResolver" />
    <preference for="Magento\Framework\Config\CacheInterface" type="Magento\Framework\App\Cache\Type\Config" />
    <preference for="Magento\Framework\Config\ValidationStateInterface" type="Magento\Framework\App\Arguments\ValidationState" />
    <preference for="Magento\Framework\Module\ModuleListInterface" type="Magento\Framework\Module\ModuleList" />
    <preference for="Magento\Framework\Component\ComponentRegistrarInterface" type="Magento\Framework\Component\ComponentRegistrar"/>
    <preference for="Magento\Framework\Event\ConfigInterface" type="Magento\Framework\Event\Config" />
    <preference for="Magento\Framework\Event\InvokerInterface" type="Magento\Framework\Event\Invoker\InvokerDefault" />
    <preference for="Magento\Framework\Interception\PluginListInterface" type="Magento\Framework\Interception\PluginList\PluginList" />
    <preference for="Magento\Framework\Event\ManagerInterface" type="Magento\Framework\Event\Manager\Proxy" />
    <preference for="Magento\Framework\View\LayoutInterface" type="Magento\Framework\View\Layout" />
    <preference for="Magento\Framework\View\Layout\ProcessorInterface" type="Magento\Framework\View\Model\Layout\Merge" />
    <preference for="Magento\Framework\View\Layout\LayoutCacheKeyInterface" type="Magento\Framework\View\Model\Layout\CacheKey" />
    <preference for="Magento\Framework\View\Url\ConfigInterface" type="Magento\Framework\View\Url\Config" />
    <preference for="Magento\Framework\App\Route\ConfigInterface" type="Magento\Framework\App\Route\Config" />
    <preference for="Magento\Framework\App\ResourceConnection\ConfigInterface" type="Magento\Framework\App\ResourceConnection\Config\Proxy" />
    <preference for="Magento\Framework\Oauth\OauthInterface" type="Magento\Framework\Oauth\Oauth"/>
    <preference for="Magento\Framework\View\Design\Theme\Domain\PhysicalInterface" type="Magento\Theme\Model\Theme\Domain\Physical" />
    <preference for="Magento\Framework\View\Design\Theme\Domain\VirtualInterface" type="Magento\Theme\Model\Theme\Domain\Virtual" />
    <preference for="Magento\Framework\View\Design\Theme\Domain\StagingInterface" type="Magento\Theme\Model\Theme\Domain\Staging" />
    <preference for="Magento\Framework\Json\EncoderInterface" type="Magento\Framework\Json\Encoder" />
    <preference for="Magento\Framework\Json\DecoderInterface" type="Magento\Framework\Json\Decoder" />
    <preference for="Magento\Framework\Message\ManagerInterface" type="Magento\Framework\Message\Manager" />
    <preference for="Magento\Framework\App\Config\ValueInterface" type="Magento\Framework\App\Config\Value" />
    <preference for="Magento\Framework\Interception\ChainInterface" type="Magento\Framework\Interception\Chain\Chain" />
    <preference for="Magento\Framework\Module\Output\ConfigInterface" type="Magento\Framework\Module\Output\Config" />
    <preference for="Magento\Framework\View\Design\Theme\CustomizationInterface" type="Magento\Framework\View\Design\Theme\Customization" />
    <preference for="Magento\Framework\View\Asset\ConfigInterface" type="Magento\Framework\View\Asset\Config" />
    <preference for="Magento\Framework\Image\Adapter\ConfigInterface" type="Magento\Framework\Image\Adapter\Config" />
    <preference for="Magento\Framework\Image\Adapter\UploadConfigInterface" type="Magento\Framework\Image\Adapter\Config" />
    <preference for="Magento\Framework\View\Design\Theme\Image\PathInterface" type="Magento\Theme\Model\Theme\Image\Path" />
    <preference for="Magento\Framework\Session\Config\ConfigInterface" type="Magento\Framework\Session\Config" />
    <preference for="Magento\Framework\Session\SidResolverInterface" type="Magento\Framework\Session\SidResolver\Proxy" />
    <preference for="Magento\Framework\Stdlib\Cookie\CookieScopeInterface" type="Magento\Framework\Stdlib\Cookie\CookieScope" />
    <preference for="Magento\Framework\Stdlib\Cookie\CookieReaderInterface" type="Magento\Framework\Stdlib\Cookie\PhpCookieReader" />
    <preference for="Magento\Framework\Stdlib\CookieManagerInterface" type="Magento\Framework\Stdlib\Cookie\PhpCookieManager" />
    <preference for="Magento\Framework\TranslateInterface" type="Magento\Framework\Translate" />
    <preference for="Magento\Framework\Config\ScopeListInterface" type="interceptionConfigScope" />
    <preference for="Magento\Framework\View\Design\Theme\Label\ListInterface" type="Magento\Theme\Model\ResourceModel\Theme\Collection" />
    <preference for="Magento\Framework\Mview\ConfigInterface" type="Magento\Framework\Mview\Config" />
    <preference for="Magento\Framework\Mview\ViewInterface" type="Magento\Framework\Mview\View" />
    <preference for="Magento\Framework\Mview\ProcessorInterface" type="Magento\Framework\Mview\Processor" />
    <preference for="Magento\Framework\Mview\View\CollectionInterface" type="Magento\Framework\Mview\View\Collection" />
    <preference for="Magento\Framework\Mview\View\SubscriptionInterface" type="Magento\Framework\Mview\View\Subscription" />
    <preference for="Magento\Framework\Mview\View\ChangelogInterface" type="Magento\Framework\Mview\View\Changelog" />
    <preference for="Magento\Framework\Api\MetadataServiceInterface" type="Magento\Framework\Api\DefaultMetadataService"/>
    <preference for="Magento\Framework\Api\MetadataObjectInterface" type="Magento\Framework\Api\AttributeMetadata"/>
    <preference for="Magento\Framework\Api\SearchCriteriaInterface" type="Magento\Framework\Api\SearchCriteria"/>
    <preference for="Magento\Framework\App\Rss\UrlBuilderInterface" type="Magento\Framework\App\Rss\UrlBuilder"/>
    <preference for="Magento\Framework\DB\LoggerInterface" type="Magento\Framework\DB\Logger\LoggerProxy"/>
    <preference for="Magento\Framework\App\ResourceConnection\ConnectionAdapterInterface" type="Magento\Framework\Model\ResourceModel\Type\Db\Pdo\Mysql"/>
    <preference for="Magento\Framework\DB\QueryInterface" type="Magento\Framework\DB\Query"/>
    <preference for="Magento\Framework\App\ProductMetadataInterface" type="Magento\Framework\App\ProductMetadata"/>
    <preference for="Magento\Framework\Acl\Data\CacheInterface" type="Magento\Framework\Acl\Data\Cache" />
    <preference for="Magento\Framework\App\AreaInterface" type="Magento\Framework\App\Area" />
    <preference for="Magento\Framework\Setup\ModuleDataSetupInterface" type="Magento\Setup\Module\DataSetup" />
    <preference for="Magento\Framework\AuthorizationInterface" type="Magento\Framework\Authorization" />
    <preference for="Magento\Framework\Authorization\PolicyInterface" type="Magento\Framework\Authorization\Policy\DefaultPolicy" />
    <preference for="Magento\Framework\Authorization\RoleLocatorInterface" type="Magento\Framework\Authorization\RoleLocator\DefaultRoleLocator" />
    <preference for="Magento\Framework\Session\SessionManagerInterface" type="Magento\Framework\Session\Generic" />
    <preference for="Magento\Framework\App\Config\ScopeConfigInterface" type="Magento\Framework\App\Config" />
    <preference for="Magento\Framework\App\Config\ReinitableConfigInterface" type="Magento\Framework\App\ReinitableConfig" />
    <preference for="Magento\Framework\App\Config\MutableScopeConfigInterface" type="Magento\Framework\App\MutableScopeConfig" />
    <preference for="Magento\Framework\App\Config\Storage\WriterInterface" type="Magento\Framework\App\Config\Storage\Writer" />
    <preference for="Magento\Framework\Config\ConverterInterface" type="Magento\Framework\Config\Converter\Dom"/>
    <preference for="Magento\Framework\App\DefaultPathInterface" type="Magento\Framework\App\DefaultPath\DefaultPath" />
    <preference for="Magento\Framework\Encryption\EncryptorInterface" type="Magento\Framework\Encryption\Encryptor" />
    <preference for="Magento\Framework\Filter\Encrypt\AdapterInterface" type="Magento\Framework\Filter\Encrypt\Basic" />
    <preference for="Magento\Framework\Cache\ConfigInterface" type="Magento\Framework\Cache\Config" />
    <preference for="Magento\Framework\View\Asset\MergeStrategyInterface" type="Magento\Framework\View\Asset\MergeStrategy\Direct" />
    <preference for="Magento\Framework\App\ViewInterface" type="Magento\Framework\App\View" />
    <preference for="Magento\Framework\Data\Collection\EntityFactoryInterface" type="Magento\Framework\Data\Collection\EntityFactory" />
    <preference for="Magento\Framework\Translate\InlineInterface" type="Magento\Framework\Translate\Inline" />
    <preference for="Magento\Framework\Session\ValidatorInterface" type="Magento\Framework\Session\Validator" />
    <preference for="Magento\Framework\Session\StorageInterface" type="Magento\Framework\Session\Storage" />
    <preference for="Magento\Framework\App\Request\DataPersistorInterface" type="Magento\Framework\App\Request\DataPersistor" />
    <preference for="Magento\Framework\Url\RouteParamsResolverInterface" type="Magento\Framework\Url\RouteParamsResolver" />
    <preference for="Magento\Framework\Url\RouteParamsPreprocessorInterface" type="Magento\Framework\Url\RouteParamsPreprocessorComposite" />
    <preference for="Magento\Framework\Url\ModifierInterface" type="Magento\Framework\Url\ModifierComposite" />
    <preference for="Magento\Framework\Url\QueryParamsResolverInterface" type="Magento\Framework\Url\QueryParamsResolver" />
    <preference for="Magento\Framework\Url\ScopeResolverInterface" type="Magento\Framework\Url\ScopeResolver" />
    <preference for="Magento\Framework\Url\SecurityInfoInterface" type="Magento\Framework\Url\SecurityInfo\Proxy" />
    <preference for="Magento\Framework\Locale\CurrencyInterface" type="Magento\Framework\Locale\Currency" />
    <preference for="Magento\Framework\CurrencyInterface" type="Magento\Framework\Currency" />
    <preference for="Magento\Framework\Locale\FormatInterface" type="Magento\Framework\Locale\Format" />
    <preference for="Magento\Framework\Locale\ResolverInterface" type="Magento\Framework\Locale\Resolver" />
    <preference for="Magento\Framework\Stdlib\DateTime\TimezoneInterface" type="Magento\Framework\Stdlib\DateTime\Timezone" />
    <preference for="Magento\Framework\Stdlib\DateTime\Timezone\LocalizedDateToUtcConverterInterface" type="Magento\Framework\Stdlib\DateTime\Timezone\LocalizedDateToUtcConverter" />
    <preference for="Magento\Framework\Communication\ConfigInterface" type="Magento\Framework\Communication\Config" />
    <preference for="Magento\Framework\Module\ResourceInterface" type="Magento\Framework\Module\ModuleResource" />
    <preference for="Magento\Framework\Pricing\Amount\AmountInterface" type="Magento\Framework\Pricing\Amount\Base" />
    <preference for="Magento\Framework\Api\SearchResultsInterface" type="Magento\Framework\Api\SearchResults" />
    <preference for="Magento\Framework\Api\AttributeInterface" type="Magento\Framework\Api\AttributeValue" />
    <preference for="Magento\Framework\Model\ResourceModel\Db\TransactionManagerInterface" type="Magento\Framework\Model\ResourceModel\Db\TransactionManager" />
    <preference for="Magento\Framework\Api\Data\ImageContentInterface" type="Magento\Framework\Api\ImageContent" />
    <preference for="Magento\Framework\Api\ImageContentValidatorInterface" type="Magento\Framework\Api\ImageContentValidator" />
    <preference for="Magento\Framework\Api\ImageProcessorInterface" type="Magento\Framework\Api\ImageProcessor" />
    <preference for="Magento\Framework\Code\Reader\ClassReaderInterface" type="Magento\Framework\Code\Reader\ClassReader" />
    <preference for="Magento\Framework\Stdlib\DateTime\DateTimeFormatterInterface" type="Magento\Framework\Stdlib\DateTime\DateTimeFormatter"/>
    <preference for="Magento\Framework\Api\Search\SearchInterface" type="Magento\Framework\Search\Search"/>
    <preference for="Magento\Framework\View\Design\FileResolution\Fallback\ResolverInterface" type="Magento\Framework\View\Design\FileResolution\Fallback\Resolver\Simple" />
    <preference for="Cm\RedisSession\Handler\ConfigInterface" type="Magento\Framework\Session\SaveHandler\Redis\Config"/>
    <preference for="Cm\RedisSession\Handler\LoggerInterface" type="Magento\Framework\Session\SaveHandler\Redis\Logger"/>
    <preference for="Magento\Framework\EntityManager\MapperInterface" type="Magento\Framework\EntityManager\CompositeMapper"/>
    <preference for="Magento\Framework\Console\CommandListInterface" type="Magento\Framework\Console\CommandList"/>
    <preference for="Magento\Framework\DataObject\IdentityGeneratorInterface" type="Magento\Framework\DataObject\IdentityService" />
    <preference for="Magento\Framework\DataObject\IdentityValidatorInterface" type="Magento\Framework\DataObject\IdentityValidator" />
    <preference for="Magento\Framework\Serialize\SerializerInterface" type="Magento\Framework\Serialize\Serializer\Json" />
    <preference for="Magento\Framework\App\Scope\ValidatorInterface" type="Magento\Framework\App\Scope\Validator"/>
    <preference for="Magento\Framework\App\ScopeResolverInterface" type="Magento\Framework\App\ScopeResolver" />
    <preference for="Magento\Framework\App\ScopeInterface" type="Magento\Framework\App\ScopeDefault" />
    <preference for="Magento\Framework\View\Design\Theme\ListInterface" type="Magento\Framework\View\Design\Theme\ThemeList" />
    <preference for="Magento\Framework\View\Design\Theme\ThemeProviderInterface" type="Magento\Framework\View\Design\Theme\ThemeProvider" />
    <preference for="Magento\Framework\View\Asset\PreProcessor\ChainFactoryInterface" type="Magento\Framework\View\Asset\PreProcessor\ChainFactory"/>
    <preference for="Magento\Framework\Css\PreProcessor\ErrorHandlerInterface" type="Magento\Framework\Css\PreProcessor\ErrorHandler" />
    <preference for="Magento\Framework\View\Asset\PreProcessor\Helper\SortInterface" type="Magento\Framework\View\Asset\PreProcessor\Helper\Sort"/>
    <preference for="Magento\Framework\App\View\Deployment\Version\StorageInterface" type="Magento\Framework\App\View\Deployment\Version\Storage\File"/>
    <preference for="Magento\Framework\View\Page\FaviconInterface" type="Magento\Theme\Model\Favicon\Favicon" />
    <preference for="Magento\Framework\View\Element\Message\InterpretationStrategyInterface" type="Magento\Framework\View\Element\Message\InterpretationMediator" />
    <preference for="Magento\Framework\App\FeedInterface" type="Magento\Framework\App\Feed" />
    <preference for="Magento\Framework\App\FeedFactoryInterface" type="Magento\Framework\App\FeedFactory" />
    <preference for="Magento\Framework\Indexer\Config\DependencyInfoProviderInterface" type="Magento\Framework\Indexer\Config\DependencyInfoProvider" />
    <preference for="Magento\Framework\Webapi\CustomAttribute\ServiceTypeListInterface" type="Magento\Eav\Model\TypeLocator\ComplexType"/>
    <preference for="Magento\Framework\Setup\Declaration\Schema\Db\DbSchemaReaderInterface" type="Magento\Framework\Setup\Declaration\Schema\Db\MySQL\DbSchemaReader" />
    <preference for="Magento\Framework\Setup\Declaration\Schema\Db\DbSchemaWriterInterface" type="Magento\Framework\Setup\Declaration\Schema\Db\MySQL\DbSchemaWriter" />
    <preference for="Magento\Framework\Setup\Declaration\Schema\SchemaConfigInterface" type="Magento\Framework\Setup\Declaration\Schema\SchemaConfig" />
    <preference for="Magento\Framework\Setup\Declaration\Schema\DataSavior\DumpAccessorInterface" type="Magento\Framework\Setup\Declaration\Schema\FileSystem\Csv" />
    <preference for="Magento\Framework\MessageQueue\PublisherInterface" type="Magento\Framework\MessageQueue\PublisherPool" />
    <preference for="Magento\Framework\MessageQueue\BulkPublisherInterface" type="Magento\Framework\MessageQueue\Bulk\PublisherPool" />
    <preference for="Magento\Framework\MessageQueue\MessageIdGeneratorInterface" type="Magento\Framework\MessageQueue\MessageIdGenerator" />
    <preference for="Magento\Framework\MessageQueue\Consumer\ConfigInterface" type="Magento\Framework\MessageQueue\Consumer\Config" />
    <preference for="Magento\Framework\MessageQueue\Consumer\Config\ConsumerConfigItem\HandlerInterface" type="Magento\Framework\MessageQueue\Consumer\Config\ConsumerConfigItem\Handler" />
    <preference for="Magento\Framework\MessageQueue\Consumer\Config\ConsumerConfigItemInterface" type="Magento\Framework\MessageQueue\Consumer\Config\ConsumerConfigItem" />
    <preference for="Magento\Framework\MessageQueue\Consumer\Config\ValidatorInterface" type="Magento\Framework\MessageQueue\Consumer\Config\CompositeValidator" />
    <preference for="Magento\Framework\MessageQueue\Consumer\Config\ReaderInterface" type="Magento\Framework\MessageQueue\Consumer\Config\CompositeReader" />
    <preference for="Magento\Framework\Amqp\Topology\BindingInstallerInterface" type="Magento\Framework\Amqp\Topology\BindingInstaller" />
    <preference for="Magento\Framework\MessageQueue\Topology\ConfigInterface" type="Magento\Framework\MessageQueue\Topology\Config" />
    <preference for="Magento\Framework\MessageQueue\Topology\Config\ReaderInterface" type="Magento\Framework\MessageQueue\Topology\Config\CompositeReader" />
    <preference for="Magento\Framework\MessageQueue\Topology\Config\ValidatorInterface" type="Magento\Framework\MessageQueue\Topology\Config\CompositeValidator" />
    <preference for="Magento\Framework\MessageQueue\Topology\Config\ExchangeConfigItemInterface" type="Magento\Framework\MessageQueue\Topology\Config\ExchangeConfigItem" />
    <preference for="Magento\Framework\MessageQueue\Topology\Config\ExchangeConfigItem\BindingInterface" type="Magento\Framework\MessageQueue\Topology\Config\ExchangeConfigItem\Binding" />
    <preference for="Magento\Framework\MessageQueue\Publisher\ConfigInterface" type="Magento\Framework\MessageQueue\Publisher\Config" />
    <preference for="Magento\Framework\MessageQueue\Publisher\Config\ReaderInterface" type="Magento\Framework\MessageQueue\Publisher\Config\CompositeReader" />
    <preference for="Magento\Framework\MessageQueue\Publisher\Config\ValidatorInterface" type="Magento\Framework\MessageQueue\Publisher\Config\CompositeValidator" />
    <preference for="Magento\Framework\MessageQueue\Publisher\Config\PublisherConnectionInterface" type="Magento\Framework\MessageQueue\Publisher\Config\PublisherConnection" />
    <preference for="Magento\Framework\MessageQueue\Publisher\Config\PublisherConfigItemInterface" type="Magento\Framework\MessageQueue\Publisher\Config\PublisherConfigItem" />
    <preference for="Magento\Framework\MessageQueue\ExchangeFactoryInterface" type="Magento\Framework\MessageQueue\ExchangeFactory" />
    <preference for="Magento\Framework\MessageQueue\Bulk\ExchangeFactoryInterface" type="Magento\Framework\MessageQueue\Bulk\ExchangeFactory" />
    <preference for="Magento\Framework\MessageQueue\QueueFactoryInterface" type="Magento\Framework\MessageQueue\QueueFactory" />
    <preference for="Magento\Framework\Search\Request\IndexScopeResolverInterface" type="Magento\Framework\Indexer\ScopeResolver\IndexScopeResolver"/>
    <preference for="Magento\Framework\HTTP\ClientInterface" type="Magento\Framework\HTTP\Client\Curl" />
    <type name="Magento\Framework\Model\ResourceModel\Db\TransactionManager" shared="false" />
    <type name="Magento\Framework\Acl\Data\Cache">
        <arguments>
            <argument name="aclBuilder" xsi:type="object">Magento\Framework\Acl\Builder\Proxy</argument>
        </arguments>
    </type>
    <type name="Magento\Framework\Logger\Handler\Base">
        <arguments>
            <argument name="filesystem" xsi:type="object">Magento\Framework\Filesystem\Driver\File</argument>
        </arguments>
    </type>
    <type name="Magento\Framework\Logger\Handler\System">
        <arguments>
            <argument name="filesystem" xsi:type="object">Magento\Framework\Filesystem\Driver\File</argument>
        </arguments>
    </type>
    <preference for="Magento\AsynchronousOperations\Model\ConfigInterface" type="Magento\WebapiAsync\Model\Config\Proxy" />
    <type name="Magento\Framework\Communication\Config\CompositeReader">
        <arguments>
            <argument name="readers" xsi:type="array">
                <item name="asyncServiceReader" xsi:type="array">
                    <item name="reader" xsi:type="object">Magento\WebapiAsync\Code\Generator\Config\RemoteServiceReader\Communication</item>
                    <item name="sortOrder" xsi:type="string">0</item>
                </item>
                <item name="xmlReader" xsi:type="array">
                    <item name="reader" xsi:type="object">Magento\Framework\Communication\Config\Reader\XmlReader</item>
                    <item name="sortOrder" xsi:type="string">10</item>
                </item>
                <item name="envReader" xsi:type="array">
                    <item name="reader" xsi:type="object">Magento\Framework\Communication\Config\Reader\EnvReader</item>
                    <item name="sortOrder" xsi:type="string">20</item>
                </item>
                <item name="remoteServiceReader" xsi:type="array">
                    <item name="reader" xsi:type="object">Magento\Framework\MessageQueue\Code\Generator\Config\RemoteServiceReader\Communication</item>
                    <item name="sortOrder" xsi:type="string">5</item>
                </item>
            </argument>
        </arguments>
    </type>
    <type name="Magento\Framework\Logger\Monolog">
        <arguments>
            <argument name="name" xsi:type="string">main</argument>
            <argument name="handlers"  xsi:type="array">
                <item name="system" xsi:type="object">Magento\Framework\Logger\Handler\System</item>
                <item name="debug" xsi:type="object">Magento\Framework\Logger\Handler\Debug</item>
                <item name="syslog" xsi:type="object">Magento\Framework\Logger\Handler\Syslog</item>
            </argument>
        </arguments>
    </type>
    <type name="Magento\Framework\Logger\Handler\Syslog">
        <arguments>
            <argument name="ident" xsi:type="string">Magento</argument>
        </arguments>
    </type>
    <type name="Magento\Framework\Model\Context">
        <arguments>
            <argument name="actionValidator" xsi:type="object">Magento\Framework\Model\ActionValidator\RemoveAction\Proxy</argument>
        </arguments>
    </type>
    <type name="Magento\Framework\Api\FilterBuilder" shared="false" />
    <type name="Magento\Framework\Api\SearchCriteriaBuilder" shared="false" />
    <type name="Magento\Framework\View\Layout\Builder" shared="false" />
    <type name="Magento\Framework\View\Page\Builder" shared="false" />
    <type name="Magento\Framework\Message\Manager">
        <arguments>
            <argument name="session" xsi:type="object">Magento\Framework\Message\Session\Proxy</argument>
            <argument name="exceptionMessageFactory" xsi:type="object">Magento\Framework\Message\ExceptionMessageLookupFactory</argument>
        </arguments>
    </type>
    <type name="Magento\Framework\View\BlockPool" shared="false" />
    <type name="Magento\Framework\App\Request\Http">
        <arguments>
            <argument name="pathInfoProcessor" xsi:type="object">Magento\Backend\App\Request\PathInfoProcessor\Proxy</argument>
        </arguments>
    </type>
    <type name="Magento\Framework\App\Response\Http">
        <arguments>
            <argument name="sessionConfig" xsi:type="object">Magento\Framework\Session\Config\ConfigInterface\Proxy</argument>
        </arguments>
    </type>
    <preference for="Magento\Framework\Session\SaveHandlerInterface" type="Magento\Framework\Session\SaveHandler" />
    <type name="Magento\Framework\Session\SaveHandlerFactory">
        <arguments>
            <argument name="handlers" xsi:type="array">
                <item name="db" xsi:type="string">Magento\Framework\Session\SaveHandler\DbTable</item>
                <item name="redis" xsi:type="string">Magento\Framework\Session\SaveHandler\Redis</item>
            </argument>
        </arguments>
    </type>
    <type name="Magento\Framework\App\FeedFactory">
        <arguments>
            <argument name="formats" xsi:type="array">
                <item name="rss" xsi:type="string">Magento\Framework\App\Feed</item>
            </argument>
        </arguments>
    </type>
    <type name="Magento\Framework\Session\SaveHandler\Redis">
        <arguments>
            <argument name="config" xsi:type="object">Cm\RedisSession\Handler\ConfigInterface</argument>
            <argument name="logger" xsi:type="object">Cm\RedisSession\Handler\LoggerInterface</argument>
        </arguments>
    </type>
    <virtualType name="interceptionConfigScope" type="Magento\Framework\Config\Scope">
        <arguments>
            <argument name="defaultScope" xsi:type="string">global</argument>
        </arguments>
    </virtualType>
    <type name="Magento\Framework\App\State">
        <arguments>
            <argument name="mode" xsi:type="init_parameter">Magento\Framework\App\State::PARAM_MODE</argument>
        </arguments>
    </type>
    <type name="Magento\Framework\View\Asset\Source">
        <arguments>
            <argument name="appMode" xsi:type="init_parameter">Magento\Framework\App\State::PARAM_MODE</argument>
        </arguments>
    </type>
    <type name="Magento\Framework\View\Page\Config\Renderer">
        <arguments>
            <argument name="appMode" xsi:type="init_parameter">Magento\Framework\App\State::PARAM_MODE</argument>
        </arguments>
    </type>
    <type name="Magento\Framework\App\Arguments\ValidationState">
        <arguments>
            <argument name="appMode" xsi:type="init_parameter">Magento\Framework\App\State::PARAM_MODE</argument>
        </arguments>
    </type>
    <type name="Magento\Framework\App\Cache\Frontend\Factory">
        <arguments>
            <argument name="enforcedOptions" xsi:type="init_parameter">Magento\Framework\App\Cache\Frontend\Factory::PARAM_CACHE_FORCED_OPTIONS</argument>
            <argument name="decorators" xsi:type="array">
                <item name="tag" xsi:type="array">
                    <item name="class" xsi:type="string">Magento\Framework\Cache\Frontend\Decorator\TagScope</item>
                    <item name="parameters" xsi:type="array">
                        <item name="tag" xsi:type="string">MAGE</item>
                    </item>
                </item>
                <item name="logger" xsi:type="array">
                    <item name="class" xsi:type="string">Magento\Framework\Cache\Frontend\Decorator\Logger</item>
                </item>
            </argument>
            <argument name="resource" xsi:type="object">Magento\Framework\App\ResourceConnection\Proxy</argument>
        </arguments>
    </type>
    <type name="Magento\Backend\App\Area\FrontNameResolver">
        <arguments>
            <argument name="defaultFrontName" xsi:type="init_parameter">Magento\Backend\Setup\ConfigOptionsList::CONFIG_PATH_BACKEND_FRONTNAME</argument>
        </arguments>
    </type>
    <type name="Magento\Framework\App\Cache\State">
        <arguments>
            <argument name="banAll" xsi:type="init_parameter">Magento\Framework\App\Cache\State::PARAM_BAN_CACHE</argument>
        </arguments>
    </type>
    <type name="Magento\Store\Model\StoreManager">
        <arguments>
            <argument name="scopeCode" xsi:type="init_parameter">Magento\Store\Model\StoreManager::PARAM_RUN_CODE</argument>
            <argument name="scopeType" xsi:type="init_parameter">Magento\Store\Model\StoreManager::PARAM_RUN_TYPE</argument>
        </arguments>
    </type>
    <type name="Magento\Framework\Translate">
        <arguments>
            <argument name="cache" xsi:type="object">Magento\Framework\App\Cache\Type\Translate</argument>
            <argument name="locale" xsi:type="object">Magento\Framework\Locale\Resolver\Proxy</argument>
            <argument name="translate" xsi:type="object">Magento\Framework\Translate\ResourceInterface\Proxy</argument>
            <argument name="request" xsi:type="object">Magento\Framework\App\Request\Http\Proxy</argument>
        </arguments>
    </type>
    <type name="Magento\Framework\App\Helper\Context">
        <arguments>
            <argument name="translateInline" xsi:type="object">Magento\Framework\Translate\InlineInterface\Proxy</argument>
        </arguments>
    </type>
    <type name="Magento\Framework\Data\Structure" shared="false" />
    <type name="Magento\Framework\View\Layout\Data\Structure" shared="false" />
    <type name="Magento\Theme\Model\View\Design">
        <arguments>
            <argument name="storeManager" xsi:type="object">Magento\Store\Model\StoreManagerInterface\Proxy</argument>
        </arguments>
    </type>
    <type name="Magento\Framework\Acl" shared="false" />
    <type name="Magento\Framework\App\ObjectManager\ConfigLoader">
        <arguments>
            <argument name="cache" xsi:type="object">Magento\Framework\App\Cache\Type\Config</argument>
            <argument name="reader" xsi:type="object">Magento\Framework\ObjectManager\Config\Reader\Dom\Proxy</argument>
        </arguments>
    </type>
    <type name="Magento\Framework\App\ObjectManager\ConfigCache">
        <arguments>
            <argument name="cacheFrontend" xsi:type="object">Magento\Framework\App\Cache\Type\Config</argument>
        </arguments>
    </type>
    <type name="Magento\Framework\Cache\Config\Data">
        <arguments>
            <argument name="cacheId" xsi:type="string">config_cache</argument>
            <argument name="reader" xsi:type="object">Magento\Framework\Cache\Config\Reader\Proxy</argument>
        </arguments>
    </type>
    <type name="Magento\Framework\Interception\Config\Config">
        <arguments>
            <argument name="cache" xsi:type="object">Magento\Framework\App\Cache\Type\Config</argument>
            <argument name="reader" xsi:type="object">Magento\Framework\ObjectManager\Config\Reader\Dom\Proxy</argument>
            <argument name="cacheId" xsi:type="string">interception</argument>
        </arguments>
    </type>
    <type name="Magento\Framework\Interception\Config\CacheManager">
        <arguments>
            <argument name="cache" xsi:type="object">Magento\Framework\App\Cache\Type\Config</argument>
        </arguments>
    </type>
    <type name="Magento\Framework\Interception\PluginList\PluginList">
        <arguments>
            <argument name="cache" xsi:type="object">Magento\Framework\App\Cache\Type\Config</argument>
            <argument name="reader" xsi:type="object">Magento\Framework\ObjectManager\Config\Reader\Dom\Proxy</argument>
            <argument name="cacheId" xsi:type="string">plugin-list</argument>
            <argument name="scopePriorityScheme" xsi:type="array">
                <item name="first" xsi:type="string">global</item>
            </argument>
        </arguments>
    </type>
    <type name="Magento\Framework\App\ResourceConnection">
        <arguments>
            <argument name="connectionFactory" xsi:type="object">Magento\Framework\App\ResourceConnection\ConnectionFactory</argument>
        </arguments>
    </type>
    <type name="Magento\Framework\App\ResourceConnection\Config">
        <arguments>
            <argument name="reader" xsi:type="object">Magento\Framework\App\ResourceConnection\Config\Reader\Proxy</argument>
            <argument name="cache" xsi:type="object">Magento\Framework\App\Cache\Type\Config\Proxy</argument>
        </arguments>
    </type>
    <type name="Magento\Framework\App\ResourceConnection\Config\Reader">
        <arguments>
            <argument name="fileResolver" xsi:type="object">Magento\Framework\App\Config\FileResolver\Proxy</argument>
        </arguments>
    </type>
    <type name="Magento\Framework\Config\Scope">
        <arguments>
            <argument name="defaultScope" xsi:type="string">primary</argument>
            <argument name="areaList" xsi:type="object">Magento\Framework\App\AreaList\Proxy</argument>
        </arguments>
    </type>
    <type name="Magento\Framework\Url">
        <arguments>
            <argument name="session" xsi:type="object">Magento\Framework\Session\Generic\Proxy</argument>
            <argument name="scopeType" xsi:type="const">Magento\Store\Model\ScopeInterface::SCOPE_STORE</argument>
        </arguments>
    </type>
    <virtualType name="layoutArgumentReaderInterpreter" type="Magento\Framework\Data\Argument\Interpreter\Composite">
        <arguments>
            <argument name="interpreters" xsi:type="array">
                <item name="options" xsi:type="object">Magento\Framework\View\Layout\Argument\Interpreter\Options</item>
                <item name="array" xsi:type="object">layoutArrayArgumentReaderInterpreterProxy</item>
                <item name="boolean" xsi:type="object">Magento\Framework\Data\Argument\Interpreter\Boolean</item>
                <item name="number" xsi:type="object">Magento\Framework\Data\Argument\Interpreter\Number</item>
                <item name="string" xsi:type="object">Magento\Framework\Data\Argument\Interpreter\StringUtils</item>
                <item name="null" xsi:type="object">Magento\Framework\Data\Argument\Interpreter\NullType</item>
                <item name="object" xsi:type="object">Magento\Framework\View\Layout\Argument\Interpreter\Passthrough</item>
                <item name="url" xsi:type="object">Magento\Framework\View\Layout\Argument\Interpreter\Passthrough</item>
                <item name="helper" xsi:type="object">Magento\Framework\View\Layout\Argument\Interpreter\Passthrough</item>
            </argument>
            <argument name="discriminator" xsi:type="const">Magento\Framework\View\Model\Layout\Merge::TYPE_ATTRIBUTE</argument>
        </arguments>
    </virtualType>
    <virtualType name="layoutArgumentGeneratorInterpreterInternal" type="Magento\Framework\Data\Argument\Interpreter\Composite">
        <arguments>
            <argument name="interpreters" xsi:type="array">
                <item name="options" xsi:type="object">Magento\Framework\View\Layout\Argument\Interpreter\Options</item>
                <item name="array" xsi:type="object">layoutArrayArgumentGeneratorInterpreterProxy</item>
                <item name="boolean" xsi:type="object">Magento\Framework\Data\Argument\Interpreter\Boolean</item>
                <item name="number" xsi:type="object">Magento\Framework\Data\Argument\Interpreter\Number</item>
                <item name="string" xsi:type="object">Magento\Framework\Data\Argument\Interpreter\StringUtils</item>
                <item name="null" xsi:type="object">Magento\Framework\Data\Argument\Interpreter\NullType</item>
                <item name="object" xsi:type="object">layoutObjectArgumentInterpreter</item>
                <item name="url" xsi:type="object">Magento\Framework\View\Layout\Argument\Interpreter\Url</item>
                <item name="helper" xsi:type="object">Magento\Framework\View\Layout\Argument\Interpreter\HelperMethod</item>
            </argument>
            <argument name="discriminator" xsi:type="const">Magento\Framework\View\Model\Layout\Merge::TYPE_ATTRIBUTE</argument>
        </arguments>
    </virtualType>
    <virtualType name="layoutArgumentGeneratorInterpreter" type="Magento\Framework\View\Layout\Argument\Interpreter\Decorator\Updater">
        <arguments>
            <argument name="subject" xsi:type="object">layoutArgumentGeneratorInterpreterInternal</argument>
        </arguments>
    </virtualType>
    <virtualType name="layoutArrayArgumentReaderInterpreter" type="Magento\Framework\Data\Argument\Interpreter\ArrayType">
        <arguments>
            <argument name="itemInterpreter" xsi:type="object">layoutArgumentReaderInterpreter</argument>
        </arguments>
    </virtualType>
    <virtualType name="layoutArrayArgumentGeneratorInterpreter" type="Magento\Framework\Data\Argument\Interpreter\ArrayType">
        <arguments>
            <argument name="itemInterpreter" xsi:type="object">layoutArgumentGeneratorInterpreterInternal</argument>
        </arguments>
    </virtualType>
    <!--
    Array item can be of any type just like an argument, including array type itself, which creates circular dependency.
    Proxy is used to resolve the circular dependency, so that array items undergo the same interpretation as arguments.
    -->
    <virtualType name="layoutArrayArgumentReaderInterpreterProxy" type="Magento\Framework\Data\Argument\InterpreterInterface\Proxy">
        <arguments>
            <argument name="instanceName" xsi:type="string">layoutArrayArgumentReaderInterpreter</argument>
        </arguments>
    </virtualType>
    <virtualType name="layoutArrayArgumentGeneratorInterpreterProxy" type="Magento\Framework\Data\Argument\InterpreterInterface\Proxy">
        <arguments>
            <argument name="instanceName" xsi:type="string">layoutArrayArgumentGeneratorInterpreter</argument>
        </arguments>
    </virtualType>
    <virtualType name="layoutObjectArgumentInterpreter" type="Magento\Framework\View\Layout\Argument\Interpreter\DataObject">
        <arguments>
            <argument name="expectedClass" xsi:type="string">Magento\Framework\View\Element\Block\ArgumentInterface</argument>
        </arguments>
    </virtualType>
    <type name="Magento\Framework\View\Layout\Argument\Interpreter\NamedParams">
        <arguments>
            <argument name="paramInterpreter" xsi:type="object">Magento\Framework\Data\Argument\Interpreter\StringUtils</argument>
        </arguments>
    </type>
    <virtualType name="containerRenderPool" type="Magento\Framework\View\Layout\ReaderPool">
        <arguments>
            <argument name="readers" xsi:type="array">
                <item name="container" xsi:type="string">Magento\Framework\View\Layout\Reader\Container</item>
                <item name="block" xsi:type="string">Magento\Framework\View\Layout\Reader\Block</item>
                <item name="uiComponent" xsi:type="string">Magento\Framework\View\Layout\Reader\UiComponent</item>
            </argument>
        </arguments>
    </virtualType>
    <type name="Magento\Framework\View\Layout\Reader\Container">
        <arguments>
            <argument name="readerPool" xsi:type="object">containerRenderPool</argument>
        </arguments>
    </type>
    <virtualType name="blockRenderPool" type="Magento\Framework\View\Layout\ReaderPool">
        <arguments>
            <argument name="readers" xsi:type="array">
                <item name="container" xsi:type="string">Magento\Framework\View\Layout\Reader\Container</item>
                <item name="block" xsi:type="string">Magento\Framework\View\Layout\Reader\Block</item>
                <item name="move" xsi:type="string">Magento\Framework\View\Layout\Reader\Move</item>
                <item name="uiComponent" xsi:type="string">Magento\Framework\View\Layout\Reader\UiComponent</item>
            </argument>
        </arguments>
    </virtualType>
    <type name="Magento\Framework\View\Layout\Reader\Block">
        <arguments>
            <argument name="readerPool" xsi:type="object">blockRenderPool</argument>
            <argument name="scopeType" xsi:type="const">Magento\Store\Model\ScopeInterface::SCOPE_STORE</argument>
            <argument name="argumentInterpreter" xsi:type="object">layoutArgumentReaderInterpreter</argument>
        </arguments>
    </type>
    <type name="Magento\Framework\View\Layout\Reader\UiComponent">
        <arguments>
            <argument name="readerPool" xsi:type="object">blockRenderPool</argument>
        </arguments>
    </type>
    <type name="Magento\Framework\View\Layout\ConfigCondition">
        <arguments>
            <argument name="scopeType" xsi:type="const">Magento\Store\Model\ScopeInterface::SCOPE_STORE</argument>
        </arguments>
    </type>
    <virtualType name="bodyRenderPool" type="Magento\Framework\View\Layout\ReaderPool">
        <arguments>
            <argument name="readers" xsi:type="array">
                <item name="container" xsi:type="string">Magento\Framework\View\Layout\Reader\Container</item>
                <item name="block" xsi:type="string">Magento\Framework\View\Layout\Reader\Block</item>
                <item name="move" xsi:type="string">Magento\Framework\View\Layout\Reader\Move</item>
                <item name="uiComponent" xsi:type="string">Magento\Framework\View\Layout\Reader\UiComponent</item>
            </argument>
        </arguments>
    </virtualType>
    <type name="Magento\Framework\View\Page\Config\Reader\Body">
        <arguments>
            <argument name="readerPool" xsi:type="object">bodyRenderPool</argument>
        </arguments>
    </type>
    <virtualType name="commonRenderPool" type="Magento\Framework\View\Layout\ReaderPool">
        <arguments>
            <argument name="readers" xsi:type="array">
                <item name="html" xsi:type="string">Magento\Framework\View\Page\Config\Reader\Html</item>
                <item name="head" xsi:type="string">Magento\Framework\View\Page\Config\Reader\Head</item>
                <item name="body" xsi:type="string">Magento\Framework\View\Page\Config\Reader\Body</item>
                <item name="container" xsi:type="string">Magento\Framework\View\Layout\Reader\Container</item>
                <item name="block" xsi:type="string">Magento\Framework\View\Layout\Reader\Block</item>
                <item name="move" xsi:type="string">Magento\Framework\View\Layout\Reader\Move</item>
                <item name="uiComponent" xsi:type="string">Magento\Framework\View\Layout\Reader\UiComponent</item>
            </argument>
        </arguments>
    </virtualType>
    <type name="Magento\Framework\View\Layout">
        <arguments>
            <argument name="readerPool" xsi:type="object" shared="false">commonRenderPool</argument>
            <argument name="cache" xsi:type="object">Magento\Framework\App\Cache\Type\Layout</argument>
        </arguments>
    </type>
    <virtualType name="genericLayoutRenderPool" type="Magento\Framework\View\Layout\ReaderPool">
        <arguments>
            <argument name="readers" xsi:type="array">
                <item name="container" xsi:type="string">Magento\Framework\View\Layout\Reader\Container</item>
                <item name="block" xsi:type="string">Magento\Framework\View\Layout\Reader\Block</item>
                <item name="move" xsi:type="string">Magento\Framework\View\Layout\Reader\Move</item>
                <item name="uiComponent" xsi:type="string">Magento\Framework\View\Layout\Reader\UiComponent</item>
            </argument>
        </arguments>
    </virtualType>
    <type name="Magento\Framework\View\Result\Layout">
        <arguments>
            <argument name="layoutReaderPool" xsi:type="object">genericLayoutRenderPool</argument>
        </arguments>
    </type>
    <virtualType name="pageConfigRenderPool" type="Magento\Framework\View\Layout\ReaderPool">
        <arguments>
            <argument name="readers" xsi:type="array">
                <item name="html" xsi:type="string">Magento\Framework\View\Page\Config\Reader\Html</item>
                <item name="head" xsi:type="string">Magento\Framework\View\Page\Config\Reader\Head</item>
                <item name="body" xsi:type="string">Magento\Framework\View\Page\Config\Reader\Body</item>
            </argument>
        </arguments>
    </virtualType>
    <type name="Magento\Framework\View\Layout\GeneratorPool">
        <arguments>
            <argument name="generators" xsi:type="array">
                <item name="head" xsi:type="object">Magento\Framework\View\Page\Config\Generator\Head</item>
                <item name="body" xsi:type="object">Magento\Framework\View\Page\Config\Generator\Body</item>
                <item name="block" xsi:type="object">Magento\Framework\View\Layout\Generator\Block</item>
                <item name="container" xsi:type="object">Magento\Framework\View\Layout\Generator\Container</item>
                <item name="uiComponent" xsi:type="object">Magento\Framework\View\Layout\Generator\UiComponent</item>
            </argument>
        </arguments>
    </type>
    <virtualType name="pageLayoutGeneratorPool" type="Magento\Framework\View\Layout\GeneratorPool">
        <arguments>
            <argument name="generators" xsi:type="array">
                <item name="head" xsi:type="object">Magento\Framework\View\Page\Config\Generator\Head</item>
                <item name="body" xsi:type="object">Magento\Framework\View\Page\Config\Generator\Body</item>
                <item name="block" xsi:type="object">Magento\Framework\View\Layout\Generator\Block</item>
                <item name="container" xsi:type="object">Magento\Framework\View\Layout\Generator\Container</item>
                <item name="uiComponent" xsi:type="object">Magento\Framework\View\Layout\Generator\UiComponent</item>
            </argument>
        </arguments>
    </virtualType>
    <type name="Magento\Framework\View\Result\Page">
        <arguments>
            <argument name="layoutReaderPool" xsi:type="object">pageConfigRenderPool</argument>
            <argument name="generatorPool" xsi:type="object">pageLayoutGeneratorPool</argument>
            <argument name="template" xsi:type="string">Magento_Theme::root.phtml</argument>
        </arguments>
    </type>
    <type name="Magento\Framework\View\Layout\Generator\Block">
        <arguments>
            <argument name="argumentInterpreter" xsi:type="object">layoutArgumentGeneratorInterpreter</argument>
        </arguments>
    </type>
    <type name="Magento\Framework\View\Element\UiComponent\Argument\Interpreter\ConfigurableObject">
        <arguments>
            <argument name="classWhitelist" xsi:type="array">
                <item name="0" xsi:type="string">Magento\Framework\Data\OptionSourceInterface</item>
                <item name="1" xsi:type="string">Magento\Framework\View\Element\UiComponent\DataProvider\DataProviderInterface</item>
            </argument>
        </arguments>
    </type>
    <type name="Magento\Framework\Mview\View">
        <arguments>
            <argument name="state" xsi:type="object" shared="false">Magento\Indexer\Model\Mview\View\State</argument>
            <argument name="changelog" xsi:type="object" shared="false">Magento\Framework\Mview\View\Changelog</argument>
        </arguments>
    </type>
    <type name="Magento\Framework\Mview\Config">
        <arguments>
            <argument name="configData" xsi:type="object">Magento\Framework\Mview\Config\Data\Proxy</argument>
        </arguments>
    </type>
    <type name="Magento\Framework\Mview\Config\Data">
        <arguments>
            <argument name="stateCollection" xsi:type="object" shared="false">Magento\Framework\Mview\View\State\CollectionInterface</argument>
        </arguments>
    </type>
    <type name="Magento\Framework\App\View\Asset\Publisher" shared="false" />
    <type name="Magento\Framework\View\Asset\PreProcessor\FileNameResolver">
        <arguments>
            <argument name="alternativeSources" xsi:type="array">
                <item name="css" xsi:type="object">AlternativeSourceProcessors</item>
            </argument>
        </arguments>
    </type>
    <type name="Magento\Framework\App\StaticResource">
        <arguments>
            <argument name="response" xsi:type="object" shared="false">Magento\MediaStorage\Model\File\Storage\Response</argument>
            <argument name="publisher" xsi:type="object">developerPublisher</argument>
        </arguments>
    </type>
    <virtualType name="AlternativeSourceProcessors" type="Magento\Framework\View\Asset\PreProcessor\AlternativeSource">
        <arguments>
            <argument name="filenameResolver" xsi:type="object">Magento\Framework\View\Asset\PreProcessor\MinificationFilenameResolver</argument>
            <argument name="lockName" xsi:type="string">alternative-source-css</argument>
            <argument name="lockerProcess" xsi:type="object">Magento\Framework\View\Asset\LockerProcess</argument>
            <argument name="alternatives" xsi:type="array">
                <item name="less" xsi:type="array">
                    <item name="class" xsi:type="string">Magento\Framework\Css\PreProcessor\Adapter\Less\Processor</item>
                </item>
            </argument>
        </arguments>
    </virtualType>
    <virtualType name="developerPublisher" type="Magento\Framework\App\View\Asset\Publisher">
        <arguments>
            <argument name="materializationStrategyFactory" xsi:type="object">developerMaterialization</argument>
        </arguments>
    </virtualType>
    <virtualType name="developerMaterialization" type="Magento\Framework\App\View\Asset\MaterializationStrategy\Factory">
        <arguments>
            <argument name="strategiesList" xsi:type="array">
                <item name="view_preprocessed" xsi:type="object">Magento\Framework\App\View\Asset\MaterializationStrategy\Symlink</item>
                <item name="default" xsi:type="object">Magento\Framework\App\View\Asset\MaterializationStrategy\Copy</item>
            </argument>
        </arguments>
    </virtualType>
    <type name="Magento\Framework\View\Design\FileResolution\Fallback\File">
        <arguments>
            <argument name="resolver" xsi:type="object">Magento\Framework\View\Design\FileResolution\Fallback\Resolver\Simple</argument>
        </arguments>
    </type>
    <type name="Magento\Framework\View\Design\FileResolution\Fallback\TemplateFile">
        <arguments>
            <argument name="resolver" xsi:type="object">Magento\Framework\View\Design\FileResolution\Fallback\Resolver\Simple</argument>
        </arguments>
    </type>
    <type name="Magento\Framework\View\Design\FileResolution\Fallback\LocaleFile">
        <arguments>
            <argument name="resolver" xsi:type="object">Magento\Framework\View\Design\FileResolution\Fallback\Resolver\Simple</argument>
        </arguments>
    </type>

    <virtualType name="viewFileMinifiedFallbackResolver" type="Magento\Framework\View\Design\FileResolution\Fallback\Resolver\Minification">
        <arguments>
            <argument name="fallback" xsi:type="object">viewFileFallbackResolver</argument>
        </arguments>
    </virtualType>
    <virtualType name="viewFileFallbackResolver" type="Magento\Framework\View\Design\FileResolution\Fallback\Resolver\Alternative"/>
    <type name="Magento\Framework\View\Design\FileResolution\Fallback\StaticFile">
        <arguments>
            <argument name="resolver" xsi:type="object">viewFileMinifiedFallbackResolver</argument>
        </arguments>
    </type>
    <type name="Magento\Framework\Code\Generator">
        <arguments>
            <argument name="generatedEntities" xsi:type="array">
                <item name="extensionInterfaceFactory" xsi:type="string">\Magento\Framework\Api\Code\Generator\ExtensionAttributesInterfaceFactoryGenerator</item>
                <item name="factory" xsi:type="string">\Magento\Framework\ObjectManager\Code\Generator\Factory</item>
                <item name="proxy" xsi:type="string">\Magento\Framework\ObjectManager\Code\Generator\Proxy</item>
                <item name="interceptor" xsi:type="string">\Magento\Framework\Interception\Code\Generator\Interceptor</item>
                <item name="logger" xsi:type="string">\Magento\Framework\ObjectManager\Profiler\Code\Generator\Logger</item>
                <item name="mapper" xsi:type="string">\Magento\Framework\Api\Code\Generator\Mapper</item>
                <item name="persistor" xsi:type="string">\Magento\Framework\ObjectManager\Code\Generator\Persistor</item>
                <item name="repository" xsi:type="string">\Magento\Framework\ObjectManager\Code\Generator\Repository</item>
                <item name="convertor" xsi:type="string">\Magento\Framework\ObjectManager\Code\Generator\Converter</item>
                <item name="searchResults" xsi:type="string">\Magento\Framework\Api\Code\Generator\SearchResults</item>
                <item name="extensionInterface" xsi:type="string">\Magento\Framework\Api\Code\Generator\ExtensionAttributesInterfaceGenerator</item>
                <item name="extension" xsi:type="string">\Magento\Framework\Api\Code\Generator\ExtensionAttributesGenerator</item>
                <item name="remote" xsi:type="string">\Magento\Framework\MessageQueue\Code\Generator\RemoteServiceGenerator</item>
                <item name="proxyDeferred" xsi:type="string">\Magento\Framework\Async\Code\Generator\ProxyDeferredGenerator</item>
            </argument>
        </arguments>
    </type>
    <type name="Magento\Framework\App\Cache\Frontend\Pool">
        <arguments>
            <argument name="frontendSettings" xsi:type="array">
                <item name="page_cache" xsi:type="array">
                    <item name="backend_options" xsi:type="array">
                        <item name="cache_dir" xsi:type="string">page_cache</item>
                    </item>
                </item>
            </argument>
        </arguments>
    </type>
    <type name="Magento\Framework\App\Cache\Type\FrontendPool">
        <arguments>
            <argument name="typeFrontendMap" xsi:type="array">
                <item name="full_page" xsi:type="string">page_cache</item>
            </argument>
        </arguments>
    </type>
    <type name="Magento\Framework\Translate\Inline">
        <arguments>
            <argument name="parser" xsi:type="object">Magento\Framework\Translate\Inline\ParserInterface\Proxy</argument>
        </arguments>
    </type>
    <type name="Magento\Framework\View\Layout\ScheduledStructure" shared="false" />
    <type name="Magento\Framework\View\Page\Config\Structure" shared="false" />
    <type name="Magento\Framework\Search\Adapter\Mysql\Aggregation\Builder\Container">
        <arguments>
            <argument name="buckets" xsi:type="array">
                <item name="termBucket" xsi:type="object">Magento\Framework\Search\Adapter\Mysql\Aggregation\Builder\Term</item>
                <item name="rangeBucket" xsi:type="object">Magento\Framework\Search\Adapter\Mysql\Aggregation\Builder\Range</item>
                <item name="dynamicBucket" xsi:type="object">Magento\Framework\Search\Adapter\Mysql\Aggregation\Builder\Dynamic</item>
            </argument>
        </arguments>
    </type>
    <type name="Magento\Framework\Search\Dynamic\Algorithm\Repository">
        <arguments>
            <argument name="algorithms" xsi:type="array">
                <item name="auto" xsi:type="string">Magento\Framework\Search\Dynamic\Algorithm\Auto</item>
                <item name="manual" xsi:type="string">Magento\Framework\Search\Dynamic\Algorithm\Manual</item>
                <item name="improved" xsi:type="string">Magento\Framework\Search\Dynamic\Algorithm\Improved</item>
            </argument>
        </arguments>
    </type>
    <type name="Magento\Framework\View\Model\Layout\Merge">
        <arguments>
            <argument name="fileSource" xsi:type="object">Magento\Framework\View\Layout\File\Collector\Aggregated\Proxy</argument>
            <argument name="pageLayoutFileSource" xsi:type="object">pageLayoutFileCollectorAggregated</argument>
            <argument name="cache" xsi:type="object">Magento\Framework\App\Cache\Type\Layout</argument>
            <argument name="layoutCacheKey" xsi:type="object">Magento\Framework\View\Layout\LayoutCacheKeyInterface</argument>
        </arguments>
    </type>
    <type name="CSSmin">
        <arguments>
            <argument name="raise_php_limits" xsi:type="boolean">false</argument>
        </arguments>
    </type>
    <type name="Magento\Framework\App\DefaultPath\DefaultPath">
        <arguments>
            <argument name="parts" xsi:type="array">
                <item name="module" xsi:type="string">core</item>
                <item name="controller" xsi:type="string">index</item>
                <item name="action" xsi:type="string">index</item>
            </argument>
        </arguments>
    </type>
    <type name="Magento\Framework\Data\Collection\Db\FetchStrategy\Cache">
        <arguments>
            <argument name="cache" xsi:type="object">Magento\Framework\App\Cache\Type\Collection</argument>
            <argument name="cacheIdPrefix" xsi:type="string">collection_</argument>
            <argument name="cacheLifetime" xsi:type="string">86400</argument>
        </arguments>
    </type>
    <type name="Magento\Framework\Event\Config\Data">
        <arguments>
            <argument name="reader" xsi:type="object">Magento\Framework\Event\Config\Reader\Proxy</argument>
        </arguments>
    </type>
    <type name="Magento\Framework\View\Asset\Collection" shared="false" />
    <virtualType name="layoutFileSourceBase" type="Magento\Framework\View\File\Collector\Base">
        <arguments>
            <argument name="subDir" xsi:type="string">layout</argument>
        </arguments>
    </virtualType>
    <virtualType name="layoutFileSourceBaseFiltered" type="Magento\Framework\View\File\Collector\Decorator\ModuleOutput">
        <arguments>
            <argument name="subject" xsi:type="object">layoutFileSourceBase</argument>
        </arguments>
    </virtualType>
    <virtualType name="layoutFileSourceBaseSorted" type="Magento\Framework\View\File\Collector\Decorator\ModuleDependency">
        <arguments>
            <argument name="subject" xsi:type="object">layoutFileSourceBaseFiltered</argument>
        </arguments>
    </virtualType>

    <virtualType name="layoutFileSourceTheme" type="Magento\Framework\View\File\Collector\ThemeModular">
        <arguments>
            <argument name="subDir" xsi:type="string">layout</argument>
        </arguments>
    </virtualType>
    <virtualType name="layoutFileSourceThemeFiltered" type="Magento\Framework\View\File\Collector\Decorator\ModuleOutput">
        <arguments>
            <argument name="subject" xsi:type="object">layoutFileSourceTheme</argument>
        </arguments>
    </virtualType>
    <virtualType name="layoutFileSourceThemeSorted" type="Magento\Framework\View\File\Collector\Decorator\ModuleDependency">
        <arguments>
            <argument name="subject" xsi:type="object">layoutFileSourceThemeFiltered</argument>
        </arguments>
    </virtualType>

    <virtualType name="layoutFileSourceOverrideBase" type="Magento\Framework\View\File\Collector\Override\Base">
        <arguments>
            <argument name="subDir" xsi:type="string">layout/override/base</argument>
        </arguments>
    </virtualType>
    <virtualType name="layoutFileSourceOverrideBaseFiltered" type="Magento\Framework\View\File\Collector\Decorator\ModuleOutput">
        <arguments>
            <argument name="subject" xsi:type="object">layoutFileSourceOverrideBase</argument>
        </arguments>
    </virtualType>
    <virtualType name="layoutFileSourceOverrideBaseSorted" type="Magento\Framework\View\File\Collector\Decorator\ModuleDependency">
        <arguments>
            <argument name="subject" xsi:type="object">layoutFileSourceOverrideBaseFiltered</argument>
        </arguments>
    </virtualType>

    <virtualType name="layoutFileSourceOverrideTheme" type="Magento\Framework\View\File\Collector\Override\ThemeModular">
        <arguments>
            <argument name="subDir" xsi:type="string">layout/override/theme</argument>
        </arguments>
    </virtualType>
    <virtualType name="layoutFileSourceOverrideThemeFiltered" type="Magento\Framework\View\File\Collector\Decorator\ModuleOutput">
        <arguments>
            <argument name="subject" xsi:type="object">layoutFileSourceOverrideTheme</argument>
        </arguments>
    </virtualType>
    <virtualType name="layoutFileSourceOverrideThemeSorted" type="Magento\Framework\View\File\Collector\Decorator\ModuleDependency">
        <arguments>
            <argument name="subject" xsi:type="object">layoutFileSourceOverrideThemeFiltered</argument>
        </arguments>
    </virtualType>
    <type name="Magento\Framework\View\Layout\File\Collector\Aggregated">
        <arguments>
            <argument name="baseFiles" xsi:type="object">layoutFileSourceBaseSorted</argument>
            <argument name="themeFiles" xsi:type="object">layoutFileSourceThemeSorted</argument>
            <argument name="overrideBaseFiles" xsi:type="object">layoutFileSourceOverrideBaseSorted</argument>
            <argument name="overrideThemeFiles" xsi:type="object">layoutFileSourceOverrideThemeSorted</argument>
        </arguments>
    </type>
    <virtualType name="pageLayoutFileSourceBase" type="Magento\Framework\View\File\Collector\Base">
        <arguments>
            <argument name="subDir" xsi:type="string">page_layout</argument>
        </arguments>
    </virtualType>
    <virtualType name="pageLayoutFileSourceBaseFiltered" type="Magento\Framework\View\File\Collector\Decorator\ModuleOutput">
        <arguments>
            <argument name="subject" xsi:type="object">pageLayoutFileSourceBase</argument>
        </arguments>
    </virtualType>
    <virtualType name="pageLayoutFileSourceBaseSorted" type="Magento\Framework\View\File\Collector\Decorator\ModuleDependency">
        <arguments>
            <argument name="subject" xsi:type="object">pageLayoutFileSourceBaseFiltered</argument>
        </arguments>
    </virtualType>
    <virtualType name="pageLayoutFileSourceTheme" type="Magento\Framework\View\File\Collector\ThemeModular">
        <arguments>
            <argument name="subDir" xsi:type="string">page_layout</argument>
        </arguments>
    </virtualType>
    <virtualType name="pageLayoutFileSourceThemeFiltered" type="Magento\Framework\View\File\Collector\Decorator\ModuleOutput">
        <arguments>
            <argument name="subject" xsi:type="object">pageLayoutFileSourceTheme</argument>
        </arguments>
    </virtualType>
    <virtualType name="pageLayoutFileSourceThemeSorted" type="Magento\Framework\View\File\Collector\Decorator\ModuleDependency">
        <arguments>
            <argument name="subject" xsi:type="object">pageLayoutFileSourceThemeFiltered</argument>
        </arguments>
    </virtualType>

    <virtualType name="pageLayoutFileSourceOverrideBase" type="Magento\Framework\View\File\Collector\Override\Base">
        <arguments>
            <argument name="subDir" xsi:type="string">page_layout/override/base</argument>
        </arguments>
    </virtualType>
    <virtualType name="pageLayoutFileSourceOverrideBaseFiltered" type="Magento\Framework\View\File\Collector\Decorator\ModuleOutput">
        <arguments>
            <argument name="subject" xsi:type="object">pageLayoutFileSourceOverrideBase</argument>
        </arguments>
    </virtualType>
    <virtualType name="pageLayoutFileSourceOverrideBaseSorted" type="Magento\Framework\View\File\Collector\Decorator\ModuleDependency">
        <arguments>
            <argument name="subject" xsi:type="object">pageLayoutFileSourceOverrideBaseFiltered</argument>
        </arguments>
    </virtualType>

    <virtualType name="pageLayoutFileSourceOverrideTheme" type="Magento\Framework\View\File\Collector\Override\ThemeModular">
        <arguments>
            <argument name="subDir" xsi:type="string">page_layout/override/theme</argument>
        </arguments>
    </virtualType>
    <virtualType name="pageLayoutFileSourceOverrideThemeFiltered" type="Magento\Framework\View\File\Collector\Decorator\ModuleOutput">
        <arguments>
            <argument name="subject" xsi:type="object">pageLayoutFileSourceOverrideTheme</argument>
        </arguments>
    </virtualType>
    <virtualType name="pageLayoutFileSourceOverrideThemeSorted" type="Magento\Framework\View\File\Collector\Decorator\ModuleDependency">
        <arguments>
            <argument name="subject" xsi:type="object">pageLayoutFileSourceOverrideThemeFiltered</argument>
        </arguments>
    </virtualType>

    <virtualType name="pageLayoutFileCollectorAggregated" type="Magento\Framework\View\Layout\File\Collector\Aggregated">
        <arguments>
            <argument name="baseFiles" xsi:type="object">pageLayoutFileSourceBaseSorted</argument>
            <argument name="themeFiles" xsi:type="object">pageLayoutFileSourceThemeSorted</argument>
            <argument name="overrideBaseFiles" xsi:type="object">pageLayoutFileSourceOverrideBaseSorted</argument>
            <argument name="overrideThemeFiles" xsi:type="object">pageLayoutFileSourceOverrideThemeSorted</argument>
        </arguments>
    </virtualType>

    <virtualType name="pageFileSourceBase" type="Magento\Framework\View\File\Collector\Base"/>
    <virtualType name="pageFileSourceBaseFiltered" type="Magento\Framework\View\File\Collector\Decorator\ModuleOutput">
        <arguments>
            <argument name="subject" xsi:type="object">pageFileSourceBase</argument>
        </arguments>
    </virtualType>
    <virtualType name="pageFileSourceBaseSorted" type="Magento\Framework\View\File\Collector\Decorator\ModuleDependency">
        <arguments>
            <argument name="subject" xsi:type="object">pageFileSourceBaseFiltered</argument>
        </arguments>
    </virtualType>

    <virtualType name="pageFileSourceTheme" type="Magento\Framework\View\File\Collector\ThemeModular"/>
    <virtualType name="pageFileSourceThemeFiltered" type="Magento\Framework\View\File\Collector\Decorator\ModuleOutput">
        <arguments>
            <argument name="subject" xsi:type="object">pageFileSourceTheme</argument>
        </arguments>
    </virtualType>
    <virtualType name="pageFileSourceThemeSorted" type="Magento\Framework\View\File\Collector\Decorator\ModuleDependency">
        <arguments>
            <argument name="subject" xsi:type="object">pageFileSourceThemeFiltered</argument>
        </arguments>
    </virtualType>

    <virtualType name="pageFileSourceOverrideBase" type="Magento\Framework\View\File\Collector\Override\Base">
        <arguments>
            <argument name="subDir" xsi:type="string">page/override</argument>
        </arguments>
    </virtualType>
    <virtualType name="pageFileSourceOverrideBaseFiltered" type="Magento\Framework\View\File\Collector\Decorator\ModuleOutput">
        <arguments>
            <argument name="subject" xsi:type="object">pageFileSourceOverrideBase</argument>
        </arguments>
    </virtualType>
    <virtualType name="pageFileSourceOverrideBaseSorted" type="Magento\Framework\View\File\Collector\Decorator\ModuleDependency">
        <arguments>
            <argument name="subject" xsi:type="object">pageFileSourceOverrideBaseFiltered</argument>
        </arguments>
    </virtualType>

    <virtualType name="pageFileSourceOverrideTheme" type="Magento\Framework\View\File\Collector\Override\ThemeModular">
        <arguments>
            <argument name="subDir" xsi:type="string">override/theme</argument>
        </arguments>
    </virtualType>
    <virtualType name="pageFileSourceOverrideThemeFiltered" type="Magento\Framework\View\File\Collector\Decorator\ModuleOutput">
        <arguments>
            <argument name="subject" xsi:type="object">pageFileSourceOverrideTheme</argument>
        </arguments>
    </virtualType>
    <virtualType name="pageFileSourceOverrideThemeSorted" type="Magento\Framework\View\File\Collector\Decorator\ModuleDependency">
        <arguments>
            <argument name="subject" xsi:type="object">pageFileSourceOverrideThemeFiltered</argument>
        </arguments>
    </virtualType>
    <virtualType name="pageLayoutRenderPool" type="Magento\Framework\View\Layout\ReaderPool">
        <arguments>
            <argument name="readers" xsi:type="array">
                <item name="container" xsi:type="string">Magento\Framework\View\Layout\Reader\Container</item>
                <item name="move" xsi:type="string">Magento\Framework\View\Layout\Reader\Move</item>
            </argument>
        </arguments>
    </virtualType>
    <type name="Magento\Framework\View\Page\Layout\Reader">
        <arguments>
            <argument name="pageLayoutFileSource" xsi:type="object">pageLayoutFileCollectorAggregated</argument>
            <argument name="reader" xsi:type="object">pageLayoutRenderPool</argument>
        </arguments>
    </type>
    <type name="Magento\Framework\View\PageLayout\File\Collector\Aggregated">
        <arguments>
            <argument name="baseFiles" xsi:type="object">pageFileSourceBaseSorted</argument>
            <argument name="themeFiles" xsi:type="object">pageFileSourceThemeSorted</argument>
            <argument name="overrideBaseFiles" xsi:type="object">pageFileSourceOverrideBaseSorted</argument>
            <argument name="overrideThemeFiles" xsi:type="object">pageFileSourceOverrideThemeSorted</argument>
        </arguments>
    </type>
    <type name="Magento\Framework\View\Design\Theme\Image">
        <arguments>
            <argument name="uploader" xsi:type="object">Magento\Framework\View\Design\Theme\Image\Uploader\Proxy</argument>
        </arguments>
    </type>
    <type name="Magento\Framework\App\Config\Initial">
        <arguments>
            <argument name="reader" xsi:type="object">Magento\Framework\App\Config\Initial\Reader\Proxy</argument>
        </arguments>
    </type>
    <type name="Magento\Framework\App\Config\Initial\Reader">
        <arguments>
            <argument name="converter" xsi:type="object">Magento\Framework\App\Config\Initial\Converter</argument>
        </arguments>
    </type>
    <type name="Magento\Framework\App\Route\Config">
        <arguments>
            <argument name="reader" xsi:type="object">Magento\Framework\App\Route\Config\Reader\Proxy</argument>
        </arguments>
    </type>
    <type name="Magento\Framework\Session\Validator">
        <arguments>
            <argument name="scopeType" xsi:type="const">Magento\Store\Model\ScopeInterface::SCOPE_STORE</argument>
            <argument name="skippedUserAgentList" xsi:type="array">
                <item name="flash" xsi:type="string">Shockwave Flash</item>
                <item name="flash_mac" xsi:type="string"><![CDATA[Adobe Flash Player\s{1,}\w{1,10}]]></item>
            </argument>
        </arguments>
    </type>
    <type name="Magento\Framework\DataObject\Copy\Config">
        <arguments>
            <argument name="dataStorage" xsi:type="object">Magento\Framework\DataObject\Copy\Config\Data\Proxy</argument>
        </arguments>
    </type>
    <type name="Magento\Framework\DataObject\Copy\Config\Reader">
        <arguments>
            <argument name="fileName" xsi:type="string">fieldset.xml</argument>
            <argument name="schemaLocator" xsi:type="object">Magento\Framework\DataObject\Copy\Config\SchemaLocator</argument>
        </arguments>
    </type>
    <type name="Magento\Framework\DataObject\Copy\Config\SchemaLocator">
        <arguments>
            <argument name="schema" xsi:type="string">urn:magento:framework:DataObject/etc/fieldset.xsd</argument>
            <argument name="perFileSchema" xsi:type="string">urn:magento:framework:DataObject/etc/fieldset_file.xsd</argument>
        </arguments>
    </type>
    <type name="Magento\Framework\DataObject\Copy\Config\Data">
        <arguments>
            <argument name="reader" xsi:type="object">Magento\Framework\DataObject\Copy\Config\Reader\Proxy</argument>
            <argument name="cacheId" xsi:type="string">fieldset_config</argument>
        </arguments>
    </type>
    <type name="Magento\Framework\Image">
        <arguments>
            <argument name="adapter" xsi:type="object">Magento\Framework\Image\Adapter\Gd2</argument>
        </arguments>
    </type>
    <type name="Magento\Framework\View\Layout\PageType\Config\Reader">
        <arguments>
            <argument name="fileName" xsi:type="string">page_types.xml</argument>
            <argument name="converter" xsi:type="object">Magento\Framework\View\Layout\PageType\Config\Converter</argument>
            <argument name="schemaLocator" xsi:type="object">Magento\Framework\View\Layout\PageType\Config\SchemaLocator</argument>
            <argument name="defaultScope" xsi:type="string">frontend</argument>
        </arguments>
    </type>
    <virtualType name="Magento\Framework\View\Layout\PageType\Config\Data" type="Magento\Framework\Config\Data">
        <arguments>
            <argument name="reader" xsi:type="object">Magento\Framework\View\Layout\PageType\Config\Reader</argument>
            <argument name="cacheId" xsi:type="string">page_types_config</argument>
        </arguments>
    </virtualType>
    <type name="Magento\Framework\View\Layout\PageType\Config">
        <arguments>
            <argument name="dataStorage" xsi:type="object">Magento\Framework\View\Layout\PageType\Config\Data</argument>
        </arguments>
    </type>
    <virtualType name="Magento\Framework\Message\Session\Storage" type="Magento\Framework\Session\Storage">
        <arguments>
            <argument name="namespace" xsi:type="string">message</argument>
        </arguments>
    </virtualType>
    <type name="Magento\Framework\Message\Session">
        <arguments>
            <argument name="storage" xsi:type="object">Magento\Framework\Message\Session\Storage</argument>
        </arguments>
    </type>
    <type name="Magento\Framework\Url\ScopeResolver">
        <arguments>
            <argument name="areaCode" xsi:type="string">frontend</argument>
        </arguments>
    </type>

    <type name="Magento\Framework\Module\ModuleList\Loader">
        <arguments>
            <argument name="filesystemDriver" xsi:type="object">Magento\Framework\Filesystem\Driver\File</argument>
        </arguments>
    </type>
    <type name="Magento\Framework\Module\Setup\MigrationData">
        <arguments>
            <argument name="data" xsi:type="array">
                <item name="plain" xsi:type="string"><![CDATA[/^(?P<alias>[a-z]+[_a-z\d]*?\/[a-z]+[_a-z\d]*?)::.*?$/sui]]></item>
                <item name="wiki" xsi:type="string"><![CDATA[/{{(block|widget).*?(class|type)=\"(?P<alias>[a-z]+[_a-z\d]*?\/[a-z]+[_a-z\d]*?)\".*?}}/sui]]></item>
                <item name="xml" xsi:type="string"><![CDATA[/<block.*?class=\"(?P<alias>[a-z]+[_a-z\d]*?\/[a-z]+[_a-z\d]*?)\".*?>/sui]]></item>
                <item name="serialized" xsi:type="string"><![CDATA[#(?P<string>s:\d+:"(?P<alias>[a-z]+[_a-z\d]*?/[a-z]+[_a-z\d]*?)")#sui]]></item>
            </argument>
        </arguments>
    </type>
    <type name="Magento\Framework\Webapi\Rest\Request\DeserializerFactory">
        <arguments>
            <argument name="deserializers" xsi:type="array">
                <item name="application_json" xsi:type="array">
                    <item name="type" xsi:type="string">application/json</item>
                    <item name="model" xsi:type="string">Magento\Framework\Webapi\Rest\Request\Deserializer\Json</item>
                </item>
                <item name="application_xml" xsi:type="array">
                    <item name="type" xsi:type="string">application/xml</item>
                    <item name="model" xsi:type="string">Magento\Framework\Webapi\Rest\Request\Deserializer\Xml</item>
                </item>
                <item name="application_xhtml_xml" xsi:type="array">
                    <item name="type" xsi:type="string">application/xhtml+xml</item>
                    <item name="model" xsi:type="string">Magento\Framework\Webapi\Rest\Request\Deserializer\Xml</item>
                </item>
                <item name="text_xml" xsi:type="array">
                    <item name="type" xsi:type="string">text/xml</item>
                    <item name="model" xsi:type="string">Magento\Framework\Webapi\Rest\Request\Deserializer\Xml</item>
                </item>
            </argument>
        </arguments>
    </type>
    <type name="Magento\Framework\Validator\Factory">
        <arguments>
            <argument name="cache" xsi:type="object">Magento\Framework\App\Cache\Type\Config</argument>
        </arguments>
    </type>
    <type name="Magento\Server\Reflection" shared="false" />
    <type name="Magento\Framework\Reflection\DataObjectProcessor">
        <arguments>
            <argument name="extensionAttributesProcessor" xsi:type="object">Magento\Framework\Reflection\ExtensionAttributesProcessor\Proxy</argument>
            <argument name="customAttributesProcessor" xsi:type="object">Magento\Framework\Reflection\CustomAttributesProcessor\Proxy</argument>
        </arguments>
    </type>
    <type name="Magento\Framework\Url\Decoder">
        <arguments>
            <argument name="urlBuilder" xsi:type="object">Magento\Framework\UrlInterface</argument>
        </arguments>
    </type>
    <type name="Magento\Framework\Api\Search\SearchCriteriaBuilder" shared="false"/>
    <type name="Magento\Framework\Api\Search\FilterGroupBuilder" shared="false"/>
    <type name="Magento\Framework\Config\View">
        <arguments>
            <argument name="fileName" xsi:type="string">view.xml</argument>
            <argument name="converter" xsi:type="object">Magento\Framework\Config\Converter</argument>
            <argument name="schemaLocator" xsi:type="object">Magento\Framework\Config\SchemaLocator</argument>
            <argument name="fileResolver" xsi:type="object">Magento\Framework\Config\FileResolver</argument>
        </arguments>
    </type>
    <type name="Magento\Framework\DB\SelectFactory">
        <arguments>
            <argument name="selectRenderer" xsi:type="object">Magento\Framework\DB\Select\RendererProxy</argument>
        </arguments>
    </type>
    <type name="Magento\Framework\Data\Form\Filter\Date">
        <arguments>
            <argument name="localeResolver" xsi:type="object">Magento\Framework\Locale\ResolverInterface</argument>
        </arguments>
    </type>
    <type name="Magento\Framework\DB\Select\SelectRenderer">
        <arguments>
            <argument name="renderers" xsi:type="array">
                <item name="distinct" xsi:type="array">
                    <item name="renderer" xsi:type="object">Magento\Framework\DB\Select\DistinctRenderer</item>
                    <item name="sort" xsi:type="string">100</item>
                    <item name="part" xsi:type="string">distinct</item>
                </item>
                <item name="columns" xsi:type="array">
                    <item name="renderer" xsi:type="object">Magento\Framework\DB\Select\ColumnsRenderer</item>
                    <item name="sort" xsi:type="string">200</item>
                    <item name="part" xsi:type="string">columns</item>
                </item>
                <item name="union" xsi:type="array">
                    <item name="renderer" xsi:type="object">Magento\Framework\DB\Select\UnionRenderer</item>
                    <item name="sort" xsi:type="string">300</item>
                    <item name="part" xsi:type="string">union</item>
                </item>
                <item name="from" xsi:type="array">
                    <item name="renderer" xsi:type="object">Magento\Framework\DB\Select\FromRenderer</item>
                    <item name="sort" xsi:type="string">400</item>
                    <item name="part" xsi:type="string">from</item>
                </item>
                <item name="where" xsi:type="array">
                    <item name="renderer" xsi:type="object">Magento\Framework\DB\Select\WhereRenderer</item>
                    <item name="sort" xsi:type="string">500</item>
                    <item name="part" xsi:type="string">where</item>
                </item>
                <item name="group" xsi:type="array">
                    <item name="renderer" xsi:type="object">Magento\Framework\DB\Select\GroupRenderer</item>
                    <item name="sort" xsi:type="string">600</item>
                    <item name="part" xsi:type="string">group</item>
                </item>
                <item name="having" xsi:type="array">
                    <item name="renderer" xsi:type="object">Magento\Framework\DB\Select\HavingRenderer</item>
                    <item name="sort" xsi:type="string">700</item>
                    <item name="part" xsi:type="string">having</item>
                </item>
                <item name="order" xsi:type="array">
                    <item name="renderer" xsi:type="object">Magento\Framework\DB\Select\OrderRenderer</item>
                    <item name="sort" xsi:type="string">800</item>
                    <item name="part" xsi:type="string">order</item>
                </item>
                <item name="limit" xsi:type="array">
                    <item name="renderer" xsi:type="object">Magento\Framework\DB\Select\LimitRenderer</item>
                    <item name="sort" xsi:type="string">900</item>
                    <item name="part" xsi:type="string">limitcount</item>
                </item>
                <item name="for_update" xsi:type="array">
                    <item name="renderer" xsi:type="object">Magento\Framework\DB\Select\ForUpdateRenderer</item>
                    <item name="sort" xsi:type="string">1000</item>
                    <item name="part" xsi:type="string">forupdate</item>
                </item>
            </argument>
        </arguments>
    </type>
    <type name="Magento\Framework\EntityManager\OperationPool">
        <arguments>
            <argument name="operations" xsi:type="array">
                <item name="default" xsi:type="array">
                    <item name="checkIfExists" xsi:type="string">Magento\Framework\EntityManager\Operation\CheckIfExists</item>
                    <item name="read" xsi:type="string">Magento\Framework\EntityManager\Operation\Read</item>
                    <item name="create" xsi:type="string">Magento\Framework\EntityManager\Operation\Create</item>
                    <item name="update" xsi:type="string">Magento\Framework\EntityManager\Operation\Update</item>
                    <item name="delete" xsi:type="string">Magento\Framework\EntityManager\Operation\Delete</item>
                </item>
            </argument>
        </arguments>
    </type>
    <type name="Magento\Framework\App\Cache\FlushCacheByTags">
        <arguments>
            <argument name="cacheList" xsi:type="array">
                <item name="block_html" xsi:type="const">Magento\Framework\App\Cache\Type\Block::TYPE_IDENTIFIER</item>
                <item name="collections" xsi:type="const">Magento\Framework\App\Cache\Type\Collection::TYPE_IDENTIFIER</item>
            </argument>
        </arguments>
    </type>
    <type name="Magento\Framework\EntityManager\CompositeMapper">
        <arguments>
            <argument name="mappers" xsi:type="array">
                <item name="mapper" xsi:type="object">Magento\Framework\EntityManager\Mapper</item>
            </argument>
        </arguments>
    </type>
    <preference for="Magento\Framework\Api\SearchCriteria\CollectionProcessorInterface" type="Magento\Framework\Api\SearchCriteria\CollectionProcessor" />
    <type name="Magento\Framework\Api\SearchCriteria\CollectionProcessor">
        <arguments>
            <argument name="processors" xsi:type="array">
                <item name="filters" xsi:type="object">Magento\Framework\Api\SearchCriteria\CollectionProcessor\FilterProcessor</item>
                <item name="sorting" xsi:type="object">Magento\Framework\Api\SearchCriteria\CollectionProcessor\SortingProcessor</item>
                <item name="pagination" xsi:type="object">Magento\Framework\Api\SearchCriteria\CollectionProcessor\PaginationProcessor</item>
            </argument>
        </arguments>
    </type>
    <type name="Magento\Framework\DB\Select\QueryModifierFactory">
        <arguments>
            <argument name="queryModifiers" xsi:type="array">
                <item name="in" xsi:type="string">Magento\Framework\DB\Select\InQueryModifier</item>
                <item name="like" xsi:type="string">Magento\Framework\DB\Select\LikeQueryModifier</item>
                <item name="composite" xsi:type="string">Magento\Framework\DB\Select\CompositeQueryModifier</item>
            </argument>
        </arguments>
    </type>
    <type name="Magento\Framework\DB\TemporaryTableService">
        <arguments>
            <argument name="allowedIndexMethods" xsi:type="array">
                <item name="HASH" xsi:type="string">HASH</item>
                <item name="BTREE" xsi:type="string">BTREE</item>
            </argument>
            <argument name="allowedEngines" xsi:type="array">
                <item name="INNODB" xsi:type="string">INNODB</item>
                <item name="MEMORY" xsi:type="string">MEMORY</item>
                <item name="MYISAM" xsi:type="string">MYISAM</item>
            </argument>
        </arguments>
    </type>
    <type name="Magento\Framework\DB\FieldDataConverter">
        <arguments>
            <argument name="envBatchSize" xsi:type="init_parameter">Magento\Framework\DB\FieldDataConverter::BATCH_SIZE_VARIABLE_NAME</argument>
        </arguments>
    </type>
    <type name="Magento\Framework\View\Asset\PreProcessor\Chain">
        <arguments>
            <argument name="compatibleTypes" xsi:type="array">
                <item name="css" xsi:type="array">
                    <item name="less" xsi:type="boolean">true</item>
                </item>
            </argument>
        </arguments>
    </type>
    <type name="Magento\Framework\View\Asset\PreProcessor\Pool">
        <arguments>
            <argument name="defaultPreprocessor" xsi:type="string">Magento\Framework\View\Asset\PreProcessor\Passthrough</argument>
        </arguments>
    </type>
    <type name="Magento\Framework\App\View\Deployment\Version\Storage\File">
        <arguments>
            <argument name="directoryCode" xsi:type="const">Magento\Framework\App\Filesystem\DirectoryList::STATIC_VIEW</argument>
            <argument name="fileName" xsi:type="string">deployed_version.txt</argument>
        </arguments>
    </type>
    <type name="Magento\Framework\Locale\Resolver">
        <arguments>
            <argument name="defaultLocalePath" xsi:type="const">Magento\Directory\Helper\Data::XML_PATH_DEFAULT_LOCALE</argument>
            <argument name="scopeType" xsi:type="const">Magento\Framework\App\ScopeInterface::SCOPE_DEFAULT</argument>
        </arguments>
    </type>
    <type name="Magento\Framework\View\Element\Message\Renderer\RenderersPool">
        <arguments>
            <argument name="renderers" xsi:type="array">
                <item name="escape_renderer" xsi:type="object">Magento\Framework\View\Element\Message\Renderer\EscapeRenderer</item>
                <item name="block_renderer" xsi:type="object">Magento\Framework\View\Element\Message\Renderer\BlockRenderer</item>
            </argument>
        </arguments>
    </type>
    <type name="Magento\Framework\View\Element\Message\MessageConfigurationsPool">
        <arguments>
            <argument name="configurationsMap" xsi:type="array">
                <item name="default_message_identifier" xsi:type="array">
                    <item name="renderer" xsi:type="const">\Magento\Framework\View\Element\Message\Renderer\EscapeRenderer::CODE</item>
                </item>
            </argument>
        </arguments>
    </type>
    <type name="Magento\Framework\DB\Logger\LoggerProxy">
        <arguments>
            <argument name="loggerAlias" xsi:type="init_parameter">Magento\Framework\Config\ConfigOptionsListConstants::CONFIG_PATH_DB_LOGGER_OUTPUT</argument>
            <argument name="logAllQueries" xsi:type="init_parameter">Magento\Framework\Config\ConfigOptionsListConstants::CONFIG_PATH_DB_LOGGER_LOG_EVERYTHING</argument>
            <argument name="logQueryTime" xsi:type="init_parameter">Magento\Framework\Config\ConfigOptionsListConstants::CONFIG_PATH_DB_LOGGER_QUERY_TIME_THRESHOLD</argument>
            <argument name="logCallStack" xsi:type="init_parameter">Magento\Framework\Config\ConfigOptionsListConstants::CONFIG_PATH_DB_LOGGER_INCLUDE_STACKTRACE</argument>
        </arguments>
    </type>
    <type name="Magento\Framework\App\Config\MetadataConfigTypeProcessor">
        <arguments>
            <argument name="configSource" xsi:type="object">Magento\Config\App\Config\Source\EnvironmentConfigSource</argument>
        </arguments>
    </type>
    <type name="Magento\Framework\Message\ExceptionMessageFactoryPool">
        <arguments>
            <argument name="defaultExceptionMessageFactory" xsi:type="object">Magento\Framework\Message\ExceptionMessageFactory</argument>
        </arguments>
    </type>
    <type name="Magento\Framework\Mview\View\Subscription">
        <arguments>
            <argument name="ignoredUpdateColumns" xsi:type="array">
                <item name="updated_at" xsi:type="string">updated_at</item>
            </argument>
        </arguments>
    </type>
    <type name="Magento\Framework\Setup\Declaration\Schema\Dto\ElementFactory">
        <arguments>
            <argument name="typeFactories" xsi:type="array">
                <item name="table" xsi:type="object">\Magento\Framework\Setup\Declaration\Schema\Dto\Factories\Table</item>
                <item name="decimal" xsi:type="object">\Magento\Framework\Setup\Declaration\Schema\Dto\Factories\Real</item>
                <item name="float" xsi:type="object">\Magento\Framework\Setup\Declaration\Schema\Dto\Factories\Real</item>
                <item name="double" xsi:type="object">\Magento\Framework\Setup\Declaration\Schema\Dto\Factories\Real</item>
                <item name="smallint" xsi:type="object">\Magento\Framework\Setup\Declaration\Schema\Dto\Factories\Integer</item>
                <item name="tinyint" xsi:type="object">\Magento\Framework\Setup\Declaration\Schema\Dto\Factories\Integer</item>
                <item name="bigint" xsi:type="object">\Magento\Framework\Setup\Declaration\Schema\Dto\Factories\Integer</item>
                <item name="int" xsi:type="object">\Magento\Framework\Setup\Declaration\Schema\Dto\Factories\Integer</item>
                <item name="date" xsi:type="object">\Magento\Framework\Setup\Declaration\Schema\Dto\Factories\Date</item>
                <item name="timestamp" xsi:type="object">\Magento\Framework\Setup\Declaration\Schema\Dto\Factories\Timestamp</item>
                <item name="datetime" xsi:type="object">\Magento\Framework\Setup\Declaration\Schema\Dto\Factories\Timestamp</item>
                <item name="longtext" xsi:type="object">\Magento\Framework\Setup\Declaration\Schema\Dto\Factories\LongText</item>
                <item name="mediumtext" xsi:type="object">\Magento\Framework\Setup\Declaration\Schema\Dto\Factories\MediumText</item>
                <item name="text" xsi:type="object">\Magento\Framework\Setup\Declaration\Schema\Dto\Factories\Text</item>
                <item name="varchar" xsi:type="object">\Magento\Framework\Setup\Declaration\Schema\Dto\Factories\StringBinary</item>
                <item name="varbinary" xsi:type="object">\Magento\Framework\Setup\Declaration\Schema\Dto\Factories\StringBinary</item>
                <item name="blob" xsi:type="object">\Magento\Framework\Setup\Declaration\Schema\Dto\Factories\Blob</item>
                <item name="mediumblob" xsi:type="object">\Magento\Framework\Setup\Declaration\Schema\Dto\Factories\MediumBlob</item>
                <item name="longblob" xsi:type="object">\Magento\Framework\Setup\Declaration\Schema\Dto\Factories\LongBlob</item>
                <item name="boolean" xsi:type="object">\Magento\Framework\Setup\Declaration\Schema\Dto\Factories\Boolean</item>
                <item name="unique" xsi:type="object">\Magento\Framework\Setup\Declaration\Schema\Dto\Factories\Unique</item>
                <item name="primary" xsi:type="object">\Magento\Framework\Setup\Declaration\Schema\Dto\Factories\Primary</item>
                <item name="foreign" xsi:type="object">\Magento\Framework\Setup\Declaration\Schema\Dto\Factories\Foreign</item>
                <item name="index" xsi:type="object">\Magento\Framework\Setup\Declaration\Schema\Dto\Factories\Index</item>
                <item name="json" xsi:type="object">\Magento\Framework\Setup\Declaration\Schema\Dto\Factories\Json</item>
            </argument>
        </arguments>
    </type>
    <type name="Magento\Framework\Setup\Declaration\Schema\Db\DefinitionAggregator">
        <arguments>
            <argument name="definitionProcessors" xsi:type="array">
                <item name="boolean" xsi:type="object">\Magento\Framework\Setup\Declaration\Schema\Db\MySQL\Definition\Columns\Boolean</item>
                <item name="int" xsi:type="object">\Magento\Framework\Setup\Declaration\Schema\Db\MySQL\Definition\Columns\Integer</item>
                <item name="smallint" xsi:type="object">\Magento\Framework\Setup\Declaration\Schema\Db\MySQL\Definition\Columns\Integer</item>
                <item name="tinyint" xsi:type="object">\Magento\Framework\Setup\Declaration\Schema\Db\MySQL\Definition\Columns\Integer</item>
                <item name="bigint" xsi:type="object">\Magento\Framework\Setup\Declaration\Schema\Db\MySQL\Definition\Columns\Integer</item>
                <item name="decimal" xsi:type="object">\Magento\Framework\Setup\Declaration\Schema\Db\MySQL\Definition\Columns\Real</item>
                <item name="float" xsi:type="object">\Magento\Framework\Setup\Declaration\Schema\Db\MySQL\Definition\Columns\Real</item>
                <item name="double" xsi:type="object">\Magento\Framework\Setup\Declaration\Schema\Db\MySQL\Definition\Columns\Real</item>
                <item name="text" xsi:type="object">\Magento\Framework\Setup\Declaration\Schema\Db\MySQL\Definition\Columns\Blob</item>
                <item name="blob" xsi:type="object">\Magento\Framework\Setup\Declaration\Schema\Db\MySQL\Definition\Columns\Blob</item>
                <item name="mediumblob" xsi:type="object">\Magento\Framework\Setup\Declaration\Schema\Db\MySQL\Definition\Columns\Blob</item>
                <item name="longblob" xsi:type="object">\Magento\Framework\Setup\Declaration\Schema\Db\MySQL\Definition\Columns\Blob</item>
                <item name="mediumtext" xsi:type="object">\Magento\Framework\Setup\Declaration\Schema\Db\MySQL\Definition\Columns\Blob</item>
                <item name="longtext" xsi:type="object">\Magento\Framework\Setup\Declaration\Schema\Db\MySQL\Definition\Columns\Blob</item>
                <item name="datetime" xsi:type="object">\Magento\Framework\Setup\Declaration\Schema\Db\MySQL\Definition\Columns\Timestamp</item>
                <item name="date" xsi:type="object">\Magento\Framework\Setup\Declaration\Schema\Db\MySQL\Definition\Columns\Date</item>
                <item name="timestamp" xsi:type="object">\Magento\Framework\Setup\Declaration\Schema\Db\MySQL\Definition\Columns\Timestamp</item>
                <item name="char" xsi:type="object">\Magento\Framework\Setup\Declaration\Schema\Db\MySQL\Definition\Columns\StringBinary</item>
                <item name="varchar" xsi:type="object">\Magento\Framework\Setup\Declaration\Schema\Db\MySQL\Definition\Columns\StringBinary</item>
                <item name="binary" xsi:type="object">\Magento\Framework\Setup\Declaration\Schema\Db\MySQL\Definition\Columns\StringBinary</item>
                <item name="varbinary" xsi:type="object">\Magento\Framework\Setup\Declaration\Schema\Db\MySQL\Definition\Columns\StringBinary</item>
                <item name="json" xsi:type="object">\Magento\Framework\Setup\Declaration\Schema\Db\MySQL\Definition\Columns\Json</item>
                <item name="index" xsi:type="object">\Magento\Framework\Setup\Declaration\Schema\Db\MySQL\Definition\Index</item>
                <item name="unique" xsi:type="object">\Magento\Framework\Setup\Declaration\Schema\Db\MySQL\Definition\Constraints\Internal</item>
                <item name="primary" xsi:type="object">\Magento\Framework\Setup\Declaration\Schema\Db\MySQL\Definition\Constraints\Internal</item>
                <item name="constraint" xsi:type="object">\Magento\Framework\Setup\Declaration\Schema\Db\MySQL\Definition\Constraints\Internal</item>
                <item name="reference" xsi:type="object">\Magento\Framework\Setup\Declaration\Schema\Db\MySQL\Definition\Constraints\ForeignKey</item>
            </argument>
        </arguments>
    </type>
    <type name="Magento\Framework\Setup\Declaration\Schema\Operations\AddColumn">
        <arguments>
            <argument name="triggers" xsi:type="array">
                <item name="migrateDataFromSameTable" xsi:type="object">Magento\Framework\Setup\Declaration\Schema\Db\MySQL\DDL\Triggers\MigrateDataFrom</item>
            </argument>
        </arguments>
    </type>
    <type name="Magento\Framework\Setup\Declaration\Schema\Declaration\ReaderComposite">
        <arguments>
            <argument name="readers" xsi:type="array">
                <item name="xml" xsi:type="object">Magento\Framework\Setup\Declaration\Schema\FileSystem\XmlReader</item>
            </argument>
        </arguments>
    </type>
    <virtualType name="Magento\Framework\Config\ValidationState\Required" type="Magento\Framework\Config\ValidationState\Configurable">
        <arguments>
            <argument name="required" xsi:type="boolean">true</argument>
        </arguments>
    </virtualType>
    <virtualType name="Magento\Framework\Config\ValidationState\NotRequired" type="Magento\Framework\Config\ValidationState\Configurable">
        <arguments>
            <argument name="required" xsi:type="boolean">false</argument>
        </arguments>
    </virtualType>
    <virtualType name="Magento\Framework\Setup\Declaration\Schema\Config\SchemaLocator" type="Magento\Framework\Config\SchemaLocator">
        <arguments>
            <argument name="realPath" xsi:type="string">urn:magento:framework:Setup/Declaration/Schema/etc/schema.xsd</argument>
        </arguments>
    </virtualType>
    <virtualType name="Magento\Framework\Setup\Declaration\Schema\FileSystem\XmlReader" type="Magento\Framework\Config\Reader\Filesystem">
        <arguments>
            <argument name="fileResolver" xsi:type="object">Magento\Framework\Config\FileResolverByModule</argument>
            <argument name="converter" xsi:type="object">Magento\Framework\Setup\Declaration\Schema\Config\Converter</argument>
            <argument name="schemaLocator" xsi:type="object">Magento\Framework\Setup\Declaration\Schema\Config\SchemaLocator</argument>
            <argument name="fileName" xsi:type="string">db_schema.xml</argument>
            <argument name="idAttributes" xsi:type="array">
                <item name="/schema/table" xsi:type="string">name</item>
                <item name="/schema/table/column" xsi:type="string">name</item>
                <item name="/schema/table/constraint" xsi:type="string">referenceId</item>
                <item name="/schema/table/index" xsi:type="string">referenceId</item>
                <item name="/schema/table/index/column" xsi:type="string">name</item>
                <item name="/schema/table/constraint/column" xsi:type="string">name</item>
            </argument>
        </arguments>
    </virtualType>
    <type name="Magento\Framework\Setup\Declaration\Schema\OperationsExecutor">
        <arguments>
            <argument name="operations" xsi:type="array">
                <item name="recreate_table" xsi:type="object">Magento\Framework\Setup\Declaration\Schema\Operations\ReCreateTable</item>
                <item name="create_table" xsi:type="object">Magento\Framework\Setup\Declaration\Schema\Operations\CreateTable</item>
                <item name="drop_table" xsi:type="object">Magento\Framework\Setup\Declaration\Schema\Operations\DropTable</item>
                <item name="drop_reference" xsi:type="object">Magento\Framework\Setup\Declaration\Schema\Operations\DropReference</item>
                <item name="modify_column" xsi:type="object">Magento\Framework\Setup\Declaration\Schema\Operations\ModifyColumn</item>
                <item name="add_column" xsi:type="object">Magento\Framework\Setup\Declaration\Schema\Operations\AddColumn</item>
                <item name="drop_element" xsi:type="object">Magento\Framework\Setup\Declaration\Schema\Operations\DropElement</item>
                <item name="add_complex_element" xsi:type="object">Magento\Framework\Setup\Declaration\Schema\Operations\AddComplexElement</item>
                <item name="modify_table" xsi:type="object">Magento\Framework\Setup\Declaration\Schema\Operations\ModifyTable</item>
            </argument>
            <argument name="dataSaviorsCollection" xsi:type="array">
                <item name="table_savior" xsi:type="object">Magento\Framework\Setup\Declaration\Schema\DataSavior\TableSavior</item>
                <item name="column_savior" xsi:type="object">Magento\Framework\Setup\Declaration\Schema\DataSavior\ColumnSavior</item>
            </argument>
        </arguments>
    </type>
    <type name="Magento\Framework\Setup\Declaration\Schema\Sharding">
        <arguments>
            <argument name="resources" xsi:type="array">
                <item name="default" xsi:type="string">default</item>
            </argument>
        </arguments>
    </type>
    <type name="Magento\Framework\Setup\Declaration\Schema\Declaration\ValidationComposite">
        <arguments>
            <argument name="rules" xsi:type="array">
                <item name="check_references" xsi:type="object">Magento\Framework\Setup\Declaration\Schema\Declaration\ValidationRules\CheckReferenceColumnHasIndex</item>
                <item name="real_types" xsi:type="object">Magento\Framework\Setup\Declaration\Schema\Declaration\ValidationRules\RealTypes</item>
                <item name="check_primary_key" xsi:type="object">Magento\Framework\Setup\Declaration\Schema\Declaration\ValidationRules\PrimaryKeyCanBeCreated</item>
                <item name="inconsistence_references" xsi:type="object">Magento\Framework\Setup\Declaration\Schema\Declaration\ValidationRules\IncosistentReferenceDefinition</item>
                <item name="auto_increment_validation" xsi:type="object">Magento\Framework\Setup\Declaration\Schema\Declaration\ValidationRules\AutoIncrementColumnValidation</item>
            </argument>
        </arguments>
    </type>
    <type name="Magento\Framework\Setup\SchemaListener">
        <arguments>
            <argument name="definitionMappers" xsi:type="array">
                <item name="integer" xsi:type="object">Magento\Framework\Setup\SchemaListenerDefinition\IntegerDefinition</item>
                <item name="tinyint" xsi:type="object">Magento\Framework\Setup\SchemaListenerDefinition\IntegerDefinition</item>
                <item name="smallint" xsi:type="object">Magento\Framework\Setup\SchemaListenerDefinition\IntegerDefinition</item>
                <item name="mediumint" xsi:type="object">Magento\Framework\Setup\SchemaListenerDefinition\IntegerDefinition</item>
                <item name="bigint" xsi:type="object">Magento\Framework\Setup\SchemaListenerDefinition\IntegerDefinition</item>
                <item name="decimal" xsi:type="object">Magento\Framework\Setup\SchemaListenerDefinition\RealDefinition</item>
                <item name="float" xsi:type="object">Magento\Framework\Setup\SchemaListenerDefinition\RealDefinition</item>
                <item name="numeric" xsi:type="object">Magento\Framework\Setup\SchemaListenerDefinition\RealDefinition</item>
                <item name="text" xsi:type="object">Magento\Framework\Setup\SchemaListenerDefinition\TextBlobDefinition</item>
                <item name="mediumtext" xsi:type="object">Magento\Framework\Setup\SchemaListenerDefinition\TextBlobDefinition</item>
                <item name="longtext" xsi:type="object">Magento\Framework\Setup\SchemaListenerDefinition\TextBlobDefinition</item>
                <item name="blob" xsi:type="object">Magento\Framework\Setup\SchemaListenerDefinition\TextBlobDefinition</item>
                <item name="mediumblob" xsi:type="object">Magento\Framework\Setup\SchemaListenerDefinition\TextBlobDefinition</item>
                <item name="longblog" xsi:type="object">Magento\Framework\Setup\SchemaListenerDefinition\TextBlobDefinition</item>
                <item name="varbinary" xsi:type="object">Magento\Framework\Setup\SchemaListenerDefinition\TextBlobDefinition</item>
                <item name="varchar" xsi:type="object">Magento\Framework\Setup\SchemaListenerDefinition\TextBlobDefinition</item>
                <item name="timestamp" xsi:type="object">Magento\Framework\Setup\SchemaListenerDefinition\TimestampDefinition</item>
                <item name="datetime" xsi:type="object">Magento\Framework\Setup\SchemaListenerDefinition\TimestampDefinition</item>
                <item name="date" xsi:type="object">Magento\Framework\Setup\SchemaListenerDefinition\DateDefinition</item>
                <item name="boolean" xsi:type="object">Magento\Framework\Setup\SchemaListenerDefinition\BooleanDefinition</item>
                <item name="json" xsi:type="object">Magento\Framework\Setup\SchemaListenerDefinition\JsonDefinition</item>
            </argument>
        </arguments>
    </type>
    <virtualType name="\Magento\Framework\Setup\Patch\SchemaPatchReader" type="\Magento\Framework\Setup\Patch\PatchReader">
        <arguments>
            <argument name="type" xsi:type="string">schema</argument>
        </arguments>
    </virtualType>
    <virtualType name="\Magento\Framework\Setup\Patch\DataPatchReader" type="\Magento\Framework\Setup\Patch\PatchReader">
        <arguments>
            <argument name="type" xsi:type="string">data</argument>
        </arguments>
    </virtualType>
    <type name="\Magento\Framework\Setup\Patch\PatchApplier">
        <arguments>
            <argument name="dataPatchReader" xsi:type="object">\Magento\Framework\Setup\Patch\DataPatchReader</argument>
            <argument name="schemaPatchReader" xsi:type="object">\Magento\Framework\Setup\Patch\SchemaPatchReader</argument>
        </arguments>
    </type>
    <type name="Magento\Framework\Setup\Patch\UpToDateData">
        <arguments>
            <argument name="dataPatchReader" xsi:type="object">\Magento\Framework\Setup\Patch\DataPatchReader</argument>
        </arguments>
    </type>
    <type name="Magento\Framework\Setup\Patch\UpToDateSchema">
        <arguments>
            <argument name="schemaReader" xsi:type="object">\Magento\Framework\Setup\Patch\SchemaPatchReader</argument>
        </arguments>
    </type>
    <type name="Magento\Framework\MessageQueue\Config\CompositeReader">
        <arguments>
            <argument name="readers" xsi:type="array">
                <item name="xmlReader" xsi:type="array">
                    <item name="reader" xsi:type="object">Magento\Framework\MessageQueue\Config\Reader\Xml</item>
                    <item name="sortOrder" xsi:type="string">10</item>
                </item>
                <item name="envReader" xsi:type="array">
                    <item name="reader" xsi:type="object">Magento\Framework\MessageQueue\Config\Reader\Env</item>
                    <item name="sortOrder" xsi:type="string">20</item>
                </item>
            </argument>
        </arguments>
    </type>
    <type name="Magento\Framework\MessageQueue\Config\Reader\Xml\CompositeConverter">
        <arguments>
            <argument name="converters" xsi:type="array">
                <item name="topicConfig" xsi:type="array">
                    <item name="converter" xsi:type="object">Magento\Framework\MessageQueue\Config\Reader\Xml\Converter\TopicConfig</item>
                    <item name="sortOrder" xsi:type="string">20</item>
                </item>
            </argument>
        </arguments>
    </type>
    <type name="Magento\Framework\MessageQueue\Consumer\Config\Data">
        <arguments>
            <argument name="reader" xsi:type="object">Magento\Framework\MessageQueue\Consumer\Config\CompositeReader</argument>
        </arguments>
    </type>
    <type name="Magento\Framework\MessageQueue\Consumer\Config\CompositeReader">
        <arguments>
            <argument name="readers" xsi:type="array">
                <item name="xmlReader" xsi:type="object" sortOrder="10">Magento\Framework\MessageQueue\Consumer\Config\Xml\Reader</item>
                <item name="envReader" xsi:type="object" sortOrder="20">Magento\Framework\MessageQueue\Consumer\Config\Env\Reader</item>
            </argument>
        </arguments>
    </type>
    <type name="Magento\Framework\MessageQueue\Consumer\Config\CompositeValidator">
        <arguments>
            <argument name="validators" xsi:type="array">
                <item name="requiredFields" xsi:type="object" sortOrder="10">Magento\Framework\MessageQueue\Consumer\Config\Validator\RequiredFields</item>
                <item name="fieldTypes" xsi:type="object" sortOrder="20">Magento\Framework\MessageQueue\Consumer\Config\Validator\FieldsTypes</item>
                <item name="handlers" xsi:type="object" sortOrder="30">Magento\Framework\MessageQueue\Consumer\Config\Validator\Handlers</item>
                <item name="consumerInstance" xsi:type="object" sortOrder="40">Magento\Framework\MessageQueue\Consumer\Config\Validator\ConsumerInstance</item>
            </argument>
        </arguments>
    </type>
    <type name="Magento\Framework\MessageQueue\Publisher\Config\CompositeValidator">
        <arguments>
            <argument name="validators" xsi:type="array">
                <item name="connectionFormat" xsi:type="object" sortOrder="10">Magento\Framework\MessageQueue\Publisher\Config\Validator\Format</item>
                <item name="enabledConnection" xsi:type="object" sortOrder="20">Magento\Framework\MessageQueue\Publisher\Config\Validator\EnabledConnection</item>
            </argument>
        </arguments>
    </type>
    <type name="Magento\Framework\MessageQueue\Publisher\Config\CompositeReader">
        <arguments>
            <argument name="readers" xsi:type="array">
                <item name="asyncServiceReader" xsi:type="object" sortOrder="0">Magento\WebapiAsync\Code\Generator\Config\RemoteServiceReader\Publisher</item>
                <item name="remoteServiceReader" xsi:type="object" sortOrder="10">Magento\Framework\MessageQueue\Publisher\Config\RemoteService\Reader</item>
                <item name="xmlReader" xsi:type="object" sortOrder="20">Magento\Framework\MessageQueue\Publisher\Config\Xml\Reader</item>
                <item name="envReader" xsi:type="object" sortOrder="30">Magento\Framework\MessageQueue\Publisher\Config\Env\Reader</item>
            </argument>
        </arguments>
    </type>
    <type name="Magento\Framework\MessageQueue\Topology\Config\CompositeValidator">
        <arguments>
            <argument name="validators" xsi:type="array">
                <item name="format" xsi:type="object" sortOrder="10">Magento\Framework\MessageQueue\Topology\Config\Validator\Format</item>
                <item name="fieldsTypes" xsi:type="object" sortOrder="20">Magento\Framework\MessageQueue\Topology\Config\Validator\FieldsTypes</item>
                <item name="dependantFields" xsi:type="object" sortOrder="30">Magento\Framework\MessageQueue\Topology\Config\Validator\DependentFields</item>
            </argument>
        </arguments>
    </type>
    <type name="Magento\Framework\MessageQueue\Topology\Config\CompositeReader">
        <arguments>
            <argument name="readers" xsi:type="array">
                <item name="remoteServiceReader" xsi:type="object" sortOrder="10">Magento\Framework\MessageQueue\Topology\Config\RemoteService\Reader</item>
                <item name="xmlReader" xsi:type="object" sortOrder="20">Magento\Framework\MessageQueue\Topology\Config\Xml\Reader</item>
            </argument>
        </arguments>
    </type>
    <type name="Magento\Framework\Amqp\Topology\BindingInstaller">
        <arguments>
            <argument name="installers" xsi:type="array">
                <item name="queue" xsi:type="object">Magento\Framework\Amqp\Topology\BindingInstallerType\Queue</item>
                <item name="exchange" xsi:type="object">Magento\Framework\Amqp\Topology\BindingInstallerType\Exchange</item>
            </argument>
        </arguments>
    </type>
    <type name="Magento\Framework\MessageQueue\Config\Reader\Env\Converter\Publisher">
        <arguments>
            <argument name="connectionToExchangeMap" xsi:type="array">
                <item name="amqp" xsi:type="string">magento</item>
                <item name="db" xsi:type="string">magento-db</item>
            </argument>
        </arguments>
    </type>
    <type name="Magento\Framework\MessageQueue\Publisher\Config\Env\Reader">
        <arguments>
            <argument name="publisherNameToConnectionMap" xsi:type="array">
                <item name="amqp-magento" xsi:type="string">amqp</item>
                <item name="db-magento-db" xsi:type="string">db</item>
            </argument>
        </arguments>
    </type>
    <type name="Magento\Framework\Setup\Declaration\Schema\Operations\CreateTable">
        <arguments>
            <argument name="triggers" xsi:type="array">
                <item name="migrateDataFromAnotherTable" xsi:type="object">Magento\Framework\Setup\Declaration\Schema\Db\MySQL\DDL\Triggers\MigrateDataFromAnotherTable</item>
            </argument>
        </arguments>
    </type>
    <!-- \Magento\Framework\MessageQueue\Bulk\PublisherPool is @api -->
    <virtualType name="Magento\Framework\MessageQueue\Bulk\PublisherPool" type="Magento\Framework\MessageQueue\PublisherPool" />
    <type name="Magento\Framework\Session\Config">
        <arguments>
            <argument name="scopeType" xsi:type="const">Magento\Framework\App\Config\ScopeConfigInterface::SCOPE_TYPE_DEFAULT</argument>
        </arguments>
    </type>
    <virtualType name="CsrfRequestValidator" type="Magento\Framework\App\Request\CsrfValidator" />
    <virtualType name="RequestValidator" type="Magento\Framework\App\Request\CompositeValidator">
        <arguments>
            <argument name="validators" xsi:type="array">
                <item name="csrf_validator" xsi:type="object">CsrfRequestValidator</item>
                <item name="http_method_validator" xsi:type="object">
                    Magento\Framework\App\Request\HttpMethodValidator
                </item>
            </argument>
        </arguments>
    </virtualType>
    <preference for="Magento\Framework\App\Request\ValidatorInterface" type="RequestValidator" />
    <type name="Magento\Framework\App\Request\HttpMethodMap">
        <arguments>
            <argument name="map" xsi:type="array">
                <item name="OPTIONS" xsi:type="string">\Magento\Framework\App\Action\HttpOptionsActionInterface</item>
                <item name="GET" xsi:type="string">\Magento\Framework\App\Action\HttpGetActionInterface</item>
                <item name="HEAD" xsi:type="string">\Magento\Framework\App\Action\HttpGetActionInterface</item>
                <item name="POST" xsi:type="string">\Magento\Framework\App\Action\HttpPostActionInterface</item>
                <item name="PUT" xsi:type="string">\Magento\Framework\App\Action\HttpPutActionInterface</item>
                <item name="PATCH" xsi:type="string">\Magento\Framework\App\Action\HttpPatchActionInterface</item>
                <item name="DELETE" xsi:type="string">\Magento\Framework\App\Action\HttpDeleteActionInterface</item>
                <item name="CONNECT" xsi:type="string">\Magento\Framework\App\Action\HttpConnectActionInterface</item>
                <item name="PROPFIND" xsi:type="string">\Magento\Framework\App\Action\HttpPropfindActionInterface</item>
                <item name="TRACE" xsi:type="string">\Magento\Framework\App\Action\HttpTraceActionInterface</item>
            </argument>
        </arguments>
    </type>
    <type name="Magento\Framework\App\ScopeResolverPool">
        <arguments>
            <argument name="scopeResolvers" xsi:type="array">
                <item name="default" xsi:type="object">Magento\Framework\App\ScopeResolver</item>
            </argument>
        </arguments>
    </type>
    <type name="Magento\Framework\Cache\LockGuardedCacheLoader">
        <arguments>
            <argument name="locker" xsi:type="object">Magento\Framework\Lock\Backend\Cache</argument>
            <argument name="lockTimeout" xsi:type="number">10000</argument>
            <argument name="delayTimeout" xsi:type="number">20</argument>
        </arguments>
    </type>
    <preference for="Magento\Framework\HTTP\AsyncClientInterface" type="Magento\Framework\HTTP\AsyncClient\GuzzleAsyncClient" />
    <preference for="Magento\Framework\MessageQueue\PoisonPill\PoisonPillCompareInterface" type="Magento\Framework\MessageQueue\PoisonPill\PoisonPillCompare"/>
    <preference for="Magento\Framework\MessageQueue\PoisonPill\PoisonPillPutInterface" type="Magento\Framework\MessageQueue\PoisonPill\PoisonPillPut"/>
    <preference for="Magento\Framework\MessageQueue\PoisonPill\PoisonPillReadInterface" type="Magento\Framework\MessageQueue\PoisonPill\PoisonPillRead"/>
    <preference for="Magento\Framework\MessageQueue\CallbackInvokerInterface" type="Magento\Framework\MessageQueue\CallbackInvoker"/>
    <preference for="Magento\Framework\Mail\EmailMessageInterface"
                type="Magento\Framework\Mail\EmailMessage" />
    <preference for="Magento\Framework\Mail\MimeMessageInterface"
                type="Magento\Framework\Mail\MimeMessage" />
    <preference for="Magento\Framework\Mail\MimePartInterface"
                type="Magento\Framework\Mail\MimePart" />
    <type name="Magento\Framework\DB\Adapter\AdapterInterface">
        <plugin name="execute_commit_callbacks" type="Magento\Framework\Model\ExecuteCommitCallbacks" />
    </type>
    <preference for="Magento\Framework\GraphQl\Query\ErrorHandlerInterface" type="Magento\Framework\GraphQl\Query\ErrorHandler"/>
    <preference for="Magento\Framework\Filter\VariableResolverInterface" type="Magento\Framework\Filter\VariableResolver\StrategyResolver"/>
<<<<<<< HEAD
    <type name="Magento\Framework\Storage\StorageAdapterProvider">
        <arguments>
            <argument name="config" xsi:type="array">
                <item name="local" xsi:type="string">Magento\Framework\Storage\AdapterFactory\LocalFactory</item>
                <item name="aws_s3" xsi:type="string">Magento\Framework\Storage\AdapterFactory\AwsS3Factory</item>
                <item name="ms_azure" xsi:type="string">Magento\Framework\Storage\AdapterFactory\AzureFactory</item>
            </argument>
=======
    <virtualType name="configured_block_cache" type="Magento\Framework\App\Cache">
        <arguments>
            <argument name="cacheIdentifier" xsi:type="string">block_html</argument>
        </arguments>
    </virtualType>
    <type name="Magento\Framework\View\Element\Context">
        <arguments>
            <argument name="cache" xsi:type="object">configured_block_cache</argument>
>>>>>>> 5a9fcab6
        </arguments>
    </type>
</config><|MERGE_RESOLUTION|>--- conflicted
+++ resolved
@@ -1804,7 +1804,16 @@
     </type>
     <preference for="Magento\Framework\GraphQl\Query\ErrorHandlerInterface" type="Magento\Framework\GraphQl\Query\ErrorHandler"/>
     <preference for="Magento\Framework\Filter\VariableResolverInterface" type="Magento\Framework\Filter\VariableResolver\StrategyResolver"/>
-<<<<<<< HEAD
+    <virtualType name="configured_block_cache" type="Magento\Framework\App\Cache">
+        <arguments>
+            <argument name="cacheIdentifier" xsi:type="string">block_html</argument>
+        </arguments>
+    </virtualType>
+    <type name="Magento\Framework\View\Element\Context">
+        <arguments>
+            <argument name="cache" xsi:type="object">configured_block_cache</argument>
+        </arguments>
+    </type>
     <type name="Magento\Framework\Storage\StorageAdapterProvider">
         <arguments>
             <argument name="config" xsi:type="array">
@@ -1812,16 +1821,6 @@
                 <item name="aws_s3" xsi:type="string">Magento\Framework\Storage\AdapterFactory\AwsS3Factory</item>
                 <item name="ms_azure" xsi:type="string">Magento\Framework\Storage\AdapterFactory\AzureFactory</item>
             </argument>
-=======
-    <virtualType name="configured_block_cache" type="Magento\Framework\App\Cache">
-        <arguments>
-            <argument name="cacheIdentifier" xsi:type="string">block_html</argument>
-        </arguments>
-    </virtualType>
-    <type name="Magento\Framework\View\Element\Context">
-        <arguments>
-            <argument name="cache" xsi:type="object">configured_block_cache</argument>
->>>>>>> 5a9fcab6
         </arguments>
     </type>
 </config>