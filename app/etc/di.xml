<?xml version="1.0"?>
<!--
/**
 * Copyright © Magento, Inc. All rights reserved.
 * See COPYING.txt for license details.
 */
-->
<config xmlns:xsi="http://www.w3.org/2001/XMLSchema-instance" xsi:noNamespaceSchemaLocation="urn:magento:framework:ObjectManager/etc/config.xsd">
    <preference for="Psr\Log\LoggerInterface" type="Magento\Framework\Logger\Monolog" />
    <preference for="Magento\Framework\EntityManager\EntityMetadataInterface" type="Magento\Framework\EntityManager\EntityMetadata" />
    <preference for="Magento\Framework\EntityManager\HydratorInterface" type="Magento\Framework\EntityManager\Hydrator" />
    <preference for="Magento\Framework\View\Template\Html\MinifierInterface" type="Magento\Framework\View\Template\Html\Minifier" />
    <preference for="Magento\Framework\Model\Entity\ScopeInterface" type="Magento\Framework\Model\Entity\Scope" />
    <preference for="Magento\Framework\ObjectManager\FactoryInterface" type="Magento\Framework\ObjectManager\Factory\Dynamic\Developer" />
    <preference for="Magento\Framework\Search\Adapter\Mysql\Filter\PreprocessorInterface" type="Magento\Framework\Search\Adapter\Mysql\Filter\Preprocessor" />
    <preference for="Magento\Framework\Search\Adapter\Mysql\Field\ResolverInterface" type="Magento\Framework\Search\Adapter\Mysql\Field\Resolver" />
    <preference for="Magento\Framework\Search\Request\Aggregation\StatusInterface" type="Magento\Framework\Search\Request\Aggregation\Status" />
    <preference for="Magento\Framework\Search\Adapter\Mysql\Field\FieldInterface" type="Magento\Framework\Search\Adapter\Mysql\Field\Field"/>
    <preference for="Magento\Framework\Search\Adapter\Aggregation\AggregationResolverInterface" type="Magento\Framework\Search\Adapter\Aggregation\AggregationResolver"/>
    <preference for="Magento\Framework\App\RequestInterface" type="Magento\Framework\App\Request\Http" />
    <preference for="Magento\Framework\App\PlainTextRequestInterface" type="Magento\Framework\App\Request\Http" />
    <preference for="Magento\Framework\App\RequestContentInterface" type="Magento\Framework\App\Request\Http" />
    <preference for="Magento\Framework\App\Request\PathInfoProcessorInterface" type="Magento\Store\App\Request\PathInfoProcessor" />
    <preference for="Magento\Framework\App\ResponseInterface" type="Magento\Framework\App\Response\Http" />
    <preference for="Magento\Framework\App\RouterListInterface" type="Magento\Framework\App\RouterList" />
    <preference for="Magento\Framework\App\FrontControllerInterface" type="Magento\Framework\App\FrontController" />
    <preference for="Magento\Framework\App\CacheInterface" type="Magento\Framework\App\Cache\Proxy" />
    <preference for="Magento\Framework\App\Cache\StateInterface" type="Magento\Framework\App\Cache\State" />
    <preference for="Magento\Framework\App\Cache\TypeListInterface" type="Magento\Framework\App\Cache\TypeList" />
    <preference for="Magento\Store\Model\StoreManagerInterface" type="Magento\Store\Model\StoreManager" />
    <preference for="Magento\Framework\View\DesignInterface" type="Magento\Theme\Model\View\Design\Proxy" />
    <preference for="Magento\Framework\View\Design\ThemeInterface" type="Magento\Theme\Model\Theme" />
    <preference for="Magento\Framework\View\Design\Theme\ResolverInterface" type="Magento\Theme\Model\Theme\Resolver" />
    <preference for="Magento\Framework\View\ConfigInterface" type="Magento\Framework\View\Config" />
    <preference for="Magento\Framework\View\Asset\Bundle\ConfigInterface" type="Magento\Framework\View\Asset\Bundle\Config" />
    <preference for="Magento\Framework\Locale\ListsInterface" type="Magento\Framework\Locale\TranslatedLists" />
    <preference for="Magento\Framework\Locale\AvailableLocalesInterface" type="Magento\Framework\Locale\Deployed\Codes" />
    <preference for="Magento\Framework\Locale\OptionInterface" type="Magento\Framework\Locale\Deployed\Options" />
    <preference for="Magento\Framework\Api\AttributeTypeResolverInterface" type="Magento\Framework\Reflection\AttributeTypeResolver" />
    <preference for="Magento\Framework\Api\Search\SearchResultInterface" type="Magento\Framework\Api\Search\SearchResult" />
    <preference for="Magento\Framework\Api\Search\SearchCriteriaInterface" type="Magento\Framework\Api\Search\SearchCriteria"/>
    <preference for="Magento\Framework\Api\Search\DocumentInterface" type="Magento\Framework\Api\Search\Document" />
    <preference for="Magento\Framework\Api\Search\AggregationInterface" type="Magento\Framework\Search\Response\Aggregation" />
    <preference for="Magento\Framework\App\RequestSafetyInterface" type="Magento\Framework\App\Request\Http" />
    <type name="Magento\Store\Model\Store">
        <arguments>
            <argument name="currencyInstalled" xsi:type="string">system/currency/installed</argument>
        </arguments>
    </type>
    <preference for="Magento\Framework\Api\ExtensionAttribute\JoinDataInterface" type="Magento\Framework\Api\ExtensionAttribute\JoinData" />
    <preference for="Magento\Framework\Api\ExtensionAttribute\JoinProcessorInterface" type="Magento\Framework\Api\ExtensionAttribute\JoinProcessor" />
    <preference for="Magento\Framework\Locale\ConfigInterface" type="Magento\Framework\Locale\Config" />
    <preference for="Magento\Framework\Notification\NotifierInterface" type="Magento\Framework\Notification\NotifierPool" />
    <preference for="Magento\Framework\UrlInterface" type="Magento\Framework\Url" />
    <preference for="Magento\Framework\Url\EncoderInterface" type="Magento\Framework\Url\Encoder" />
    <preference for="Magento\Framework\Url\DecoderInterface" type="Magento\Framework\Url\Decoder" />
    <preference for="Magento\Framework\Data\Collection\Db\FetchStrategyInterface" type="Magento\Framework\Data\Collection\Db\FetchStrategy\Query" />
    <preference for="Magento\Framework\Config\ScopeInterface" type="Magento\Framework\Config\Scope" />
    <preference for="Magento\Framework\Config\FileResolverInterface" type="Magento\Framework\App\Config\FileResolver" />
    <preference for="Magento\Framework\Config\CacheInterface" type="Magento\Framework\App\Cache\Type\Config" />
    <preference for="Magento\Framework\Config\ValidationStateInterface" type="Magento\Framework\App\Arguments\ValidationState" />
    <preference for="Magento\Framework\Module\ModuleListInterface" type="Magento\Framework\Module\ModuleList" />
    <preference for="Magento\Framework\Component\ComponentRegistrarInterface" type="Magento\Framework\Component\ComponentRegistrar"/>
    <preference for="Magento\Framework\Event\ConfigInterface" type="Magento\Framework\Event\Config" />
    <preference for="Magento\Framework\Event\InvokerInterface" type="Magento\Framework\Event\Invoker\InvokerDefault" />
    <preference for="Magento\Framework\Interception\PluginListInterface" type="Magento\Framework\Interception\PluginList\PluginList" />
    <preference for="Magento\Framework\Event\ManagerInterface" type="Magento\Framework\Event\Manager\Proxy" />
    <preference for="Magento\Framework\View\LayoutInterface" type="Magento\Framework\View\Layout" />
    <preference for="Magento\Framework\View\Layout\ProcessorInterface" type="Magento\Framework\View\Model\Layout\Merge" />
    <preference for="Magento\Framework\View\Url\ConfigInterface" type="Magento\Framework\View\Url\Config" />
    <preference for="Magento\Framework\App\Route\ConfigInterface" type="Magento\Framework\App\Route\Config" />
    <preference for="Magento\Framework\App\ResourceConnection\ConfigInterface" type="Magento\Framework\App\ResourceConnection\Config\Proxy" />
    <preference for="Magento\Framework\Oauth\OauthInterface" type="Magento\Framework\Oauth\Oauth"/>
    <preference for="Magento\Framework\View\Design\Theme\Domain\PhysicalInterface" type="Magento\Theme\Model\Theme\Domain\Physical" />
    <preference for="Magento\Framework\View\Design\Theme\Domain\VirtualInterface" type="Magento\Theme\Model\Theme\Domain\Virtual" />
    <preference for="Magento\Framework\View\Design\Theme\Domain\StagingInterface" type="Magento\Theme\Model\Theme\Domain\Staging" />
    <preference for="Magento\Framework\Json\EncoderInterface" type="Magento\Framework\Json\Encoder" />
    <preference for="Magento\Framework\Json\DecoderInterface" type="Magento\Framework\Json\Decoder" />
    <preference for="Magento\Framework\Message\ManagerInterface" type="Magento\Framework\Message\Manager" />
    <preference for="Magento\Framework\App\Config\ValueInterface" type="Magento\Framework\App\Config\Value" />
    <preference for="Magento\Framework\Interception\ChainInterface" type="Magento\Framework\Interception\Chain\Chain" />
    <preference for="Magento\Framework\Module\Output\ConfigInterface" type="Magento\Framework\Module\Output\Config" />
    <preference for="Magento\Framework\View\Design\Theme\CustomizationInterface" type="Magento\Framework\View\Design\Theme\Customization" />
    <preference for="Magento\Framework\View\Asset\ConfigInterface" type="Magento\Framework\View\Asset\Config" />
    <preference for="Magento\Framework\Image\Adapter\ConfigInterface" type="Magento\Framework\Image\Adapter\Config" />
    <preference for="Magento\Framework\View\Design\Theme\Image\PathInterface" type="Magento\Theme\Model\Theme\Image\Path" />
    <preference for="Magento\Framework\Session\Config\ConfigInterface" type="Magento\Framework\Session\Config" />
    <preference for="Magento\Framework\Session\SidResolverInterface" type="Magento\Framework\Session\SidResolver\Proxy" />
    <preference for="Magento\Framework\Stdlib\Cookie\CookieScopeInterface" type="Magento\Framework\Stdlib\Cookie\CookieScope" />
    <preference for="Magento\Framework\Stdlib\Cookie\CookieReaderInterface" type="Magento\Framework\Stdlib\Cookie\PhpCookieReader" />
    <preference for="Magento\Framework\Stdlib\CookieManagerInterface" type="Magento\Framework\Stdlib\Cookie\PhpCookieManager" />
    <preference for="Magento\Framework\TranslateInterface" type="Magento\Framework\Translate" />
    <preference for="Magento\Framework\Config\ScopeListInterface" type="interceptionConfigScope" />
    <preference for="Magento\Framework\View\Design\Theme\Label\ListInterface" type="Magento\Theme\Model\ResourceModel\Theme\Collection" />
    <preference for="Magento\Framework\Mview\ConfigInterface" type="Magento\Framework\Mview\Config" />
    <preference for="Magento\Framework\Mview\ViewInterface" type="Magento\Framework\Mview\View" />
    <preference for="Magento\Framework\Mview\ProcessorInterface" type="Magento\Framework\Mview\Processor" />
    <preference for="Magento\Framework\Mview\View\CollectionInterface" type="Magento\Framework\Mview\View\Collection" />
    <preference for="Magento\Framework\Mview\View\SubscriptionInterface" type="Magento\Framework\Mview\View\Subscription" />
    <preference for="Magento\Framework\Mview\View\ChangelogInterface" type="Magento\Framework\Mview\View\Changelog" />
    <preference for="Magento\Framework\Api\MetadataServiceInterface" type="Magento\Framework\Api\DefaultMetadataService"/>
    <preference for="Magento\Framework\Api\MetadataObjectInterface" type="Magento\Framework\Api\AttributeMetadata"/>
    <preference for="Magento\Framework\Api\SearchCriteriaInterface" type="Magento\Framework\Api\SearchCriteria"/>
    <preference for="Magento\Framework\App\Rss\UrlBuilderInterface" type="Magento\Framework\App\Rss\UrlBuilder"/>
    <preference for="Magento\Framework\DB\LoggerInterface" type="Magento\Framework\DB\Logger\LoggerProxy"/>
    <preference for="Magento\Framework\App\ResourceConnection\ConnectionAdapterInterface" type="Magento\Framework\Model\ResourceModel\Type\Db\Pdo\Mysql"/>
    <preference for="Magento\Framework\DB\QueryInterface" type="Magento\Framework\DB\Query"/>
    <preference for="Magento\Framework\App\ProductMetadataInterface" type="Magento\Framework\App\ProductMetadata"/>
    <preference for="Magento\Framework\Acl\Data\CacheInterface" type="Magento\Framework\Acl\Data\Cache" />
    <preference for="Magento\Framework\App\AreaInterface" type="Magento\Framework\App\Area" />
    <preference for="Magento\Framework\Setup\ModuleDataSetupInterface" type="Magento\Setup\Module\DataSetup" />
    <preference for="Magento\Framework\AuthorizationInterface" type="Magento\Framework\Authorization" />
    <preference for="Magento\Framework\Authorization\PolicyInterface" type="Magento\Framework\Authorization\Policy\DefaultPolicy" />
    <preference for="Magento\Framework\Authorization\RoleLocatorInterface" type="Magento\Framework\Authorization\RoleLocator\DefaultRoleLocator" />
    <preference for="Magento\Framework\Session\SessionManagerInterface" type="Magento\Framework\Session\Generic" />
    <preference for="Magento\Framework\App\Config\ScopeConfigInterface" type="Magento\Framework\App\Config" />
    <preference for="Magento\Framework\App\Config\ReinitableConfigInterface" type="Magento\Framework\App\ReinitableConfig" />
    <preference for="Magento\Framework\App\Config\MutableScopeConfigInterface" type="Magento\Framework\App\MutableScopeConfig" />
    <preference for="Magento\Framework\App\Config\Storage\WriterInterface" type="Magento\Framework\App\Config\Storage\Writer" />
    <preference for="Magento\Framework\Config\ConverterInterface" type="Magento\Framework\Config\Converter\Dom"/>
    <preference for="Magento\Framework\App\DefaultPathInterface" type="Magento\Framework\App\DefaultPath\DefaultPath" />
    <preference for="Magento\Framework\Encryption\EncryptorInterface" type="Magento\Framework\Encryption\Encryptor" />
    <preference for="Magento\Framework\Filter\Encrypt\AdapterInterface" type="Magento\Framework\Filter\Encrypt\Basic" />
    <preference for="Magento\Framework\Cache\ConfigInterface" type="Magento\Framework\Cache\Config" />
    <preference for="Magento\Framework\View\Asset\MergeStrategyInterface" type="Magento\Framework\View\Asset\MergeStrategy\Direct" />
    <preference for="Magento\Framework\App\ViewInterface" type="Magento\Framework\App\View" />
    <preference for="Magento\Framework\Data\Collection\EntityFactoryInterface" type="Magento\Framework\Data\Collection\EntityFactory" />
    <preference for="Magento\Framework\Translate\InlineInterface" type="Magento\Framework\Translate\Inline" />
    <preference for="Magento\Framework\Session\ValidatorInterface" type="Magento\Framework\Session\Validator" />
    <preference for="Magento\Framework\Session\StorageInterface" type="Magento\Framework\Session\Storage" />
    <preference for="Magento\Framework\App\Request\DataPersistorInterface" type="Magento\Framework\App\Request\DataPersistor" />
    <preference for="Magento\Framework\Url\RouteParamsResolverInterface" type="Magento\Framework\Url\RouteParamsResolver" />
    <preference for="Magento\Framework\Url\RouteParamsPreprocessorInterface" type="Magento\Framework\Url\RouteParamsPreprocessorComposite" />
    <preference for="Magento\Framework\Url\ModifierInterface" type="Magento\Framework\Url\ModifierComposite" />
    <preference for="Magento\Framework\Url\QueryParamsResolverInterface" type="Magento\Framework\Url\QueryParamsResolver" />
    <preference for="Magento\Framework\Url\ScopeResolverInterface" type="Magento\Framework\Url\ScopeResolver" />
    <preference for="Magento\Framework\Url\SecurityInfoInterface" type="Magento\Framework\Url\SecurityInfo\Proxy" />
    <preference for="Magento\Framework\Locale\CurrencyInterface" type="Magento\Framework\Locale\Currency" />
    <preference for="Magento\Framework\CurrencyInterface" type="Magento\Framework\Currency" />
    <preference for="Magento\Framework\Locale\FormatInterface" type="Magento\Framework\Locale\Format" />
    <preference for="Magento\Framework\Locale\ResolverInterface" type="Magento\Framework\Locale\Resolver" />
    <preference for="Magento\Framework\Stdlib\DateTime\TimezoneInterface" type="Magento\Framework\Stdlib\DateTime\Timezone" />
    <preference for="Magento\Framework\Communication\ConfigInterface" type="Magento\Framework\Communication\Config" />
    <preference for="Magento\Framework\Module\ResourceInterface" type="Magento\Framework\Module\ModuleResource" />
    <preference for="Magento\Framework\Pricing\Amount\AmountInterface" type="Magento\Framework\Pricing\Amount\Base" />
    <preference for="Magento\Framework\Api\SearchResultsInterface" type="Magento\Framework\Api\SearchResults" />
    <preference for="Magento\Framework\Api\AttributeInterface" type="Magento\Framework\Api\AttributeValue" />
    <preference for="Magento\Framework\Model\ResourceModel\Db\TransactionManagerInterface" type="Magento\Framework\Model\ResourceModel\Db\TransactionManager" />
    <preference for="Magento\Framework\Api\Data\ImageContentInterface" type="Magento\Framework\Api\ImageContent" />
    <preference for="Magento\Framework\Api\ImageContentValidatorInterface" type="Magento\Framework\Api\ImageContentValidator" />
    <preference for="Magento\Framework\Api\ImageProcessorInterface" type="Magento\Framework\Api\ImageProcessor" />
    <preference for="Magento\Framework\Code\Reader\ClassReaderInterface" type="Magento\Framework\Code\Reader\ClassReader" />
    <preference for="Magento\Framework\Stdlib\DateTime\DateTimeFormatterInterface" type="Magento\Framework\Stdlib\DateTime\DateTimeFormatter"/>
    <preference for="Magento\Framework\Api\Search\SearchInterface" type="Magento\Framework\Search\Search"/>
    <preference for="Magento\Framework\View\Design\FileResolution\Fallback\ResolverInterface" type="Magento\Framework\View\Design\FileResolution\Fallback\Resolver\Simple" />
    <preference for="Cm\RedisSession\Handler\ConfigInterface" type="Magento\Framework\Session\SaveHandler\Redis\Config"/>
    <preference for="Cm\RedisSession\Handler\LoggerInterface" type="Magento\Framework\Session\SaveHandler\Redis\Logger"/>
    <preference for="Magento\Framework\EntityManager\MapperInterface" type="Magento\Framework\EntityManager\CompositeMapper"/>
    <preference for="Magento\Framework\Console\CommandListInterface" type="Magento\Framework\Console\CommandList"/>
    <preference for="Magento\Framework\DataObject\IdentityGeneratorInterface" type="Magento\Framework\DataObject\IdentityService" />
    <preference for="Magento\Framework\Serialize\SerializerInterface" type="Magento\Framework\Serialize\Serializer\Json" />
    <preference for="Magento\Framework\App\Scope\ValidatorInterface" type="Magento\Framework\App\Scope\Validator"/>
    <preference for="Magento\Framework\App\ScopeResolverInterface" type="Magento\Framework\App\ScopeResolver" />
    <preference for="Magento\Framework\App\ScopeInterface" type="Magento\Framework\App\ScopeDefault" />
    <preference for="Magento\Framework\View\Design\Theme\ListInterface" type="Magento\Framework\View\Design\Theme\ThemeList" />
    <preference for="Magento\Framework\View\Design\Theme\ThemeProviderInterface" type="Magento\Framework\View\Design\Theme\ThemeProvider" />
    <preference for="Magento\Framework\View\Asset\PreProcessor\ChainFactoryInterface" type="Magento\Framework\View\Asset\PreProcessor\ChainFactory"/>
    <preference for="Magento\Framework\Css\PreProcessor\ErrorHandlerInterface" type="Magento\Framework\Css\PreProcessor\ErrorHandler" />
    <preference for="Magento\Framework\View\Asset\PreProcessor\Helper\SortInterface" type="Magento\Framework\View\Asset\PreProcessor\Helper\Sort"/>
    <preference for="Magento\Framework\App\View\Deployment\Version\StorageInterface" type="Magento\Framework\App\View\Deployment\Version\Storage\File"/>
    <preference for="Magento\Framework\View\Page\FaviconInterface" type="Magento\Theme\Model\Favicon\Favicon" />
    <preference for="Magento\Framework\View\Element\Message\InterpretationStrategyInterface" type="Magento\Framework\View\Element\Message\InterpretationMediator" />
    <type name="Magento\Framework\Model\ResourceModel\Db\TransactionManager" shared="false" />
    <type name="Magento\Framework\Acl\Data\Cache">
        <arguments>
            <argument name="aclBuilder" xsi:type="object">Magento\Framework\Acl\Builder\Proxy</argument>
        </arguments>
    </type>
    <type name="Magento\Framework\Logger\Handler\Base">
        <arguments>
            <argument name="filesystem" xsi:type="object">Magento\Framework\Filesystem\Driver\File</argument>
        </arguments>
    </type>
    <type name="Magento\Framework\Logger\Handler\System">
        <arguments>
            <argument name="filesystem" xsi:type="object">Magento\Framework\Filesystem\Driver\File</argument>
        </arguments>
    </type>
    <type name="Magento\Framework\Communication\Config\CompositeReader">
        <arguments>
            <argument name="readers" xsi:type="array">
                <item name="xmlReader" xsi:type="array">
                    <item name="reader" xsi:type="object">Magento\Framework\Communication\Config\Reader\XmlReader</item>
                    <item name="sortOrder" xsi:type="string">10</item>
                </item>
                <item name="envReader" xsi:type="array">
                    <item name="reader" xsi:type="object">Magento\Framework\Communication\Config\Reader\EnvReader</item>
                    <item name="sortOrder" xsi:type="string">20</item>
                </item>
            </argument>
        </arguments>
    </type>
    <type name="Magento\Framework\Logger\Monolog">
        <arguments>
            <argument name="name" xsi:type="string">main</argument>
            <argument name="handlers"  xsi:type="array">
                <item name="system" xsi:type="object">Magento\Framework\Logger\Handler\System</item>
                <item name="debug" xsi:type="object">Magento\Framework\Logger\Handler\Debug</item>
            </argument>
        </arguments>
    </type>
    <type name="Magento\Framework\Model\Context">
        <arguments>
            <argument name="actionValidator" xsi:type="object">Magento\Framework\Model\ActionValidator\RemoveAction\Proxy</argument>
        </arguments>
    </type>
    <type name="Magento\Framework\Api\FilterBuilder" shared="false" />
    <type name="Magento\Framework\Api\SearchCriteriaBuilder" shared="false" />
    <type name="Magento\Framework\View\Layout\Builder" shared="false" />
    <type name="Magento\Framework\View\Page\Builder" shared="false" />
    <type name="Magento\Framework\Message\Manager">
        <arguments>
            <argument name="session" xsi:type="object">Magento\Framework\Message\Session\Proxy</argument>
            <argument name="exceptionMessageFactory" xsi:type="object">Magento\Framework\Message\ExceptionMessageLookupFactory</argument>
        </arguments>
    </type>
    <type name="Magento\Framework\View\BlockPool" shared="false" />
    <type name="Magento\Framework\App\Request\Http">
        <arguments>
            <argument name="pathInfoProcessor" xsi:type="object">Magento\Backend\App\Request\PathInfoProcessor\Proxy</argument>
        </arguments>
    </type>
    <preference for="Magento\Framework\Session\SaveHandlerInterface" type="Magento\Framework\Session\SaveHandler" />
    <type name="Magento\Framework\Session\SaveHandlerFactory">
        <arguments>
            <argument name="handlers" xsi:type="array">
                <item name="db" xsi:type="string">Magento\Framework\Session\SaveHandler\DbTable</item>
                <item name="redis" xsi:type="string">Magento\Framework\Session\SaveHandler\Redis</item>
            </argument>
        </arguments>
    </type>
    <type name="Magento\Framework\Session\SaveHandler\Redis">
        <arguments>
            <argument name="config" xsi:type="object">Cm\RedisSession\Handler\ConfigInterface</argument>
            <argument name="logger" xsi:type="object">Cm\RedisSession\Handler\LoggerInterface</argument>
        </arguments>
    </type>
    <virtualType name="interceptionConfigScope" type="Magento\Framework\Config\Scope">
        <arguments>
            <argument name="defaultScope" xsi:type="string">global</argument>
        </arguments>
    </virtualType>
    <type name="Magento\Framework\App\State">
        <arguments>
            <argument name="mode" xsi:type="init_parameter">Magento\Framework\App\State::PARAM_MODE</argument>
        </arguments>
    </type>
    <type name="Magento\Framework\View\Asset\Source">
        <arguments>
            <argument name="appMode" xsi:type="init_parameter">Magento\Framework\App\State::PARAM_MODE</argument>
        </arguments>
    </type>
    <type name="Magento\Framework\View\Page\Config\Renderer">
        <arguments>
            <argument name="appMode" xsi:type="init_parameter">Magento\Framework\App\State::PARAM_MODE</argument>
        </arguments>
    </type>
    <type name="Magento\Framework\App\Arguments\ValidationState">
        <arguments>
            <argument name="appMode" xsi:type="init_parameter">Magento\Framework\App\State::PARAM_MODE</argument>
        </arguments>
    </type>
    <type name="Magento\Framework\App\Cache\Frontend\Factory">
        <arguments>
            <argument name="enforcedOptions" xsi:type="init_parameter">Magento\Framework\App\Cache\Frontend\Factory::PARAM_CACHE_FORCED_OPTIONS</argument>
            <argument name="decorators" xsi:type="array">
                <item name="tag" xsi:type="array">
                    <item name="class" xsi:type="string">Magento\Framework\Cache\Frontend\Decorator\TagScope</item>
                    <item name="parameters" xsi:type="array">
                        <item name="tag" xsi:type="string">MAGE</item>
                    </item>
                </item>
                <item name="logger" xsi:type="array">
                    <item name="class" xsi:type="string">Magento\Framework\Cache\Frontend\Decorator\Logger</item>
                </item>
            </argument>
            <argument name="resource" xsi:type="object">Magento\Framework\App\ResourceConnection\Proxy</argument>
        </arguments>
    </type>
    <type name="Magento\Backend\App\Area\FrontNameResolver">
        <arguments>
            <argument name="defaultFrontName" xsi:type="init_parameter">Magento\Backend\Setup\ConfigOptionsList::CONFIG_PATH_BACKEND_FRONTNAME</argument>
        </arguments>
    </type>
    <type name="Magento\Framework\App\Cache\State">
        <arguments>
            <argument name="banAll" xsi:type="init_parameter">Magento\Framework\App\Cache\State::PARAM_BAN_CACHE</argument>
        </arguments>
    </type>
    <type name="Magento\Store\Model\StoreManager">
        <arguments>
            <argument name="scopeCode" xsi:type="init_parameter">Magento\Store\Model\StoreManager::PARAM_RUN_CODE</argument>
            <argument name="scopeType" xsi:type="init_parameter">Magento\Store\Model\StoreManager::PARAM_RUN_TYPE</argument>
        </arguments>
    </type>
    <type name="Magento\Framework\Translate">
        <arguments>
            <argument name="cache" xsi:type="object">Magento\Framework\App\Cache\Type\Translate</argument>
            <argument name="locale" xsi:type="object">Magento\Framework\Locale\Resolver\Proxy</argument>
            <argument name="translate" xsi:type="object">Magento\Framework\Translate\ResourceInterface\Proxy</argument>
            <argument name="request" xsi:type="object">Magento\Framework\App\Request\Http\Proxy</argument>
        </arguments>
    </type>
    <type name="Magento\Framework\App\Helper\Context">
        <arguments>
            <argument name="translateInline" xsi:type="object">Magento\Framework\Translate\InlineInterface\Proxy</argument>
        </arguments>
    </type>
    <type name="Magento\Framework\Data\Structure" shared="false" />
    <type name="Magento\Framework\View\Layout\Data\Structure" shared="false" />
    <type name="Magento\Theme\Model\View\Design">
        <arguments>
            <argument name="storeManager" xsi:type="object">Magento\Store\Model\StoreManagerInterface\Proxy</argument>
        </arguments>
    </type>
    <type name="Magento\Framework\Acl" shared="false" />
    <type name="Magento\Framework\App\ObjectManager\ConfigLoader">
        <arguments>
            <argument name="cache" xsi:type="object">Magento\Framework\App\Cache\Type\Config</argument>
            <argument name="reader" xsi:type="object">Magento\Framework\ObjectManager\Config\Reader\Dom\Proxy</argument>
        </arguments>
    </type>
    <type name="Magento\Framework\App\ObjectManager\ConfigCache">
        <arguments>
            <argument name="cacheFrontend" xsi:type="object">Magento\Framework\App\Cache\Type\Config</argument>
        </arguments>
    </type>
    <type name="Magento\Framework\Cache\Config\Data">
        <arguments>
            <argument name="cacheId" xsi:type="string">config_cache</argument>
            <argument name="reader" xsi:type="object">Magento\Framework\Cache\Config\Reader\Proxy</argument>
        </arguments>
    </type>
    <type name="Magento\Framework\Interception\Config\Config">
        <arguments>
            <argument name="cache" xsi:type="object">Magento\Framework\App\Cache\Type\Config</argument>
            <argument name="reader" xsi:type="object">Magento\Framework\ObjectManager\Config\Reader\Dom\Proxy</argument>
            <argument name="cacheId" xsi:type="string">interception</argument>
        </arguments>
    </type>
    <type name="Magento\Framework\Interception\PluginList\PluginList">
        <arguments>
            <argument name="cache" xsi:type="object">Magento\Framework\App\Cache\Type\Config</argument>
            <argument name="reader" xsi:type="object">Magento\Framework\ObjectManager\Config\Reader\Dom\Proxy</argument>
            <argument name="cacheId" xsi:type="string">plugin-list</argument>
            <argument name="scopePriorityScheme" xsi:type="array">
                <item name="first" xsi:type="string">global</item>
            </argument>
        </arguments>
    </type>
    <type name="Magento\Framework\App\ResourceConnection">
        <arguments>
            <argument name="connectionFactory" xsi:type="object">Magento\Framework\App\ResourceConnection\ConnectionFactory</argument>
        </arguments>
    </type>
    <type name="Magento\Framework\App\ResourceConnection\Config">
        <arguments>
            <argument name="reader" xsi:type="object">Magento\Framework\App\ResourceConnection\Config\Reader\Proxy</argument>
            <argument name="cache" xsi:type="object">Magento\Framework\App\Cache\Type\Config\Proxy</argument>
        </arguments>
    </type>
    <type name="Magento\Framework\App\ResourceConnection\Config\Reader">
        <arguments>
            <argument name="fileResolver" xsi:type="object">Magento\Framework\App\Config\FileResolver\Proxy</argument>
        </arguments>
    </type>
    <type name="Magento\Framework\Config\Scope">
        <arguments>
            <argument name="defaultScope" xsi:type="string">primary</argument>
            <argument name="areaList" xsi:type="object">Magento\Framework\App\AreaList\Proxy</argument>
        </arguments>
    </type>
    <type name="Magento\Framework\Url">
        <arguments>
            <argument name="session" xsi:type="object">Magento\Framework\Session\Generic\Proxy</argument>
            <argument name="scopeType" xsi:type="const">Magento\Store\Model\ScopeInterface::SCOPE_STORE</argument>
        </arguments>
    </type>
    <virtualType name="layoutArgumentReaderInterpreter" type="Magento\Framework\Data\Argument\Interpreter\Composite">
        <arguments>
            <argument name="interpreters" xsi:type="array">
                <item name="options" xsi:type="object">Magento\Framework\View\Layout\Argument\Interpreter\Options</item>
                <item name="array" xsi:type="object">layoutArrayArgumentReaderInterpreterProxy</item>
                <item name="boolean" xsi:type="object">Magento\Framework\Data\Argument\Interpreter\Boolean</item>
                <item name="number" xsi:type="object">Magento\Framework\Data\Argument\Interpreter\Number</item>
                <item name="string" xsi:type="object">Magento\Framework\Data\Argument\Interpreter\StringUtils</item>
                <item name="null" xsi:type="object">Magento\Framework\Data\Argument\Interpreter\NullType</item>
                <item name="object" xsi:type="object">Magento\Framework\View\Layout\Argument\Interpreter\Passthrough</item>
                <item name="url" xsi:type="object">Magento\Framework\View\Layout\Argument\Interpreter\Passthrough</item>
                <item name="helper" xsi:type="object">Magento\Framework\View\Layout\Argument\Interpreter\Passthrough</item>
            </argument>
            <argument name="discriminator" xsi:type="const">Magento\Framework\View\Model\Layout\Merge::TYPE_ATTRIBUTE</argument>
        </arguments>
    </virtualType>
    <virtualType name="layoutArgumentGeneratorInterpreterInternal" type="Magento\Framework\Data\Argument\Interpreter\Composite">
        <arguments>
            <argument name="interpreters" xsi:type="array">
                <item name="options" xsi:type="object">Magento\Framework\View\Layout\Argument\Interpreter\Options</item>
                <item name="array" xsi:type="object">layoutArrayArgumentGeneratorInterpreterProxy</item>
                <item name="boolean" xsi:type="object">Magento\Framework\Data\Argument\Interpreter\Boolean</item>
                <item name="number" xsi:type="object">Magento\Framework\Data\Argument\Interpreter\Number</item>
                <item name="string" xsi:type="object">Magento\Framework\Data\Argument\Interpreter\StringUtils</item>
                <item name="null" xsi:type="object">Magento\Framework\Data\Argument\Interpreter\NullType</item>
                <item name="object" xsi:type="object">layoutObjectArgumentInterpreter</item>
                <item name="url" xsi:type="object">Magento\Framework\View\Layout\Argument\Interpreter\Url</item>
                <item name="helper" xsi:type="object">Magento\Framework\View\Layout\Argument\Interpreter\HelperMethod</item>
            </argument>
            <argument name="discriminator" xsi:type="const">Magento\Framework\View\Model\Layout\Merge::TYPE_ATTRIBUTE</argument>
        </arguments>
    </virtualType>
    <virtualType name="layoutArgumentGeneratorInterpreter" type="Magento\Framework\View\Layout\Argument\Interpreter\Decorator\Updater">
        <arguments>
            <argument name="subject" xsi:type="object">layoutArgumentGeneratorInterpreterInternal</argument>
        </arguments>
    </virtualType>
    <virtualType name="layoutArrayArgumentReaderInterpreter" type="Magento\Framework\Data\Argument\Interpreter\ArrayType">
        <arguments>
            <argument name="itemInterpreter" xsi:type="object">layoutArgumentReaderInterpreter</argument>
        </arguments>
    </virtualType>
    <virtualType name="layoutArrayArgumentGeneratorInterpreter" type="Magento\Framework\Data\Argument\Interpreter\ArrayType">
        <arguments>
            <argument name="itemInterpreter" xsi:type="object">layoutArgumentGeneratorInterpreterInternal</argument>
        </arguments>
    </virtualType>
    <!--
    Array item can be of any type just like an argument, including array type itself, which creates circular dependency.
    Proxy is used to resolve the circular dependency, so that array items undergo the same interpretation as arguments.
    -->
    <virtualType name="layoutArrayArgumentReaderInterpreterProxy" type="Magento\Framework\Data\Argument\InterpreterInterface\Proxy">
        <arguments>
            <argument name="instanceName" xsi:type="string">layoutArrayArgumentReaderInterpreter</argument>
        </arguments>
    </virtualType>
    <virtualType name="layoutArrayArgumentGeneratorInterpreterProxy" type="Magento\Framework\Data\Argument\InterpreterInterface\Proxy">
        <arguments>
            <argument name="instanceName" xsi:type="string">layoutArrayArgumentGeneratorInterpreter</argument>
        </arguments>
    </virtualType>
    <virtualType name="layoutObjectArgumentInterpreter" type="Magento\Framework\View\Layout\Argument\Interpreter\DataObject">
        <arguments>
            <argument name="expectedClass" xsi:type="string">Magento\Framework\View\Element\Block\ArgumentInterface</argument>
        </arguments>
    </virtualType>
    <type name="Magento\Framework\View\Layout\Argument\Interpreter\NamedParams">
        <arguments>
            <argument name="paramInterpreter" xsi:type="object">Magento\Framework\Data\Argument\Interpreter\StringUtils</argument>
        </arguments>
    </type>
    <virtualType name="containerRenderPool" type="Magento\Framework\View\Layout\ReaderPool">
        <arguments>
            <argument name="readers" xsi:type="array">
                <item name="container" xsi:type="string">Magento\Framework\View\Layout\Reader\Container</item>
                <item name="block" xsi:type="string">Magento\Framework\View\Layout\Reader\Block</item>
                <item name="uiComponent" xsi:type="string">Magento\Framework\View\Layout\Reader\UiComponent</item>
            </argument>
        </arguments>
    </virtualType>
    <type name="Magento\Framework\View\Layout\Reader\Container">
        <arguments>
            <argument name="readerPool" xsi:type="object">containerRenderPool</argument>
        </arguments>
    </type>
    <virtualType name="blockRenderPool" type="Magento\Framework\View\Layout\ReaderPool">
        <arguments>
            <argument name="readers" xsi:type="array">
                <item name="container" xsi:type="string">Magento\Framework\View\Layout\Reader\Container</item>
                <item name="block" xsi:type="string">Magento\Framework\View\Layout\Reader\Block</item>
                <item name="move" xsi:type="string">Magento\Framework\View\Layout\Reader\Move</item>
                <item name="uiComponent" xsi:type="string">Magento\Framework\View\Layout\Reader\UiComponent</item>
            </argument>
        </arguments>
    </virtualType>
    <type name="Magento\Framework\View\Layout\Reader\Block">
        <arguments>
            <argument name="readerPool" xsi:type="object">blockRenderPool</argument>
            <argument name="scopeType" xsi:type="const">Magento\Store\Model\ScopeInterface::SCOPE_STORE</argument>
            <argument name="argumentInterpreter" xsi:type="object">layoutArgumentReaderInterpreter</argument>
        </arguments>
    </type>
    <type name="Magento\Framework\View\Layout\Reader\UiComponent">
        <arguments>
            <argument name="readerPool" xsi:type="object">blockRenderPool</argument>
        </arguments>
    </type>
    <type name="Magento\Framework\View\Layout\ConfigCondition">
        <arguments>
            <argument name="scopeType" xsi:type="const">Magento\Store\Model\ScopeInterface::SCOPE_STORE</argument>
        </arguments>
    </type>
    <virtualType name="bodyRenderPool" type="Magento\Framework\View\Layout\ReaderPool">
        <arguments>
            <argument name="readers" xsi:type="array">
                <item name="container" xsi:type="string">Magento\Framework\View\Layout\Reader\Container</item>
                <item name="block" xsi:type="string">Magento\Framework\View\Layout\Reader\Block</item>
                <item name="move" xsi:type="string">Magento\Framework\View\Layout\Reader\Move</item>
                <item name="uiComponent" xsi:type="string">Magento\Framework\View\Layout\Reader\UiComponent</item>
            </argument>
        </arguments>
    </virtualType>
    <type name="Magento\Framework\View\Page\Config\Reader\Body">
        <arguments>
            <argument name="readerPool" xsi:type="object">bodyRenderPool</argument>
        </arguments>
    </type>
    <virtualType name="commonRenderPool" type="Magento\Framework\View\Layout\ReaderPool">
        <arguments>
            <argument name="readers" xsi:type="array">
                <item name="html" xsi:type="string">Magento\Framework\View\Page\Config\Reader\Html</item>
                <item name="head" xsi:type="string">Magento\Framework\View\Page\Config\Reader\Head</item>
                <item name="body" xsi:type="string">Magento\Framework\View\Page\Config\Reader\Body</item>
                <item name="container" xsi:type="string">Magento\Framework\View\Layout\Reader\Container</item>
                <item name="block" xsi:type="string">Magento\Framework\View\Layout\Reader\Block</item>
                <item name="move" xsi:type="string">Magento\Framework\View\Layout\Reader\Move</item>
                <item name="uiComponent" xsi:type="string">Magento\Framework\View\Layout\Reader\UiComponent</item>
            </argument>
        </arguments>
    </virtualType>
    <type name="Magento\Framework\View\Layout">
        <arguments>
            <argument name="readerPool" xsi:type="object" shared="false">commonRenderPool</argument>
            <argument name="cache" xsi:type="object">Magento\Framework\App\Cache\Type\Layout</argument>
        </arguments>
    </type>
    <virtualType name="genericLayoutRenderPool" type="Magento\Framework\View\Layout\ReaderPool">
        <arguments>
            <argument name="readers" xsi:type="array">
                <item name="container" xsi:type="string">Magento\Framework\View\Layout\Reader\Container</item>
                <item name="block" xsi:type="string">Magento\Framework\View\Layout\Reader\Block</item>
                <item name="move" xsi:type="string">Magento\Framework\View\Layout\Reader\Move</item>
                <item name="uiComponent" xsi:type="string">Magento\Framework\View\Layout\Reader\UiComponent</item>
            </argument>
        </arguments>
    </virtualType>
    <type name="Magento\Framework\View\Result\Layout">
        <arguments>
            <argument name="layoutReaderPool" xsi:type="object">genericLayoutRenderPool</argument>
        </arguments>
    </type>
    <virtualType name="pageConfigRenderPool" type="Magento\Framework\View\Layout\ReaderPool">
        <arguments>
            <argument name="readers" xsi:type="array">
                <item name="html" xsi:type="string">Magento\Framework\View\Page\Config\Reader\Html</item>
                <item name="head" xsi:type="string">Magento\Framework\View\Page\Config\Reader\Head</item>
                <item name="body" xsi:type="string">Magento\Framework\View\Page\Config\Reader\Body</item>
            </argument>
        </arguments>
    </virtualType>
    <type name="Magento\Framework\View\Layout\GeneratorPool">
        <arguments>
            <argument name="generators" xsi:type="array">
                <item name="head" xsi:type="object">Magento\Framework\View\Page\Config\Generator\Head</item>
                <item name="body" xsi:type="object">Magento\Framework\View\Page\Config\Generator\Body</item>
                <item name="block" xsi:type="object">Magento\Framework\View\Layout\Generator\Block</item>
                <item name="container" xsi:type="object">Magento\Framework\View\Layout\Generator\Container</item>
                <item name="uiComponent" xsi:type="object">Magento\Framework\View\Layout\Generator\UiComponent</item>
            </argument>
        </arguments>
    </type>
    <virtualType name="pageLayoutGeneratorPool" type="Magento\Framework\View\Layout\GeneratorPool">
        <arguments>
            <argument name="generators" xsi:type="array">
                <item name="head" xsi:type="object">Magento\Framework\View\Page\Config\Generator\Head</item>
                <item name="body" xsi:type="object">Magento\Framework\View\Page\Config\Generator\Body</item>
                <item name="block" xsi:type="object">Magento\Framework\View\Layout\Generator\Block</item>
                <item name="container" xsi:type="object">Magento\Framework\View\Layout\Generator\Container</item>
                <item name="uiComponent" xsi:type="object">Magento\Framework\View\Layout\Generator\UiComponent</item>
            </argument>
        </arguments>
    </virtualType>
    <type name="Magento\Framework\View\Result\Page">
        <arguments>
            <argument name="layoutReaderPool" xsi:type="object">pageConfigRenderPool</argument>
            <argument name="generatorPool" xsi:type="object">pageLayoutGeneratorPool</argument>
            <argument name="template" xsi:type="string">Magento_Theme::root.phtml</argument>
        </arguments>
    </type>
    <type name="Magento\Framework\View\Layout\Generator\Block">
        <arguments>
            <argument name="argumentInterpreter" xsi:type="object">layoutArgumentGeneratorInterpreter</argument>
        </arguments>
    </type>
    <type name="Magento\Framework\Mview\View">
        <arguments>
            <argument name="state" xsi:type="object" shared="false">Magento\Indexer\Model\Mview\View\State</argument>
            <argument name="changelog" xsi:type="object" shared="false">Magento\Framework\Mview\View\Changelog</argument>
        </arguments>
    </type>
    <type name="Magento\Framework\Mview\Config">
        <arguments>
            <argument name="configData" xsi:type="object">Magento\Framework\Mview\Config\Data\Proxy</argument>
        </arguments>
    </type>
    <type name="Magento\Framework\Mview\Config\Data">
        <arguments>
            <argument name="stateCollection" xsi:type="object" shared="false">Magento\Framework\Mview\View\State\CollectionInterface</argument>
        </arguments>
    </type>
    <type name="Magento\Framework\App\View\Asset\Publisher" shared="false" />
    <type name="Magento\Framework\View\Asset\PreProcessor\FileNameResolver">
        <arguments>
            <argument name="alternativeSources" xsi:type="array">
                <item name="css" xsi:type="object">AlternativeSourceProcessors</item>
            </argument>
        </arguments>
    </type>
    <type name="Magento\Framework\App\StaticResource">
        <arguments>
            <argument name="response" xsi:type="object" shared="false">Magento\MediaStorage\Model\File\Storage\Response</argument>
            <argument name="publisher" xsi:type="object">developerPublisher</argument>
        </arguments>
    </type>
    <virtualType name="AlternativeSourceProcessors" type="Magento\Framework\View\Asset\PreProcessor\AlternativeSource">
        <arguments>
            <argument name="filenameResolver" xsi:type="object">Magento\Framework\View\Asset\PreProcessor\MinificationFilenameResolver</argument>
            <argument name="lockName" xsi:type="string">alternative-source-css</argument>
            <argument name="lockerProcess" xsi:type="object">Magento\Framework\View\Asset\LockerProcess</argument>
            <argument name="alternatives" xsi:type="array">
                <item name="less" xsi:type="array">
                    <item name="class" xsi:type="string">Magento\Framework\Css\PreProcessor\Adapter\Less\Processor</item>
                </item>
            </argument>
        </arguments>
    </virtualType>
    <virtualType name="developerPublisher" type="Magento\Framework\App\View\Asset\Publisher">
        <arguments>
            <argument name="materializationStrategyFactory" xsi:type="object">developerMaterialization</argument>
        </arguments>
    </virtualType>
    <virtualType name="developerMaterialization" type="Magento\Framework\App\View\Asset\MaterializationStrategy\Factory">
        <arguments>
            <argument name="strategiesList" xsi:type="array">
                <item name="view_preprocessed" xsi:type="object">Magento\Framework\App\View\Asset\MaterializationStrategy\Symlink</item>
                <item name="default" xsi:type="object">Magento\Framework\App\View\Asset\MaterializationStrategy\Copy</item>
            </argument>
        </arguments>
    </virtualType>
    <type name="Magento\Framework\View\Design\FileResolution\Fallback\File">
        <arguments>
            <argument name="resolver" xsi:type="object">Magento\Framework\View\Design\FileResolution\Fallback\Resolver\Simple</argument>
        </arguments>
    </type>
    <type name="Magento\Framework\View\Design\FileResolution\Fallback\TemplateFile">
        <arguments>
            <argument name="resolver" xsi:type="object">Magento\Framework\View\Design\FileResolution\Fallback\Resolver\Simple</argument>
        </arguments>
    </type>
    <type name="Magento\Framework\View\Design\FileResolution\Fallback\LocaleFile">
        <arguments>
            <argument name="resolver" xsi:type="object">Magento\Framework\View\Design\FileResolution\Fallback\Resolver\Simple</argument>
        </arguments>
    </type>

    <virtualType name="viewFileMinifiedFallbackResolver" type="Magento\Framework\View\Design\FileResolution\Fallback\Resolver\Minification">
        <arguments>
            <argument name="fallback" xsi:type="object">viewFileFallbackResolver</argument>
        </arguments>
    </virtualType>
    <virtualType name="viewFileFallbackResolver" type="Magento\Framework\View\Design\FileResolution\Fallback\Resolver\Alternative"/>
    <type name="Magento\Framework\View\Design\FileResolution\Fallback\StaticFile">
        <arguments>
            <argument name="resolver" xsi:type="object">viewFileMinifiedFallbackResolver</argument>
        </arguments>
    </type>
    <type name="Magento\Framework\Code\Generator">
        <arguments>
            <argument name="generatedEntities" xsi:type="array">
                <item name="factory" xsi:type="string">\Magento\Framework\ObjectManager\Code\Generator\Factory</item>
                <item name="proxy" xsi:type="string">\Magento\Framework\ObjectManager\Code\Generator\Proxy</item>
                <item name="interceptor" xsi:type="string">\Magento\Framework\Interception\Code\Generator\Interceptor</item>
                <item name="logger" xsi:type="string">\Magento\Framework\ObjectManager\Profiler\Code\Generator\Logger</item>
                <item name="mapper" xsi:type="string">\Magento\Framework\Api\Code\Generator\Mapper</item>
                <item name="persistor" xsi:type="string">\Magento\Framework\ObjectManager\Code\Generator\Persistor</item>
                <item name="repository" xsi:type="string">\Magento\Framework\ObjectManager\Code\Generator\Repository</item>
                <item name="convertor" xsi:type="string">\Magento\Framework\ObjectManager\Code\Generator\Converter</item>
                <item name="searchResults" xsi:type="string">\Magento\Framework\Api\Code\Generator\SearchResults</item>
                <item name="extensionInterface" xsi:type="string">\Magento\Framework\Api\Code\Generator\ExtensionAttributesInterfaceGenerator</item>
                <item name="extension" xsi:type="string">\Magento\Framework\Api\Code\Generator\ExtensionAttributesGenerator</item>
            </argument>
        </arguments>
    </type>
    <type name="Magento\Framework\App\Cache\Frontend\Pool">
        <arguments>
            <argument name="frontendSettings" xsi:type="array">
                <item name="page_cache" xsi:type="array">
                    <item name="backend_options" xsi:type="array">
                        <item name="cache_dir" xsi:type="string">page_cache</item>
                    </item>
                </item>
            </argument>
        </arguments>
    </type>
    <type name="Magento\Framework\App\Cache\Type\FrontendPool">
        <arguments>
            <argument name="typeFrontendMap" xsi:type="array">
                <item name="full_page" xsi:type="string">page_cache</item>
            </argument>
        </arguments>
    </type>
    <type name="Magento\Framework\Translate\Inline">
        <arguments>
            <argument name="parser" xsi:type="object">Magento\Framework\Translate\Inline\ParserInterface\Proxy</argument>
        </arguments>
    </type>
    <type name="Magento\Framework\View\Layout\ScheduledStructure" shared="false" />
    <type name="Magento\Framework\View\Page\Config\Structure" shared="false" />
    <type name="Magento\Framework\Search\Adapter\Mysql\Aggregation\Builder\Container">
        <arguments>
            <argument name="buckets" xsi:type="array">
                <item name="termBucket" xsi:type="object">Magento\Framework\Search\Adapter\Mysql\Aggregation\Builder\Term</item>
                <item name="rangeBucket" xsi:type="object">Magento\Framework\Search\Adapter\Mysql\Aggregation\Builder\Range</item>
                <item name="dynamicBucket" xsi:type="object">Magento\Framework\Search\Adapter\Mysql\Aggregation\Builder\Dynamic</item>
            </argument>
        </arguments>
    </type>
    <type name="Magento\Framework\Search\Dynamic\Algorithm\Repository">
        <arguments>
            <argument name="algorithms" xsi:type="array">
                <item name="auto" xsi:type="string">Magento\Framework\Search\Dynamic\Algorithm\Auto</item>
                <item name="manual" xsi:type="string">Magento\Framework\Search\Dynamic\Algorithm\Manual</item>
                <item name="improved" xsi:type="string">Magento\Framework\Search\Dynamic\Algorithm\Improved</item>
            </argument>
        </arguments>
    </type>
    <type name="Magento\Framework\View\Model\Layout\Merge">
        <arguments>
            <argument name="fileSource" xsi:type="object">Magento\Framework\View\Layout\File\Collector\Aggregated\Proxy</argument>
            <argument name="pageLayoutFileSource" xsi:type="object">pageLayoutFileCollectorAggregated</argument>
            <argument name="cache" xsi:type="object">Magento\Framework\App\Cache\Type\Layout</argument>
        </arguments>
    </type>
    <type name="CSSmin">
        <arguments>
            <argument name="raise_php_limits" xsi:type="boolean">false</argument>
        </arguments>
    </type>
    <type name="Magento\Framework\App\DefaultPath\DefaultPath">
        <arguments>
            <argument name="parts" xsi:type="array">
                <item name="module" xsi:type="string">core</item>
                <item name="controller" xsi:type="string">index</item>
                <item name="action" xsi:type="string">index</item>
            </argument>
        </arguments>
    </type>
    <type name="Magento\Framework\Data\Collection\Db\FetchStrategy\Cache">
        <arguments>
            <argument name="cache" xsi:type="object">Magento\Framework\App\Cache\Type\Collection</argument>
            <argument name="cacheIdPrefix" xsi:type="string">collection_</argument>
            <argument name="cacheLifetime" xsi:type="string">86400</argument>
        </arguments>
    </type>
    <type name="Magento\Framework\Event\Config\Data">
        <arguments>
            <argument name="reader" xsi:type="object">Magento\Framework\Event\Config\Reader\Proxy</argument>
        </arguments>
    </type>
    <type name="Magento\Framework\View\Asset\Collection" shared="false" />
    <virtualType name="layoutFileSourceBase" type="Magento\Framework\View\File\Collector\Base">
        <arguments>
            <argument name="subDir" xsi:type="string">layout</argument>
        </arguments>
    </virtualType>
    <virtualType name="layoutFileSourceBaseFiltered" type="Magento\Framework\View\File\Collector\Decorator\ModuleOutput">
        <arguments>
            <argument name="subject" xsi:type="object">layoutFileSourceBase</argument>
        </arguments>
    </virtualType>
    <virtualType name="layoutFileSourceBaseSorted" type="Magento\Framework\View\File\Collector\Decorator\ModuleDependency">
        <arguments>
            <argument name="subject" xsi:type="object">layoutFileSourceBaseFiltered</argument>
        </arguments>
    </virtualType>

    <virtualType name="layoutFileSourceTheme" type="Magento\Framework\View\File\Collector\ThemeModular">
        <arguments>
            <argument name="subDir" xsi:type="string">layout</argument>
        </arguments>
    </virtualType>
    <virtualType name="layoutFileSourceThemeFiltered" type="Magento\Framework\View\File\Collector\Decorator\ModuleOutput">
        <arguments>
            <argument name="subject" xsi:type="object">layoutFileSourceTheme</argument>
        </arguments>
    </virtualType>
    <virtualType name="layoutFileSourceThemeSorted" type="Magento\Framework\View\File\Collector\Decorator\ModuleDependency">
        <arguments>
            <argument name="subject" xsi:type="object">layoutFileSourceThemeFiltered</argument>
        </arguments>
    </virtualType>

    <virtualType name="layoutFileSourceOverrideBase" type="Magento\Framework\View\File\Collector\Override\Base">
        <arguments>
            <argument name="subDir" xsi:type="string">layout/override/base</argument>
        </arguments>
    </virtualType>
    <virtualType name="layoutFileSourceOverrideBaseFiltered" type="Magento\Framework\View\File\Collector\Decorator\ModuleOutput">
        <arguments>
            <argument name="subject" xsi:type="object">layoutFileSourceOverrideBase</argument>
        </arguments>
    </virtualType>
    <virtualType name="layoutFileSourceOverrideBaseSorted" type="Magento\Framework\View\File\Collector\Decorator\ModuleDependency">
        <arguments>
            <argument name="subject" xsi:type="object">layoutFileSourceOverrideBaseFiltered</argument>
        </arguments>
    </virtualType>

    <virtualType name="layoutFileSourceOverrideTheme" type="Magento\Framework\View\File\Collector\Override\ThemeModular">
        <arguments>
            <argument name="subDir" xsi:type="string">layout/override/theme</argument>
        </arguments>
    </virtualType>
    <virtualType name="layoutFileSourceOverrideThemeFiltered" type="Magento\Framework\View\File\Collector\Decorator\ModuleOutput">
        <arguments>
            <argument name="subject" xsi:type="object">layoutFileSourceOverrideTheme</argument>
        </arguments>
    </virtualType>
    <virtualType name="layoutFileSourceOverrideThemeSorted" type="Magento\Framework\View\File\Collector\Decorator\ModuleDependency">
        <arguments>
            <argument name="subject" xsi:type="object">layoutFileSourceOverrideThemeFiltered</argument>
        </arguments>
    </virtualType>
    <type name="Magento\Framework\View\Layout\File\Collector\Aggregated">
        <arguments>
            <argument name="baseFiles" xsi:type="object">layoutFileSourceBaseSorted</argument>
            <argument name="themeFiles" xsi:type="object">layoutFileSourceThemeSorted</argument>
            <argument name="overrideBaseFiles" xsi:type="object">layoutFileSourceOverrideBaseSorted</argument>
            <argument name="overrideThemeFiles" xsi:type="object">layoutFileSourceOverrideThemeSorted</argument>
        </arguments>
    </type>
    <virtualType name="pageLayoutFileSourceBase" type="Magento\Framework\View\File\Collector\Base">
        <arguments>
            <argument name="subDir" xsi:type="string">page_layout</argument>
        </arguments>
    </virtualType>
    <virtualType name="pageLayoutFileSourceBaseFiltered" type="Magento\Framework\View\File\Collector\Decorator\ModuleOutput">
        <arguments>
            <argument name="subject" xsi:type="object">pageLayoutFileSourceBase</argument>
        </arguments>
    </virtualType>
    <virtualType name="pageLayoutFileSourceBaseSorted" type="Magento\Framework\View\File\Collector\Decorator\ModuleDependency">
        <arguments>
            <argument name="subject" xsi:type="object">pageLayoutFileSourceBaseFiltered</argument>
        </arguments>
    </virtualType>
    <virtualType name="pageLayoutFileSourceTheme" type="Magento\Framework\View\File\Collector\ThemeModular">
        <arguments>
            <argument name="subDir" xsi:type="string">page_layout</argument>
        </arguments>
    </virtualType>
    <virtualType name="pageLayoutFileSourceThemeFiltered" type="Magento\Framework\View\File\Collector\Decorator\ModuleOutput">
        <arguments>
            <argument name="subject" xsi:type="object">pageLayoutFileSourceTheme</argument>
        </arguments>
    </virtualType>
    <virtualType name="pageLayoutFileSourceThemeSorted" type="Magento\Framework\View\File\Collector\Decorator\ModuleDependency">
        <arguments>
            <argument name="subject" xsi:type="object">pageLayoutFileSourceThemeFiltered</argument>
        </arguments>
    </virtualType>

    <virtualType name="pageLayoutFileSourceOverrideBase" type="Magento\Framework\View\File\Collector\Override\Base">
        <arguments>
            <argument name="subDir" xsi:type="string">page_layout/override/base</argument>
        </arguments>
    </virtualType>
    <virtualType name="pageLayoutFileSourceOverrideBaseFiltered" type="Magento\Framework\View\File\Collector\Decorator\ModuleOutput">
        <arguments>
            <argument name="subject" xsi:type="object">pageLayoutFileSourceOverrideBase</argument>
        </arguments>
    </virtualType>
    <virtualType name="pageLayoutFileSourceOverrideBaseSorted" type="Magento\Framework\View\File\Collector\Decorator\ModuleDependency">
        <arguments>
            <argument name="subject" xsi:type="object">pageLayoutFileSourceOverrideBaseFiltered</argument>
        </arguments>
    </virtualType>

    <virtualType name="pageLayoutFileSourceOverrideTheme" type="Magento\Framework\View\File\Collector\Override\ThemeModular">
        <arguments>
            <argument name="subDir" xsi:type="string">page_layout/override/theme</argument>
        </arguments>
    </virtualType>
    <virtualType name="pageLayoutFileSourceOverrideThemeFiltered" type="Magento\Framework\View\File\Collector\Decorator\ModuleOutput">
        <arguments>
            <argument name="subject" xsi:type="object">pageLayoutFileSourceOverrideTheme</argument>
        </arguments>
    </virtualType>
    <virtualType name="pageLayoutFileSourceOverrideThemeSorted" type="Magento\Framework\View\File\Collector\Decorator\ModuleDependency">
        <arguments>
            <argument name="subject" xsi:type="object">pageLayoutFileSourceOverrideThemeFiltered</argument>
        </arguments>
    </virtualType>

    <virtualType name="pageLayoutFileCollectorAggregated" type="Magento\Framework\View\Layout\File\Collector\Aggregated">
        <arguments>
            <argument name="baseFiles" xsi:type="object">pageLayoutFileSourceBaseSorted</argument>
            <argument name="themeFiles" xsi:type="object">pageLayoutFileSourceThemeSorted</argument>
            <argument name="overrideBaseFiles" xsi:type="object">pageLayoutFileSourceOverrideBaseSorted</argument>
            <argument name="overrideThemeFiles" xsi:type="object">pageLayoutFileSourceOverrideThemeSorted</argument>
        </arguments>
    </virtualType>

    <virtualType name="pageFileSourceBase" type="Magento\Framework\View\File\Collector\Base"/>
    <virtualType name="pageFileSourceBaseFiltered" type="Magento\Framework\View\File\Collector\Decorator\ModuleOutput">
        <arguments>
            <argument name="subject" xsi:type="object">pageFileSourceBase</argument>
        </arguments>
    </virtualType>
    <virtualType name="pageFileSourceBaseSorted" type="Magento\Framework\View\File\Collector\Decorator\ModuleDependency">
        <arguments>
            <argument name="subject" xsi:type="object">pageFileSourceBaseFiltered</argument>
        </arguments>
    </virtualType>

    <virtualType name="pageFileSourceTheme" type="Magento\Framework\View\File\Collector\ThemeModular"/>
    <virtualType name="pageFileSourceThemeFiltered" type="Magento\Framework\View\File\Collector\Decorator\ModuleOutput">
        <arguments>
            <argument name="subject" xsi:type="object">pageFileSourceTheme</argument>
        </arguments>
    </virtualType>
    <virtualType name="pageFileSourceThemeSorted" type="Magento\Framework\View\File\Collector\Decorator\ModuleDependency">
        <arguments>
            <argument name="subject" xsi:type="object">pageFileSourceThemeFiltered</argument>
        </arguments>
    </virtualType>

    <virtualType name="pageFileSourceOverrideBase" type="Magento\Framework\View\File\Collector\Override\Base">
        <arguments>
            <argument name="subDir" xsi:type="string">page/override</argument>
        </arguments>
    </virtualType>
    <virtualType name="pageFileSourceOverrideBaseFiltered" type="Magento\Framework\View\File\Collector\Decorator\ModuleOutput">
        <arguments>
            <argument name="subject" xsi:type="object">pageFileSourceOverrideBase</argument>
        </arguments>
    </virtualType>
    <virtualType name="pageFileSourceOverrideBaseSorted" type="Magento\Framework\View\File\Collector\Decorator\ModuleDependency">
        <arguments>
            <argument name="subject" xsi:type="object">pageFileSourceOverrideBaseFiltered</argument>
        </arguments>
    </virtualType>

    <virtualType name="pageFileSourceOverrideTheme" type="Magento\Framework\View\File\Collector\Override\ThemeModular">
        <arguments>
            <argument name="subDir" xsi:type="string">override/theme</argument>
        </arguments>
    </virtualType>
    <virtualType name="pageFileSourceOverrideThemeFiltered" type="Magento\Framework\View\File\Collector\Decorator\ModuleOutput">
        <arguments>
            <argument name="subject" xsi:type="object">pageFileSourceOverrideTheme</argument>
        </arguments>
    </virtualType>
    <virtualType name="pageFileSourceOverrideThemeSorted" type="Magento\Framework\View\File\Collector\Decorator\ModuleDependency">
        <arguments>
            <argument name="subject" xsi:type="object">pageFileSourceOverrideThemeFiltered</argument>
        </arguments>
    </virtualType>
    <virtualType name="pageLayoutRenderPool" type="Magento\Framework\View\Layout\ReaderPool">
        <arguments>
            <argument name="readers" xsi:type="array">
                <item name="container" xsi:type="string">Magento\Framework\View\Layout\Reader\Container</item>
                <item name="move" xsi:type="string">Magento\Framework\View\Layout\Reader\Move</item>
            </argument>
        </arguments>
    </virtualType>
    <type name="Magento\Framework\View\Page\Layout\Reader">
        <arguments>
            <argument name="pageLayoutFileSource" xsi:type="object">pageLayoutFileCollectorAggregated</argument>
            <argument name="reader" xsi:type="object">pageLayoutRenderPool</argument>
        </arguments>
    </type>
    <type name="Magento\Framework\View\PageLayout\File\Collector\Aggregated">
        <arguments>
            <argument name="baseFiles" xsi:type="object">pageFileSourceBaseSorted</argument>
            <argument name="themeFiles" xsi:type="object">pageFileSourceThemeSorted</argument>
            <argument name="overrideBaseFiles" xsi:type="object">pageFileSourceOverrideBaseSorted</argument>
            <argument name="overrideThemeFiles" xsi:type="object">pageFileSourceOverrideThemeSorted</argument>
        </arguments>
    </type>
    <type name="Magento\Framework\View\Design\Theme\Image">
        <arguments>
            <argument name="uploader" xsi:type="object">Magento\Framework\View\Design\Theme\Image\Uploader\Proxy</argument>
        </arguments>
    </type>
    <type name="Magento\Framework\App\Config\Initial">
        <arguments>
            <argument name="reader" xsi:type="object">Magento\Framework\App\Config\Initial\Reader\Proxy</argument>
        </arguments>
    </type>
    <type name="Magento\Framework\App\Config\Initial\Reader">
        <arguments>
            <argument name="converter" xsi:type="object">Magento\Framework\App\Config\Initial\Converter</argument>
        </arguments>
    </type>
    <type name="Magento\Framework\App\Route\Config">
        <arguments>
            <argument name="reader" xsi:type="object">Magento\Framework\App\Route\Config\Reader\Proxy</argument>
        </arguments>
    </type>
    <type name="Magento\Framework\Session\Validator">
        <arguments>
            <argument name="scopeType" xsi:type="const">Magento\Store\Model\ScopeInterface::SCOPE_STORE</argument>
            <argument name="skippedUserAgentList" xsi:type="array">
                <item name="flash" xsi:type="string">Shockwave Flash</item>
                <item name="flash_mac" xsi:type="string"><![CDATA[Adobe Flash Player\s{1,}\w{1,10}]]></item>
            </argument>
        </arguments>
    </type>
    <type name="Magento\Framework\DataObject\Copy\Config">
        <arguments>
            <argument name="dataStorage" xsi:type="object">Magento\Framework\DataObject\Copy\Config\Data\Proxy</argument>
        </arguments>
    </type>
    <type name="Magento\Framework\DataObject\Copy\Config\Reader">
        <arguments>
            <argument name="fileName" xsi:type="string">fieldset.xml</argument>
            <argument name="schemaLocator" xsi:type="object">Magento\Framework\DataObject\Copy\Config\SchemaLocator</argument>
        </arguments>
    </type>
    <type name="Magento\Framework\DataObject\Copy\Config\SchemaLocator">
        <arguments>
            <argument name="schema" xsi:type="string">urn:magento:framework:DataObject/etc/fieldset.xsd</argument>
            <argument name="perFileSchema" xsi:type="string">urn:magento:framework:DataObject/etc/fieldset_file.xsd</argument>
        </arguments>
    </type>
    <type name="Magento\Framework\DataObject\Copy\Config\Data">
        <arguments>
            <argument name="reader" xsi:type="object">Magento\Framework\DataObject\Copy\Config\Reader\Proxy</argument>
            <argument name="cacheId" xsi:type="string">fieldset_config</argument>
        </arguments>
    </type>
    <type name="Magento\Framework\Image">
        <arguments>
            <argument name="adapter" xsi:type="object">Magento\Framework\Image\Adapter\Gd2</argument>
        </arguments>
    </type>
    <type name="Magento\Framework\View\Layout\PageType\Config\Reader">
        <arguments>
            <argument name="fileName" xsi:type="string">page_types.xml</argument>
            <argument name="converter" xsi:type="object">Magento\Framework\View\Layout\PageType\Config\Converter</argument>
            <argument name="schemaLocator" xsi:type="object">Magento\Framework\View\Layout\PageType\Config\SchemaLocator</argument>
            <argument name="defaultScope" xsi:type="string">frontend</argument>
        </arguments>
    </type>
    <virtualType name="Magento\Framework\View\Layout\PageType\Config\Data" type="Magento\Framework\Config\Data">
        <arguments>
            <argument name="reader" xsi:type="object">Magento\Framework\View\Layout\PageType\Config\Reader</argument>
            <argument name="cacheId" xsi:type="string">page_types_config</argument>
        </arguments>
    </virtualType>
    <type name="Magento\Framework\View\Layout\PageType\Config">
        <arguments>
            <argument name="dataStorage" xsi:type="object">Magento\Framework\View\Layout\PageType\Config\Data</argument>
        </arguments>
    </type>
    <virtualType name="Magento\Framework\Message\Session\Storage" type="Magento\Framework\Session\Storage">
        <arguments>
            <argument name="namespace" xsi:type="string">message</argument>
        </arguments>
    </virtualType>
    <type name="Magento\Framework\Message\Session">
        <arguments>
            <argument name="storage" xsi:type="object">Magento\Framework\Message\Session\Storage</argument>
        </arguments>
    </type>
    <type name="Magento\Framework\Url\ScopeResolver">
        <arguments>
            <argument name="areaCode" xsi:type="string">frontend</argument>
        </arguments>
    </type>

    <type name="Magento\Framework\Module\ModuleList\Loader">
        <arguments>
            <argument name="filesystemDriver" xsi:type="object">Magento\Framework\Filesystem\Driver\File</argument>
        </arguments>
    </type>
    <type name="Magento\Framework\Module\Setup\MigrationData">
        <arguments>
            <argument name="data" xsi:type="array">
                <item name="plain" xsi:type="string"><![CDATA[/^(?P<alias>[a-z]+[_a-z\d]*?\/[a-z]+[_a-z\d]*?)::.*?$/sui]]></item>
                <item name="wiki" xsi:type="string"><![CDATA[/{{(block|widget).*?(class|type)=\"(?P<alias>[a-z]+[_a-z\d]*?\/[a-z]+[_a-z\d]*?)\".*?}}/sui]]></item>
                <item name="xml" xsi:type="string"><![CDATA[/<block.*?class=\"(?P<alias>[a-z]+[_a-z\d]*?\/[a-z]+[_a-z\d]*?)\".*?>/sui]]></item>
                <item name="serialized" xsi:type="string"><![CDATA[#(?P<string>s:\d+:"(?P<alias>[a-z]+[_a-z\d]*?/[a-z]+[_a-z\d]*?)")#sui]]></item>
            </argument>
        </arguments>
    </type>
    <type name="Magento\Framework\Webapi\Rest\Request\DeserializerFactory">
        <arguments>
            <argument name="deserializers" xsi:type="array">
                <item name="application_json" xsi:type="array">
                    <item name="type" xsi:type="string">application/json</item>
                    <item name="model" xsi:type="string">Magento\Framework\Webapi\Rest\Request\Deserializer\Json</item>
                </item>
                <item name="application_xml" xsi:type="array">
                    <item name="type" xsi:type="string">application/xml</item>
                    <item name="model" xsi:type="string">Magento\Framework\Webapi\Rest\Request\Deserializer\Xml</item>
                </item>
                <item name="application_xhtml_xml" xsi:type="array">
                    <item name="type" xsi:type="string">application/xhtml+xml</item>
                    <item name="model" xsi:type="string">Magento\Framework\Webapi\Rest\Request\Deserializer\Xml</item>
                </item>
                <item name="text_xml" xsi:type="array">
                    <item name="type" xsi:type="string">text/xml</item>
                    <item name="model" xsi:type="string">Magento\Framework\Webapi\Rest\Request\Deserializer\Xml</item>
                </item>
            </argument>
        </arguments>
    </type>
    <type name="Magento\Framework\Validator\Factory">
        <arguments>
            <argument name="cache" xsi:type="object">Magento\Framework\App\Cache\Type\Config</argument>
        </arguments>
    </type>
    <type name="Magento\Server\Reflection" shared="false" />
    <type name="Magento\Framework\Reflection\DataObjectProcessor">
        <arguments>
            <argument name="extensionAttributesProcessor" xsi:type="object">Magento\Framework\Reflection\ExtensionAttributesProcessor\Proxy</argument>
            <argument name="customAttributesProcessor" xsi:type="object">Magento\Framework\Reflection\CustomAttributesProcessor\Proxy</argument>
        </arguments>
    </type>
    <type name="Magento\Framework\Url\Decoder">
        <arguments>
            <argument name="urlBuilder" xsi:type="object">Magento\Framework\UrlInterface</argument>
        </arguments>
    </type>
    <type name="Magento\Framework\Api\Search\SearchCriteriaBuilder" shared="false"/>
    <type name="Magento\Framework\Api\Search\FilterGroupBuilder" shared="false"/>
    <type name="Magento\Framework\Config\View">
        <arguments>
            <argument name="fileName" xsi:type="string">view.xml</argument>
            <argument name="converter" xsi:type="object">Magento\Framework\Config\Converter</argument>
            <argument name="schemaLocator" xsi:type="object">Magento\Framework\Config\SchemaLocator</argument>
            <argument name="fileResolver" xsi:type="object">Magento\Framework\Config\FileResolver</argument>
        </arguments>
    </type>
    <type name="Magento\Framework\DB\SelectFactory">
        <arguments>
            <argument name="selectRenderer" xsi:type="object">Magento\Framework\DB\Select\RendererProxy</argument>
        </arguments>
    </type>
    <type name="Magento\Framework\Data\Form\Filter\Date">
        <arguments>
            <argument name="localeResolver" xsi:type="object">Magento\Framework\Locale\ResolverInterface</argument>
        </arguments>
    </type>
    <type name="Magento\Framework\DB\Select\SelectRenderer">
        <arguments>
            <argument name="renderers" xsi:type="array">
                <item name="distinct" xsi:type="array">
                    <item name="renderer" xsi:type="object">Magento\Framework\DB\Select\DistinctRenderer</item>
                    <item name="sort" xsi:type="string">100</item>
                    <item name="part" xsi:type="string">distinct</item>
                </item>
                <item name="columns" xsi:type="array">
                    <item name="renderer" xsi:type="object">Magento\Framework\DB\Select\ColumnsRenderer</item>
                    <item name="sort" xsi:type="string">200</item>
                    <item name="part" xsi:type="string">columns</item>
                </item>
                <item name="union" xsi:type="array">
                    <item name="renderer" xsi:type="object">Magento\Framework\DB\Select\UnionRenderer</item>
                    <item name="sort" xsi:type="string">300</item>
                    <item name="part" xsi:type="string">union</item>
                </item>
                <item name="from" xsi:type="array">
                    <item name="renderer" xsi:type="object">Magento\Framework\DB\Select\FromRenderer</item>
                    <item name="sort" xsi:type="string">400</item>
                    <item name="part" xsi:type="string">from</item>
                </item>
                <item name="where" xsi:type="array">
                    <item name="renderer" xsi:type="object">Magento\Framework\DB\Select\WhereRenderer</item>
                    <item name="sort" xsi:type="string">500</item>
                    <item name="part" xsi:type="string">where</item>
                </item>
                <item name="group" xsi:type="array">
                    <item name="renderer" xsi:type="object">Magento\Framework\DB\Select\GroupRenderer</item>
                    <item name="sort" xsi:type="string">600</item>
                    <item name="part" xsi:type="string">group</item>
                </item>
                <item name="having" xsi:type="array">
                    <item name="renderer" xsi:type="object">Magento\Framework\DB\Select\HavingRenderer</item>
                    <item name="sort" xsi:type="string">700</item>
                    <item name="part" xsi:type="string">having</item>
                </item>
                <item name="order" xsi:type="array">
                    <item name="renderer" xsi:type="object">Magento\Framework\DB\Select\OrderRenderer</item>
                    <item name="sort" xsi:type="string">800</item>
                    <item name="part" xsi:type="string">order</item>
                </item>
                <item name="limit" xsi:type="array">
                    <item name="renderer" xsi:type="object">Magento\Framework\DB\Select\LimitRenderer</item>
                    <item name="sort" xsi:type="string">900</item>
                    <item name="part" xsi:type="string">limitcount</item>
                </item>
                <item name="for_update" xsi:type="array">
                    <item name="renderer" xsi:type="object">Magento\Framework\DB\Select\ForUpdateRenderer</item>
                    <item name="sort" xsi:type="string">1000</item>
                    <item name="part" xsi:type="string">forupdate</item>
                </item>
            </argument>
        </arguments>
    </type>
    <type name="Magento\Framework\EntityManager\OperationPool">
        <arguments>
            <argument name="operations" xsi:type="array">
                <item name="default" xsi:type="array">
                    <item name="checkIfExists" xsi:type="string">Magento\Framework\EntityManager\Operation\CheckIfExists</item>
                    <item name="read" xsi:type="string">Magento\Framework\EntityManager\Operation\Read</item>
                    <item name="create" xsi:type="string">Magento\Framework\EntityManager\Operation\Create</item>
                    <item name="update" xsi:type="string">Magento\Framework\EntityManager\Operation\Update</item>
                    <item name="delete" xsi:type="string">Magento\Framework\EntityManager\Operation\Delete</item>
                </item>
            </argument>
        </arguments>
    </type>
    <type name="Magento\Framework\App\Cache\FlushCacheByTags">
        <arguments>
            <argument name="cacheList" xsi:type="array">
                <item name="block_html" xsi:type="const">Magento\Framework\App\Cache\Type\Block::TYPE_IDENTIFIER</item>
                <item name="collections" xsi:type="const">Magento\Framework\App\Cache\Type\Collection::TYPE_IDENTIFIER</item>
            </argument>
        </arguments>
    </type>
    <type name="Magento\Framework\EntityManager\CompositeMapper">
        <arguments>
            <argument name="mappers" xsi:type="array">
                <item name="mapper" xsi:type="object">Magento\Framework\EntityManager\Mapper</item>
            </argument>
        </arguments>
    </type>
    <preference for="Magento\Framework\Api\SearchCriteria\CollectionProcessorInterface" type="Magento\Framework\Api\SearchCriteria\CollectionProcessor" />
    <type name="Magento\Framework\Api\SearchCriteria\CollectionProcessor">
        <arguments>
            <argument name="processors" xsi:type="array">
                <item name="filters" xsi:type="object">Magento\Framework\Api\SearchCriteria\CollectionProcessor\FilterProcessor</item>
                <item name="sorting" xsi:type="object">Magento\Framework\Api\SearchCriteria\CollectionProcessor\SortingProcessor</item>
                <item name="pagination" xsi:type="object">Magento\Framework\Api\SearchCriteria\CollectionProcessor\PaginationProcessor</item>
            </argument>
        </arguments>
    </type>
    <type name="Magento\Framework\DB\Select\QueryModifierFactory">
        <arguments>
            <argument name="queryModifiers" xsi:type="array">
                <item name="in" xsi:type="string">Magento\Framework\DB\Select\InQueryModifier</item>
                <item name="like" xsi:type="string">Magento\Framework\DB\Select\LikeQueryModifier</item>
                <item name="composite" xsi:type="string">Magento\Framework\DB\Select\CompositeQueryModifier</item>
            </argument>
        </arguments>
    </type>
    <type name="Magento\Framework\DB\TemporaryTableService">
        <arguments>
            <argument name="allowedIndexMethods" xsi:type="array">
                <item name="HASH" xsi:type="string">HASH</item>
                <item name="BTREE" xsi:type="string">BTREE</item>
            </argument>
            <argument name="allowedEngines" xsi:type="array">
                <item name="INNODB" xsi:type="string">INNODB</item>
                <item name="MEMORY" xsi:type="string">MEMORY</item>
                <item name="MYISAM" xsi:type="string">MYISAM</item>
            </argument>
        </arguments>
    </type>
    <type name="Magento\Framework\DB\FieldDataConverter">
        <arguments>
            <argument name="envBatchSize" xsi:type="init_parameter">Magento\Framework\DB\FieldDataConverter::BATCH_SIZE_VARIABLE_NAME</argument>
        </arguments>
    </type>
    <type name="Magento\Framework\View\Asset\PreProcessor\Chain">
        <arguments>
            <argument name="compatibleTypes" xsi:type="array">
                <item name="css" xsi:type="array">
                    <item name="less" xsi:type="boolean">true</item>
                </item>
            </argument>
        </arguments>
    </type>
    <type name="Magento\Framework\View\Asset\PreProcessor\Pool">
        <arguments>
            <argument name="defaultPreprocessor" xsi:type="string">Magento\Framework\View\Asset\PreProcessor\Passthrough</argument>
        </arguments>
    </type>
    <type name="Magento\Framework\App\View\Deployment\Version\Storage\File">
        <arguments>
            <argument name="directoryCode" xsi:type="const">Magento\Framework\App\Filesystem\DirectoryList::STATIC_VIEW</argument>
            <argument name="fileName" xsi:type="string">deployed_version.txt</argument>
        </arguments>
    </type>
    <type name="Magento\Framework\Locale\Resolver">
        <arguments>
            <argument name="defaultLocalePath" xsi:type="const">Magento\Directory\Helper\Data::XML_PATH_DEFAULT_LOCALE</argument>
            <argument name="scopeType" xsi:type="const">Magento\Framework\App\ScopeInterface::SCOPE_DEFAULT</argument>
        </arguments>
    </type>
    <type name="Magento\Framework\View\Element\Message\Renderer\RenderersPool">
        <arguments>
            <argument name="renderers" xsi:type="array">
                <item name="escape_renderer" xsi:type="object">Magento\Framework\View\Element\Message\Renderer\EscapeRenderer</item>
                <item name="block_renderer" xsi:type="object">Magento\Framework\View\Element\Message\Renderer\BlockRenderer</item>
            </argument>
        </arguments>
    </type>
    <type name="Magento\Framework\View\Element\Message\MessageConfigurationsPool">
        <arguments>
            <argument name="configurationsMap" xsi:type="array">
                <item name="default_message_identifier" xsi:type="array">
                    <item name="renderer" xsi:type="const">\Magento\Framework\View\Element\Message\Renderer\EscapeRenderer::CODE</item>
                </item>
            </argument>
        </arguments>
    </type>
    <type name="Magento\Framework\DB\Logger\LoggerProxy">
        <arguments>
            <argument name="loggerAlias" xsi:type="init_parameter">Magento\Framework\Config\ConfigOptionsListConstants::CONFIG_PATH_DB_LOGGER_OUTPUT</argument>
            <argument name="logAllQueries" xsi:type="init_parameter">Magento\Framework\Config\ConfigOptionsListConstants::CONFIG_PATH_DB_LOGGER_LOG_EVERYTHING</argument>
            <argument name="logQueryTime" xsi:type="init_parameter">Magento\Framework\Config\ConfigOptionsListConstants::CONFIG_PATH_DB_LOGGER_QUERY_TIME_THRESHOLD</argument>
            <argument name="logCallStack" xsi:type="init_parameter">Magento\Framework\Config\ConfigOptionsListConstants::CONFIG_PATH_DB_LOGGER_INCLUDE_STACKTRACE</argument>
        </arguments>
    </type>
<<<<<<< HEAD
    <type name="Magento\Framework\Message\ExceptionMessageFactoryPool">
        <arguments>
            <argument name="defaultExceptionMessageFactory" xsi:type="object">Magento\Framework\Message\ExceptionMessageFactory</argument>
=======
    <type name="Magento\Framework\App\Config\MetadataConfigTypeProcessor">
        <arguments>
            <argument name="configSource" xsi:type="object">Magento\Config\App\Config\Source\EnvironmentConfigSource</argument>
>>>>>>> d902e082
        </arguments>
    </type>
</config><|MERGE_RESOLUTION|>--- conflicted
+++ resolved
@@ -1324,15 +1324,14 @@
             <argument name="logCallStack" xsi:type="init_parameter">Magento\Framework\Config\ConfigOptionsListConstants::CONFIG_PATH_DB_LOGGER_INCLUDE_STACKTRACE</argument>
         </arguments>
     </type>
-<<<<<<< HEAD
+    <type name="Magento\Framework\App\Config\MetadataConfigTypeProcessor">
+        <arguments>
+            <argument name="configSource" xsi:type="object">Magento\Config\App\Config\Source\EnvironmentConfigSource</argument>
+        </arguments>
+    </type>
     <type name="Magento\Framework\Message\ExceptionMessageFactoryPool">
         <arguments>
             <argument name="defaultExceptionMessageFactory" xsi:type="object">Magento\Framework\Message\ExceptionMessageFactory</argument>
-=======
-    <type name="Magento\Framework\App\Config\MetadataConfigTypeProcessor">
-        <arguments>
-            <argument name="configSource" xsi:type="object">Magento\Config\App\Config\Source\EnvironmentConfigSource</argument>
->>>>>>> d902e082
         </arguments>
     </type>
 </config>