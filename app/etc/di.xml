<?xml version="1.0"?>
<!--
/**
 * Copyright © Magento, Inc. All rights reserved.
 * See COPYING.txt for license details.
 */
-->
<config xmlns:xsi="http://www.w3.org/2001/XMLSchema-instance" xsi:noNamespaceSchemaLocation="urn:magento:framework:ObjectManager/etc/config.xsd">
    <preference for="DateTimeInterface" type="DateTime" />
    <preference for="Psr\Log\LoggerInterface" type="Magento\Framework\Logger\LoggerProxy" />
    <preference for="Magento\Framework\EntityManager\EntityMetadataInterface" type="Magento\Framework\EntityManager\EntityMetadata" />
    <preference for="Magento\Framework\EntityManager\HydratorInterface" type="Magento\Framework\EntityManager\Hydrator" />
    <preference for="Magento\Framework\View\Template\Html\MinifierInterface" type="Magento\Framework\View\Template\Html\Minifier" />
    <preference for="Magento\Framework\Model\Entity\ScopeInterface" type="Magento\Framework\Model\Entity\Scope" />
    <preference for="Magento\Framework\ObjectManager\FactoryInterface" type="Magento\Framework\ObjectManager\Factory\Dynamic\Developer" />
    <preference for="Magento\Framework\Search\Request\Aggregation\StatusInterface" type="Magento\Framework\Search\Request\Aggregation\Status" />
    <preference for="Magento\Framework\Search\Adapter\Aggregation\AggregationResolverInterface" type="Magento\Framework\Search\Adapter\Aggregation\AggregationResolver"/>
    <preference for="Magento\Framework\App\RequestInterface" type="Magento\Framework\App\Request\Http" />
    <preference for="Magento\Framework\App\PlainTextRequestInterface" type="Magento\Framework\App\Request\Http" />
    <preference for="Magento\Framework\App\RequestContentInterface" type="Magento\Framework\App\Request\Http" />
    <preference for="Magento\Framework\App\Request\PathInfoProcessorInterface" type="Magento\Store\App\Request\PathInfoProcessor" />
    <preference for="Magento\Framework\App\ResponseInterface" type="Magento\Framework\App\Response\Http" />
    <preference for="Magento\Framework\App\RouterListInterface" type="Magento\Framework\App\RouterList" />
    <preference for="Magento\Framework\App\FrontControllerInterface" type="Magento\Framework\App\FrontController" />
    <preference for="Magento\Framework\App\CacheInterface" type="Magento\Framework\App\Cache\Proxy" />
    <preference for="Magento\Framework\App\Cache\StateInterface" type="Magento\Framework\App\Cache\State" />
    <preference for="Magento\Framework\App\Cache\TypeListInterface" type="Magento\Framework\App\Cache\TypeList" />
    <preference for="Magento\Framework\App\ObjectManager\ConfigWriterInterface" type="Magento\Framework\App\ObjectManager\ConfigWriter\Filesystem" />
    <preference for="Magento\Store\Model\StoreManagerInterface" type="Magento\Store\Model\StoreManager" />
    <preference for="Magento\Framework\View\DesignInterface" type="Magento\Theme\Model\View\Design\Proxy" />
    <preference for="Magento\Framework\View\Design\ThemeInterface" type="Magento\Theme\Model\Theme" />
    <preference for="Magento\Framework\View\Design\Theme\ResolverInterface" type="Magento\Theme\Model\Theme\Resolver" />
    <preference for="Magento\Framework\View\ConfigInterface" type="Magento\Framework\View\Config" />
    <preference for="Magento\Framework\View\Asset\Bundle\ConfigInterface" type="Magento\Framework\View\Asset\Bundle\Config" />
    <preference for="Magento\Framework\Locale\ListsInterface" type="Magento\Framework\Locale\TranslatedLists" />
    <preference for="Magento\Framework\Locale\AvailableLocalesInterface" type="Magento\Framework\Locale\Deployed\Codes" />
    <preference for="Magento\Framework\Locale\OptionInterface" type="Magento\Framework\Locale\Deployed\Options" />
    <preference for="Magento\Framework\Lock\LockManagerInterface" type="Magento\Framework\Lock\Proxy" />
    <preference for="Magento\Framework\Api\AttributeTypeResolverInterface" type="Magento\Framework\Reflection\AttributeTypeResolver" />
    <preference for="Magento\Framework\Api\Search\SearchResultInterface" type="Magento\Framework\Api\Search\SearchResult" />
    <preference for="Magento\Framework\Api\Search\SearchCriteriaInterface" type="Magento\Framework\Api\Search\SearchCriteria"/>
    <preference for="Magento\Framework\Api\Search\DocumentInterface" type="Magento\Framework\Api\Search\Document" />
    <preference for="Magento\Framework\Api\Search\AggregationInterface" type="Magento\Framework\Search\Response\Aggregation" />
    <preference for="Magento\Framework\App\RequestSafetyInterface" type="Magento\Framework\App\Request\Http" />
    <preference for="\Magento\Framework\Setup\SchemaSetupInterface" type="\Magento\Setup\Module\Setup" />
    <preference for="\Magento\Framework\Setup\ModuleDataSetupInterface" type="\Magento\Setup\Module\DataSetup" />
    <preference for="Magento\Framework\App\ExceptionHandlerInterface" type="Magento\Framework\App\ExceptionHandler" />
    <type name="Magento\Store\Model\Store">
        <arguments>
            <argument name="currencyInstalled" xsi:type="string">system/currency/installed</argument>
        </arguments>
    </type>
    <preference for="Magento\Framework\Api\ExtensionAttribute\JoinDataInterface" type="Magento\Framework\Api\ExtensionAttribute\JoinData" />
    <preference for="Magento\Framework\Api\ExtensionAttribute\JoinProcessorInterface" type="Magento\Framework\Api\ExtensionAttribute\JoinProcessor" />
    <preference for="Magento\Framework\Locale\ConfigInterface" type="Magento\Framework\Locale\Config" />
    <preference for="Magento\Framework\Notification\NotifierInterface" type="Magento\Framework\Notification\NotifierPool" />
    <preference for="Magento\Framework\UrlInterface" type="Magento\Framework\Url" />
    <preference for="Magento\Framework\Url\EncoderInterface" type="Magento\Framework\Url\Encoder" />
    <preference for="Magento\Framework\Url\DecoderInterface" type="Magento\Framework\Url\Decoder" />
    <preference for="Magento\Framework\Data\Collection\Db\FetchStrategyInterface" type="Magento\Framework\Data\Collection\Db\FetchStrategy\Query" />
    <preference for="Magento\Framework\Config\ScopeInterface" type="Magento\Framework\Config\Scope" />
    <preference for="Magento\Framework\Config\FileResolverInterface" type="Magento\Framework\App\Config\FileResolver" />
    <preference for="Magento\Framework\Config\CacheInterface" type="Magento\Framework\App\Cache\Type\Config" />
    <preference for="Magento\Framework\Config\ValidationStateInterface" type="Magento\Framework\App\Arguments\ValidationState" />
    <preference for="Magento\Framework\Module\ModuleListInterface" type="Magento\Framework\Module\ModuleList" />
    <preference for="Magento\Framework\Component\ComponentRegistrarInterface" type="Magento\Framework\Component\ComponentRegistrar"/>
    <preference for="Magento\Framework\Event\ConfigInterface" type="Magento\Framework\Event\Config" />
    <preference for="Magento\Framework\Event\InvokerInterface" type="Magento\Framework\Event\Invoker\InvokerDefault" />
    <preference for="Magento\Framework\Interception\PluginListInterface" type="Magento\Framework\Interception\PluginList\PluginList" />
    <preference for="Magento\Framework\Event\ManagerInterface" type="Magento\Framework\Event\Manager\Proxy" />
    <preference for="Magento\Framework\View\LayoutInterface" type="Magento\Framework\View\Layout" />
    <preference for="Magento\Framework\View\Layout\ProcessorInterface" type="Magento\Framework\View\Model\Layout\Merge" />
    <preference for="Magento\Framework\View\Layout\LayoutCacheKeyInterface" type="Magento\Framework\View\Model\Layout\CacheKey" />
    <preference for="Magento\Framework\View\Url\ConfigInterface" type="Magento\Framework\View\Url\Config" />
    <preference for="Magento\Framework\App\Route\ConfigInterface" type="Magento\Framework\App\Route\Config" />
    <preference for="Magento\Framework\App\ResourceConnection\ConfigInterface" type="Magento\Framework\App\ResourceConnection\Config\Proxy" />
    <preference for="Magento\Framework\Oauth\OauthInterface" type="Magento\Framework\Oauth\Oauth"/>
    <preference for="Magento\Framework\View\Design\Theme\Domain\PhysicalInterface" type="Magento\Theme\Model\Theme\Domain\Physical" />
    <preference for="Magento\Framework\View\Design\Theme\Domain\VirtualInterface" type="Magento\Theme\Model\Theme\Domain\Virtual" />
    <preference for="Magento\Framework\View\Design\Theme\Domain\StagingInterface" type="Magento\Theme\Model\Theme\Domain\Staging" />
    <preference for="Magento\Framework\Json\EncoderInterface" type="Magento\Framework\Json\Encoder" />
    <preference for="Magento\Framework\Json\DecoderInterface" type="Magento\Framework\Json\Decoder" />
    <preference for="Magento\Framework\Message\ManagerInterface" type="Magento\Framework\Message\Manager" />
    <preference for="Magento\Framework\App\Config\ValueInterface" type="Magento\Framework\App\Config\Value" />
    <preference for="Magento\Framework\Interception\ChainInterface" type="Magento\Framework\Interception\Chain\Chain" />
    <preference for="Magento\Framework\Module\Output\ConfigInterface" type="Magento\Framework\Module\Output\Config" />
    <preference for="Magento\Framework\View\Design\Theme\CustomizationInterface" type="Magento\Framework\View\Design\Theme\Customization" />
    <preference for="Magento\Framework\View\Asset\ConfigInterface" type="Magento\Framework\View\Asset\Config" />
    <preference for="Magento\Framework\Image\Adapter\ConfigInterface" type="Magento\Framework\Image\Adapter\Config" />
    <preference for="Magento\Framework\Image\Adapter\UploadConfigInterface" type="Magento\Framework\Image\Adapter\Config" />
    <preference for="Magento\Framework\View\Design\Theme\Image\PathInterface" type="Magento\Theme\Model\Theme\Image\Path" />
    <preference for="Magento\Framework\Session\Config\ConfigInterface" type="Magento\Framework\Session\Config" />
    <preference for="Magento\Framework\Session\SidResolverInterface" type="Magento\Framework\Session\SidResolver\Proxy" />
    <preference for="Magento\Framework\Stdlib\Cookie\CookieScopeInterface" type="Magento\Framework\Stdlib\Cookie\CookieScope" />
    <preference for="Magento\Framework\Stdlib\Cookie\CookieReaderInterface" type="Magento\Framework\Stdlib\Cookie\PhpCookieReader" />
    <preference for="Magento\Framework\Stdlib\CookieManagerInterface" type="Magento\Framework\Stdlib\Cookie\PhpCookieManager" />
    <preference for="Magento\Framework\TranslateInterface" type="Magento\Framework\Translate" />
    <preference for="Magento\Framework\Config\ScopeListInterface" type="interceptionConfigScope" />
    <preference for="Magento\Framework\View\Design\Theme\Label\ListInterface" type="Magento\Theme\Model\ResourceModel\Theme\Collection" />
    <preference for="Magento\Framework\Mview\ConfigInterface" type="Magento\Framework\Mview\Config" />
    <preference for="Magento\Framework\Mview\ViewInterface" type="Magento\Framework\Mview\View" />
    <preference for="Magento\Framework\Mview\ProcessorInterface" type="Magento\Framework\Mview\Processor" />
    <preference for="Magento\Framework\Mview\View\CollectionInterface" type="Magento\Framework\Mview\View\Collection" />
    <preference for="Magento\Framework\Mview\View\SubscriptionInterface" type="Magento\Framework\Mview\View\Subscription" />
    <preference for="Magento\Framework\Mview\View\ChangelogInterface" type="Magento\Framework\Mview\View\Changelog" />
    <preference for="Magento\Framework\Api\MetadataServiceInterface" type="Magento\Framework\Api\DefaultMetadataService"/>
    <preference for="Magento\Framework\Api\MetadataObjectInterface" type="Magento\Framework\Api\AttributeMetadata"/>
    <preference for="Magento\Framework\Api\SearchCriteriaInterface" type="Magento\Framework\Api\SearchCriteria"/>
    <preference for="Magento\Framework\App\Rss\UrlBuilderInterface" type="Magento\Framework\App\Rss\UrlBuilder"/>
    <preference for="Magento\Framework\DB\LoggerInterface" type="Magento\Framework\DB\Logger\LoggerProxy"/>
    <preference for="Magento\Framework\App\ResourceConnection\ConnectionAdapterInterface" type="Magento\Framework\Model\ResourceModel\Type\Db\Pdo\Mysql"/>
    <preference for="Magento\Framework\DB\QueryInterface" type="Magento\Framework\DB\Query"/>
    <preference for="Magento\Framework\App\ProductMetadataInterface" type="Magento\Framework\App\ProductMetadata"/>
    <preference for="Magento\Framework\Acl\Data\CacheInterface" type="Magento\Framework\Acl\Data\Cache" />
    <preference for="Magento\Framework\App\AreaInterface" type="Magento\Framework\App\Area" />
    <preference for="Magento\Framework\Setup\ModuleDataSetupInterface" type="Magento\Setup\Module\DataSetup" />
    <preference for="Magento\Framework\AuthorizationInterface" type="Magento\Framework\Authorization" />
    <preference for="Magento\Framework\Authorization\PolicyInterface" type="Magento\Framework\Authorization\Policy\DefaultPolicy" />
    <preference for="Magento\Framework\Authorization\RoleLocatorInterface" type="Magento\Framework\Authorization\RoleLocator\DefaultRoleLocator" />
    <preference for="Magento\Framework\Session\SessionManagerInterface" type="Magento\Framework\Session\Generic" />
    <preference for="Magento\Framework\App\Config\ScopeConfigInterface" type="Magento\Framework\App\Config" />
    <preference for="Magento\Framework\App\Config\ReinitableConfigInterface" type="Magento\Framework\App\ReinitableConfig" />
    <preference for="Magento\Framework\App\Config\MutableScopeConfigInterface" type="Magento\Framework\App\MutableScopeConfig" />
    <preference for="Magento\Framework\App\Config\Storage\WriterInterface" type="Magento\Framework\App\Config\Storage\Writer" />
    <preference for="Magento\Framework\Config\ConverterInterface" type="Magento\Framework\Config\Converter\Dom"/>
    <preference for="Magento\Framework\App\DefaultPathInterface" type="Magento\Framework\App\DefaultPath\DefaultPath" />
    <preference for="Magento\Framework\Encryption\EncryptorInterface" type="Magento\Framework\Encryption\Encryptor" />
    <preference for="Magento\Framework\Filter\Encrypt\AdapterInterface" type="Magento\Framework\Filter\Encrypt\Basic" />
    <preference for="Magento\Framework\Cache\ConfigInterface" type="Magento\Framework\Cache\Config" />
    <preference for="Magento\Framework\View\Asset\MergeStrategyInterface" type="Magento\Framework\View\Asset\MergeStrategy\Direct" />
    <preference for="Magento\Framework\App\ViewInterface" type="Magento\Framework\App\View" />
    <preference for="Magento\Framework\Data\Collection\EntityFactoryInterface" type="Magento\Framework\Data\Collection\EntityFactory" />
    <preference for="Magento\Framework\Translate\InlineInterface" type="Magento\Framework\Translate\Inline" />
    <preference for="Magento\Framework\Session\ValidatorInterface" type="Magento\Framework\Session\Validator" />
    <preference for="Magento\Framework\Session\StorageInterface" type="Magento\Framework\Session\Storage" />
    <preference for="Magento\Framework\App\Request\DataPersistorInterface" type="Magento\Framework\App\Request\DataPersistor" />
    <preference for="Magento\Framework\Url\RouteParamsResolverInterface" type="Magento\Framework\Url\RouteParamsResolver" />
    <preference for="Magento\Framework\Url\RouteParamsPreprocessorInterface" type="Magento\Framework\Url\RouteParamsPreprocessorComposite" />
    <preference for="Magento\Framework\Url\ModifierInterface" type="Magento\Framework\Url\ModifierComposite" />
    <preference for="Magento\Framework\Url\QueryParamsResolverInterface" type="Magento\Framework\Url\QueryParamsResolver" />
    <preference for="Magento\Framework\Url\ScopeResolverInterface" type="Magento\Framework\Url\ScopeResolver" />
    <preference for="Magento\Framework\Url\SecurityInfoInterface" type="Magento\Framework\Url\SecurityInfo\Proxy" />
    <preference for="Magento\Framework\Locale\CurrencyInterface" type="Magento\Framework\Locale\Currency" />
    <preference for="Magento\Framework\CurrencyInterface" type="Magento\Framework\Currency" />
    <preference for="Magento\Framework\Locale\FormatInterface" type="Magento\Framework\Locale\Format" />
    <preference for="Magento\Framework\Locale\ResolverInterface" type="Magento\Framework\Locale\Resolver" />
    <preference for="Magento\Framework\Stdlib\DateTime\TimezoneInterface" type="Magento\Framework\Stdlib\DateTime\Timezone" />
    <preference for="Magento\Framework\Stdlib\DateTime\Timezone\LocalizedDateToUtcConverterInterface" type="Magento\Framework\Stdlib\DateTime\Timezone\LocalizedDateToUtcConverter" />
    <preference for="Magento\Framework\Communication\ConfigInterface" type="Magento\Framework\Communication\Config" />
    <preference for="Magento\Framework\Module\ResourceInterface" type="Magento\Framework\Module\ModuleResource" />
    <preference for="Magento\Framework\Pricing\Amount\AmountInterface" type="Magento\Framework\Pricing\Amount\Base" />
    <preference for="Magento\Framework\Api\SearchResultsInterface" type="Magento\Framework\Api\SearchResults" />
    <preference for="Magento\Framework\Api\AttributeInterface" type="Magento\Framework\Api\AttributeValue" />
    <preference for="Magento\Framework\Model\ResourceModel\Db\TransactionManagerInterface" type="Magento\Framework\Model\ResourceModel\Db\TransactionManager" />
    <preference for="Magento\Framework\Api\Data\ImageContentInterface" type="Magento\Framework\Api\ImageContent" />
    <preference for="Magento\Framework\Api\ImageContentValidatorInterface" type="Magento\Framework\Api\ImageContentValidator" />
    <preference for="Magento\Framework\Api\ImageProcessorInterface" type="Magento\Framework\Api\ImageProcessor" />
    <preference for="Magento\Framework\Code\Reader\ClassReaderInterface" type="Magento\Framework\Code\Reader\ClassReader" />
    <preference for="Magento\Framework\Stdlib\DateTime\DateTimeFormatterInterface" type="Magento\Framework\Stdlib\DateTime\DateTimeFormatter"/>
    <preference for="Magento\Framework\Api\Search\SearchInterface" type="Magento\Framework\Search\Search"/>
    <preference for="Magento\Framework\View\Design\FileResolution\Fallback\ResolverInterface" type="Magento\Framework\View\Design\FileResolution\Fallback\Resolver\Simple" />
    <preference for="Cm\RedisSession\Handler\ConfigInterface" type="Magento\Framework\Session\SaveHandler\Redis\Config"/>
    <preference for="Cm\RedisSession\Handler\LoggerInterface" type="Magento\Framework\Session\SaveHandler\Redis\Logger"/>
    <preference for="Magento\Framework\EntityManager\MapperInterface" type="Magento\Framework\EntityManager\CompositeMapper"/>
    <preference for="Magento\Framework\Console\CommandListInterface" type="Magento\Framework\Console\CommandList"/>
    <preference for="Magento\Framework\DataObject\IdentityGeneratorInterface" type="Magento\Framework\DataObject\IdentityService" />
    <preference for="Magento\Framework\DataObject\IdentityValidatorInterface" type="Magento\Framework\DataObject\IdentityValidator" />
    <preference for="Magento\Framework\Serialize\SerializerInterface" type="Magento\Framework\Serialize\Serializer\Json" />
    <preference for="Magento\Framework\App\Scope\ValidatorInterface" type="Magento\Framework\App\Scope\Validator"/>
    <preference for="Magento\Framework\App\ScopeResolverInterface" type="Magento\Framework\App\ScopeResolver" />
    <preference for="Magento\Framework\App\ScopeInterface" type="Magento\Framework\App\ScopeDefault" />
    <preference for="Magento\Framework\View\Design\Theme\ListInterface" type="Magento\Framework\View\Design\Theme\ThemeList" />
    <preference for="Magento\Framework\View\Design\Theme\ThemeProviderInterface" type="Magento\Framework\View\Design\Theme\ThemeProvider" />
    <preference for="Magento\Framework\View\Asset\PreProcessor\ChainFactoryInterface" type="Magento\Framework\View\Asset\PreProcessor\ChainFactory"/>
    <preference for="Magento\Framework\Css\PreProcessor\ErrorHandlerInterface" type="Magento\Framework\Css\PreProcessor\ErrorHandler" />
    <preference for="Magento\Framework\View\Asset\PreProcessor\Helper\SortInterface" type="Magento\Framework\View\Asset\PreProcessor\Helper\Sort"/>
    <preference for="Magento\Framework\App\View\Deployment\Version\StorageInterface" type="Magento\Framework\App\View\Deployment\Version\Storage\File"/>
    <preference for="Magento\Framework\View\Page\FaviconInterface" type="Magento\Theme\Model\Favicon\Favicon" />
    <preference for="Magento\Framework\View\Element\Message\InterpretationStrategyInterface" type="Magento\Framework\View\Element\Message\InterpretationMediator" />
    <preference for="Magento\Framework\App\FeedInterface" type="Magento\Framework\App\Feed" />
    <preference for="Magento\Framework\App\FeedFactoryInterface" type="Magento\Framework\App\FeedFactory" />
    <preference for="Magento\Framework\Indexer\Config\DependencyInfoProviderInterface" type="Magento\Framework\Indexer\Config\DependencyInfoProvider" />
    <preference for="Magento\Framework\Webapi\CustomAttribute\ServiceTypeListInterface" type="Magento\Eav\Model\TypeLocator\ComplexType"/>
    <preference for="Magento\Framework\Setup\Declaration\Schema\Db\DbSchemaReaderInterface" type="Magento\Framework\Setup\Declaration\Schema\Db\MySQL\DbSchemaReader" />
    <preference for="Magento\Framework\Setup\Declaration\Schema\Db\DbSchemaWriterInterface" type="Magento\Framework\Setup\Declaration\Schema\Db\MySQL\DbSchemaWriter" />
    <preference for="Magento\Framework\Setup\Declaration\Schema\SchemaConfigInterface" type="Magento\Framework\Setup\Declaration\Schema\SchemaConfig" />
    <preference for="Magento\Framework\Setup\Declaration\Schema\DataSavior\DumpAccessorInterface" type="Magento\Framework\Setup\Declaration\Schema\FileSystem\Csv" />
    <preference for="Magento\Framework\MessageQueue\ConfigInterface" type="Magento\Framework\MessageQueue\Config\Proxy" />
    <preference for="Magento\Framework\MessageQueue\PublisherInterface" type="Magento\Framework\MessageQueue\PublisherPool" />
    <preference for="Magento\Framework\MessageQueue\BulkPublisherInterface" type="Magento\Framework\MessageQueue\Bulk\PublisherPool" />
    <preference for="Magento\Framework\MessageQueue\MessageIdGeneratorInterface" type="Magento\Framework\MessageQueue\MessageIdGenerator" />
    <preference for="Magento\Framework\MessageQueue\Consumer\ConfigInterface" type="Magento\Framework\MessageQueue\Consumer\Config" />
    <preference for="Magento\Framework\MessageQueue\Consumer\Config\ConsumerConfigItem\HandlerInterface" type="Magento\Framework\MessageQueue\Consumer\Config\ConsumerConfigItem\Handler" />
    <preference for="Magento\Framework\MessageQueue\Consumer\Config\ConsumerConfigItemInterface" type="Magento\Framework\MessageQueue\Consumer\Config\ConsumerConfigItem" />
    <preference for="Magento\Framework\MessageQueue\Consumer\Config\ValidatorInterface" type="Magento\Framework\MessageQueue\Consumer\Config\CompositeValidator" />
    <preference for="Magento\Framework\MessageQueue\Consumer\Config\ReaderInterface" type="Magento\Framework\MessageQueue\Consumer\Config\CompositeReader" />
    <preference for="Magento\Framework\Amqp\Topology\BindingInstallerInterface" type="Magento\Framework\Amqp\Topology\BindingInstaller" />
    <preference for="Magento\Framework\MessageQueue\Topology\ConfigInterface" type="Magento\Framework\MessageQueue\Topology\Config" />
    <preference for="Magento\Framework\MessageQueue\Topology\Config\ReaderInterface" type="Magento\Framework\MessageQueue\Topology\Config\CompositeReader" />
    <preference for="Magento\Framework\MessageQueue\Topology\Config\ValidatorInterface" type="Magento\Framework\MessageQueue\Topology\Config\CompositeValidator" />
    <preference for="Magento\Framework\MessageQueue\Topology\Config\ExchangeConfigItemInterface" type="Magento\Framework\MessageQueue\Topology\Config\ExchangeConfigItem" />
    <preference for="Magento\Framework\MessageQueue\Topology\Config\ExchangeConfigItem\BindingInterface" type="Magento\Framework\MessageQueue\Topology\Config\ExchangeConfigItem\Binding" />
    <preference for="Magento\Framework\MessageQueue\Publisher\ConfigInterface" type="Magento\Framework\MessageQueue\Publisher\Config" />
    <preference for="Magento\Framework\MessageQueue\Publisher\Config\ReaderInterface" type="Magento\Framework\MessageQueue\Publisher\Config\CompositeReader" />
    <preference for="Magento\Framework\MessageQueue\Publisher\Config\ValidatorInterface" type="Magento\Framework\MessageQueue\Publisher\Config\CompositeValidator" />
    <preference for="Magento\Framework\MessageQueue\Publisher\Config\PublisherConnectionInterface" type="Magento\Framework\MessageQueue\Publisher\Config\PublisherConnection" />
    <preference for="Magento\Framework\MessageQueue\Publisher\Config\PublisherConfigItemInterface" type="Magento\Framework\MessageQueue\Publisher\Config\PublisherConfigItem" />
    <preference for="Magento\Framework\MessageQueue\ExchangeFactoryInterface" type="Magento\Framework\MessageQueue\ExchangeFactory" />
    <preference for="Magento\Framework\MessageQueue\Bulk\ExchangeFactoryInterface" type="Magento\Framework\MessageQueue\Bulk\ExchangeFactory" />
    <preference for="Magento\Framework\MessageQueue\QueueFactoryInterface" type="Magento\Framework\MessageQueue\QueueFactory" />
    <preference for="Magento\Framework\Search\Request\IndexScopeResolverInterface" type="Magento\Framework\Indexer\ScopeResolver\IndexScopeResolver"/>
    <preference for="Magento\Framework\HTTP\ClientInterface" type="Magento\Framework\HTTP\Client\Curl" />
    <preference for="Magento\Framework\Interception\ConfigLoaderInterface" type="Magento\Framework\Interception\PluginListGenerator" />
    <preference for="Magento\Framework\Interception\ConfigWriterInterface" type="Magento\Framework\Interception\PluginListGenerator" />
    <preference for="Magento\Framework\Mview\View\SubscriptionStatementPostprocessorInterface" type="Magento\Framework\Mview\View\CompositeSubscriptionStatementPostprocessor" />
    <type name="Magento\Framework\Model\ResourceModel\Db\TransactionManager" shared="false" />
    <type name="Magento\Framework\Acl\Data\Cache">
        <arguments>
            <argument name="aclBuilder" xsi:type="object">Magento\Framework\Acl\Builder\Proxy</argument>
        </arguments>
    </type>
    <type name="Magento\Framework\Logger\Handler\Base">
        <arguments>
            <argument name="filesystem" xsi:type="object">Magento\Framework\Filesystem\Driver\File</argument>
        </arguments>
    </type>
    <type name="Magento\Framework\Logger\Handler\System">
        <arguments>
            <argument name="filesystem" xsi:type="object">Magento\Framework\Filesystem\Driver\File</argument>
        </arguments>
    </type>
    <preference for="Magento\AsynchronousOperations\Model\ConfigInterface" type="Magento\WebapiAsync\Model\Config\Proxy" />
    <virtualType name="Magento\Framework\Communication\Config\Reader\XmlReader" type="Magento\Framework\Config\Reader\Filesystem">
        <arguments>
            <argument name="converter" xsi:type="object">Magento\Framework\Communication\Config\Reader\XmlReader\Converter</argument>
            <argument name="schemaLocator" xsi:type="object">Magento\Framework\Communication\Config\Reader\XmlReader\SchemaLocator</argument>
            <argument name="fileName" xsi:type="string">communication.xml</argument>
            <argument name="idAttributes" xsi:type="array">
                <item name="/config/topic" xsi:type="string">name</item>
                <item name="/config/topic/handler" xsi:type="string">name</item>
            </argument>
        </arguments>
    </virtualType>
    <type name="Magento\Framework\Communication\Config\CompositeReader">
        <arguments>
            <argument name="readers" xsi:type="array">
                <item name="asyncServiceReader" xsi:type="array">
                    <item name="reader" xsi:type="object">Magento\WebapiAsync\Code\Generator\Config\RemoteServiceReader\Communication</item>
                    <item name="sortOrder" xsi:type="string">0</item>
                </item>
                <item name="xmlReader" xsi:type="array">
                    <item name="reader" xsi:type="object">Magento\Framework\Communication\Config\Reader\XmlReader</item>
                    <item name="sortOrder" xsi:type="string">10</item>
                </item>
                <item name="envReader" xsi:type="array">
                    <item name="reader" xsi:type="object">Magento\Framework\Communication\Config\Reader\EnvReader</item>
                    <item name="sortOrder" xsi:type="string">20</item>
                </item>
                <item name="remoteServiceReader" xsi:type="array">
                    <item name="reader" xsi:type="object">Magento\Framework\MessageQueue\Code\Generator\Config\RemoteServiceReader\Communication</item>
                    <item name="sortOrder" xsi:type="string">5</item>
                </item>
            </argument>
        </arguments>
    </type>
    <type name="Magento\Framework\Logger\Monolog">
        <arguments>
            <argument name="name" xsi:type="string">main</argument>
            <argument name="handlers"  xsi:type="array">
                <item name="system" xsi:type="object">Magento\Framework\Logger\Handler\System</item>
                <item name="debug" xsi:type="object">Magento\Framework\Logger\Handler\Debug</item>
                <item name="syslog" xsi:type="object">Magento\Framework\Logger\Handler\Syslog</item>
            </argument>
        </arguments>
    </type>
    <type name="Magento\Framework\Logger\Handler\Syslog">
        <arguments>
            <argument name="ident" xsi:type="string">Magento</argument>
        </arguments>
    </type>
    <type name="Magento\Framework\Model\Context">
        <arguments>
            <argument name="actionValidator" xsi:type="object">Magento\Framework\Model\ActionValidator\RemoveAction\Proxy</argument>
        </arguments>
    </type>
    <type name="Magento\Framework\Api\FilterBuilder" shared="false" />
    <type name="Magento\Framework\Api\SearchCriteriaBuilder" shared="false" />
    <type name="Magento\Framework\Api\SortOrderBuilder" shared="false" />
    <type name="Magento\Framework\View\Layout\Builder" shared="false" />
    <type name="Magento\Framework\View\Page\Builder" shared="false" />
    <type name="Magento\Framework\Message\Manager">
        <arguments>
            <argument name="session" xsi:type="object">Magento\Framework\Message\Session\Proxy</argument>
            <argument name="exceptionMessageFactory" xsi:type="object">Magento\Framework\Message\ExceptionMessageLookupFactory</argument>
        </arguments>
    </type>
    <type name="Magento\Framework\View\BlockPool" shared="false" />
    <type name="Magento\Framework\App\Request\Http">
        <arguments>
            <argument name="pathInfoProcessor" xsi:type="object">Magento\Backend\App\Request\PathInfoProcessor\Proxy</argument>
            <argument name="routeConfig" xsi:type="object">Magento\Framework\App\Route\ConfigInterface\Proxy</argument>
        </arguments>
    </type>
    <type name="Magento\Framework\App\Response\Http">
        <arguments>
            <argument name="sessionConfig" xsi:type="object">Magento\Framework\Session\Config\ConfigInterface\Proxy</argument>
        </arguments>
    </type>
    <preference for="Magento\Framework\Session\SaveHandlerInterface" type="Magento\Framework\Session\SaveHandler" />
    <type name="Magento\Framework\Session\SaveHandlerFactory">
        <arguments>
            <argument name="handlers" xsi:type="array">
                <item name="db" xsi:type="string">Magento\Framework\Session\SaveHandler\DbTable</item>
                <item name="redis" xsi:type="string">Magento\Framework\Session\SaveHandler\Redis</item>
            </argument>
        </arguments>
    </type>
    <type name="Magento\Framework\App\FeedFactory">
        <arguments>
            <argument name="formats" xsi:type="array">
                <item name="rss" xsi:type="string">Magento\Framework\App\Feed</item>
            </argument>
        </arguments>
    </type>
    <type name="Magento\Framework\Session\SaveHandler\Redis">
        <arguments>
            <argument name="config" xsi:type="object">Cm\RedisSession\Handler\ConfigInterface</argument>
            <argument name="logger" xsi:type="object">Cm\RedisSession\Handler\LoggerInterface</argument>
        </arguments>
    </type>
    <virtualType name="interceptionConfigScope" type="Magento\Framework\Config\Scope">
        <arguments>
            <argument name="defaultScope" xsi:type="string">global</argument>
        </arguments>
    </virtualType>
    <virtualType name="adminhtmlConfigScope" type="Magento\Framework\Config\Scope">
        <arguments>
            <argument name="defaultScope" xsi:type="string">adminhtml</argument>
        </arguments>
    </virtualType>
    <type name="Magento\Framework\App\State">
        <arguments>
            <argument name="mode" xsi:type="init_parameter">Magento\Framework\App\State::PARAM_MODE</argument>
        </arguments>
    </type>
    <type name="Magento\Framework\View\Asset\Source">
        <arguments>
            <argument name="appMode" xsi:type="init_parameter">Magento\Framework\App\State::PARAM_MODE</argument>
        </arguments>
    </type>
    <type name="Magento\Framework\View\Page\Config\Renderer">
        <arguments>
            <argument name="appMode" xsi:type="init_parameter">Magento\Framework\App\State::PARAM_MODE</argument>
        </arguments>
    </type>
    <type name="Magento\Framework\App\Arguments\ValidationState">
        <arguments>
            <argument name="appMode" xsi:type="init_parameter">Magento\Framework\App\State::PARAM_MODE</argument>
        </arguments>
    </type>
    <type name="Magento\Framework\App\Cache\Frontend\Factory">
        <arguments>
            <argument name="enforcedOptions" xsi:type="init_parameter">Magento\Framework\App\Cache\Frontend\Factory::PARAM_CACHE_FORCED_OPTIONS</argument>
            <argument name="decorators" xsi:type="array">
                <item name="tag" xsi:type="array">
                    <item name="class" xsi:type="string">Magento\Framework\Cache\Frontend\Decorator\TagScope</item>
                    <item name="parameters" xsi:type="array">
                        <item name="tag" xsi:type="string">MAGE</item>
                    </item>
                </item>
                <item name="logger" xsi:type="array">
                    <item name="class" xsi:type="string">Magento\Framework\Cache\Frontend\Decorator\Logger</item>
                </item>
            </argument>
            <argument name="resource" xsi:type="object">Magento\Framework\App\ResourceConnection\Proxy</argument>
        </arguments>
    </type>
    <type name="Magento\Framework\Cache\InvalidateLogger">
        <arguments>
            <argument name="request" xsi:type="object">Magento\Framework\App\Request\Http\Proxy</argument>
        </arguments>
    </type>
    <type name="Magento\Backend\App\Area\FrontNameResolver">
        <arguments>
            <argument name="defaultFrontName" xsi:type="init_parameter">Magento\Backend\Setup\ConfigOptionsList::CONFIG_PATH_BACKEND_FRONTNAME</argument>
        </arguments>
    </type>
    <type name="Magento\Framework\App\Cache\State">
        <arguments>
            <argument name="banAll" xsi:type="init_parameter">Magento\Framework\App\Cache\State::PARAM_BAN_CACHE</argument>
        </arguments>
    </type>
    <type name="Magento\Store\Model\StoreManager">
        <arguments>
            <argument name="scopeCode" xsi:type="init_parameter">Magento\Store\Model\StoreManager::PARAM_RUN_CODE</argument>
            <argument name="scopeType" xsi:type="init_parameter">Magento\Store\Model\StoreManager::PARAM_RUN_TYPE</argument>
        </arguments>
    </type>
    <type name="Magento\Framework\Translate">
        <arguments>
            <argument name="cache" xsi:type="object">Magento\Framework\App\Cache\Type\Translate</argument>
            <argument name="locale" xsi:type="object">Magento\Framework\Locale\Resolver\Proxy</argument>
            <argument name="translate" xsi:type="object">Magento\Framework\Translate\ResourceInterface\Proxy</argument>
            <argument name="request" xsi:type="object">Magento\Framework\App\Request\Http\Proxy</argument>
        </arguments>
    </type>
    <type name="Magento\Framework\App\Helper\Context">
        <arguments>
            <argument name="translateInline" xsi:type="object">Magento\Framework\Translate\InlineInterface\Proxy</argument>
        </arguments>
    </type>
    <type name="Magento\Framework\Data\Structure" shared="false" />
    <type name="Magento\Framework\View\Layout\Data\Structure" shared="false" />
    <type name="Magento\Theme\Model\View\Design">
        <arguments>
            <argument name="storeManager" xsi:type="object">Magento\Store\Model\StoreManagerInterface\Proxy</argument>
        </arguments>
    </type>
    <type name="Magento\Framework\Acl" shared="false" />
    <type name="Magento\Framework\App\ObjectManager\ConfigLoader">
        <arguments>
            <argument name="cache" xsi:type="object">Magento\Framework\App\Cache\Type\Config</argument>
            <argument name="reader" xsi:type="object">Magento\Framework\ObjectManager\Config\Reader\Dom\Proxy</argument>
        </arguments>
    </type>
    <type name="Magento\Framework\App\ObjectManager\ConfigCache">
        <arguments>
            <argument name="cacheFrontend" xsi:type="object">Magento\Framework\App\Cache\Type\Config</argument>
        </arguments>
    </type>
    <type name="Magento\Framework\Cache\Config\Data">
        <arguments>
            <argument name="cacheId" xsi:type="string">config_cache</argument>
            <argument name="reader" xsi:type="object">Magento\Framework\Cache\Config\Reader\Proxy</argument>
        </arguments>
    </type>
    <type name="Magento\Framework\Interception\Config\Config">
        <arguments>
            <argument name="cache" xsi:type="object">Magento\Framework\App\Cache\Type\Config</argument>
            <argument name="reader" xsi:type="object">Magento\Framework\ObjectManager\Config\Reader\Dom\Proxy</argument>
            <argument name="cacheId" xsi:type="string">interception</argument>
        </arguments>
    </type>
    <type name="Magento\Framework\Interception\Config\CacheManager">
        <arguments>
            <argument name="cache" xsi:type="object">Magento\Framework\App\Cache\Type\Config</argument>
        </arguments>
    </type>
    <type name="Magento\Framework\Interception\PluginList\PluginList">
        <arguments>
            <argument name="cache" xsi:type="object">Magento\Framework\App\Cache\Type\Config</argument>
            <argument name="reader" xsi:type="object">Magento\Framework\ObjectManager\Config\Reader\Dom\Proxy</argument>
            <argument name="cacheId" xsi:type="string">plugin-list</argument>
            <argument name="scopePriorityScheme" xsi:type="array">
                <item name="primary" xsi:type="string">primary</item>
                <item name="first" xsi:type="string">global</item>
            </argument>
        </arguments>
    </type>
    <type name="Magento\Framework\Interception\PluginListGenerator">
        <arguments>
            <argument name="reader" xsi:type="object">Magento\Framework\ObjectManager\Config\Reader\Dom\Proxy</argument>
            <argument name="logger" xsi:type="object">\Psr\Log\LoggerInterface\Proxy</argument>
            <argument name="scopePriorityScheme" xsi:type="array">
                <item name="primary" xsi:type="string">primary</item>
                <item name="first" xsi:type="string">global</item>
            </argument>
        </arguments>
    </type>
    <type name="Magento\Framework\App\ResourceConnection">
        <arguments>
            <argument name="connectionFactory" xsi:type="object">Magento\Framework\App\ResourceConnection\ConnectionFactory</argument>
        </arguments>
    </type>
    <type name="Magento\Framework\App\ResourceConnection\Config">
        <arguments>
            <argument name="reader" xsi:type="object">Magento\Framework\App\ResourceConnection\Config\Reader\Proxy</argument>
            <argument name="cache" xsi:type="object">Magento\Framework\App\Cache\Type\Config\Proxy</argument>
        </arguments>
    </type>
    <type name="Magento\Framework\App\ResourceConnection\Config\Reader">
        <arguments>
            <argument name="fileResolver" xsi:type="object">Magento\Framework\App\Config\FileResolver\Proxy</argument>
        </arguments>
    </type>
    <type name="Magento\Framework\Config\Scope">
        <arguments>
            <argument name="defaultScope" xsi:type="string">primary</argument>
            <argument name="areaList" xsi:type="object">Magento\Framework\App\AreaList\Proxy</argument>
        </arguments>
    </type>
    <type name="Magento\Framework\Url">
        <arguments>
            <argument name="session" xsi:type="object">Magento\Framework\Session\Generic\Proxy</argument>
            <argument name="scopeType" xsi:type="const">Magento\Store\Model\ScopeInterface::SCOPE_STORE</argument>
        </arguments>
    </type>
    <virtualType name="layoutArgumentReaderInterpreter" type="Magento\Framework\Data\Argument\Interpreter\Composite">
        <arguments>
            <argument name="interpreters" xsi:type="array">
                <item name="options" xsi:type="object">Magento\Framework\View\Layout\Argument\Interpreter\Options</item>
                <item name="array" xsi:type="object">layoutArrayArgumentReaderInterpreterProxy</item>
                <item name="boolean" xsi:type="object">Magento\Framework\Data\Argument\Interpreter\Boolean</item>
                <item name="number" xsi:type="object">Magento\Framework\Data\Argument\Interpreter\Number</item>
                <item name="string" xsi:type="object">Magento\Framework\Data\Argument\Interpreter\StringUtils</item>
                <item name="null" xsi:type="object">Magento\Framework\Data\Argument\Interpreter\NullType</item>
                <item name="object" xsi:type="object">Magento\Framework\View\Layout\Argument\Interpreter\Passthrough</item>
                <item name="url" xsi:type="object">Magento\Framework\View\Layout\Argument\Interpreter\Passthrough</item>
                <item name="helper" xsi:type="object">Magento\Framework\View\Layout\Argument\Interpreter\Passthrough</item>
            </argument>
            <argument name="discriminator" xsi:type="const">Magento\Framework\View\Model\Layout\Merge::TYPE_ATTRIBUTE</argument>
        </arguments>
    </virtualType>
    <virtualType name="layoutArgumentGeneratorInterpreterInternal" type="Magento\Framework\Data\Argument\Interpreter\Composite">
        <arguments>
            <argument name="interpreters" xsi:type="array">
                <item name="options" xsi:type="object">Magento\Framework\View\Layout\Argument\Interpreter\Options</item>
                <item name="array" xsi:type="object">layoutArrayArgumentGeneratorInterpreterProxy</item>
                <item name="boolean" xsi:type="object">Magento\Framework\Data\Argument\Interpreter\Boolean</item>
                <item name="number" xsi:type="object">Magento\Framework\Data\Argument\Interpreter\Number</item>
                <item name="string" xsi:type="object">Magento\Framework\Data\Argument\Interpreter\StringUtils</item>
                <item name="null" xsi:type="object">Magento\Framework\Data\Argument\Interpreter\NullType</item>
                <item name="object" xsi:type="object">layoutObjectArgumentInterpreter</item>
                <item name="url" xsi:type="object">Magento\Framework\View\Layout\Argument\Interpreter\Url</item>
                <item name="helper" xsi:type="object">Magento\Framework\View\Layout\Argument\Interpreter\HelperMethod</item>
            </argument>
            <argument name="discriminator" xsi:type="const">Magento\Framework\View\Model\Layout\Merge::TYPE_ATTRIBUTE</argument>
        </arguments>
    </virtualType>
    <virtualType name="layoutArgumentGeneratorInterpreter" type="Magento\Framework\View\Layout\Argument\Interpreter\Decorator\Updater">
        <arguments>
            <argument name="subject" xsi:type="object">layoutArgumentGeneratorInterpreterInternal</argument>
        </arguments>
    </virtualType>
    <virtualType name="layoutArrayArgumentReaderInterpreter" type="Magento\Framework\Data\Argument\Interpreter\ArrayType">
        <arguments>
            <argument name="itemInterpreter" xsi:type="object">layoutArgumentReaderInterpreter</argument>
        </arguments>
    </virtualType>
    <virtualType name="layoutArrayArgumentGeneratorInterpreter" type="Magento\Framework\Data\Argument\Interpreter\ArrayType">
        <arguments>
            <argument name="itemInterpreter" xsi:type="object">layoutArgumentGeneratorInterpreterInternal</argument>
        </arguments>
    </virtualType>
    <!--
    Array item can be of any type just like an argument, including array type itself, which creates circular dependency.
    Proxy is used to resolve the circular dependency, so that array items undergo the same interpretation as arguments.
    -->
    <virtualType name="layoutArrayArgumentReaderInterpreterProxy" type="Magento\Framework\Data\Argument\InterpreterInterface\Proxy">
        <arguments>
            <argument name="instanceName" xsi:type="string">layoutArrayArgumentReaderInterpreter</argument>
        </arguments>
    </virtualType>
    <virtualType name="layoutArrayArgumentGeneratorInterpreterProxy" type="Magento\Framework\Data\Argument\InterpreterInterface\Proxy">
        <arguments>
            <argument name="instanceName" xsi:type="string">layoutArrayArgumentGeneratorInterpreter</argument>
        </arguments>
    </virtualType>
    <virtualType name="layoutObjectArgumentInterpreter" type="Magento\Framework\View\Layout\Argument\Interpreter\DataObject">
        <arguments>
            <argument name="expectedClass" xsi:type="string">Magento\Framework\View\Element\Block\ArgumentInterface</argument>
        </arguments>
    </virtualType>
    <type name="Magento\Framework\View\Layout\Argument\Interpreter\NamedParams">
        <arguments>
            <argument name="paramInterpreter" xsi:type="object">Magento\Framework\Data\Argument\Interpreter\StringUtils</argument>
        </arguments>
    </type>
    <virtualType name="containerRenderPool" type="Magento\Framework\View\Layout\ReaderPool">
        <arguments>
            <argument name="readers" xsi:type="array">
                <item name="container" xsi:type="string">Magento\Framework\View\Layout\Reader\Container</item>
                <item name="block" xsi:type="string">Magento\Framework\View\Layout\Reader\Block</item>
                <item name="uiComponent" xsi:type="string">Magento\Framework\View\Layout\Reader\UiComponent</item>
            </argument>
        </arguments>
    </virtualType>
    <type name="Magento\Framework\View\Layout\Reader\Container">
        <arguments>
            <argument name="readerPool" xsi:type="object">containerRenderPool</argument>
        </arguments>
    </type>
    <virtualType name="blockRenderPool" type="Magento\Framework\View\Layout\ReaderPool">
        <arguments>
            <argument name="readers" xsi:type="array">
                <item name="container" xsi:type="string">Magento\Framework\View\Layout\Reader\Container</item>
                <item name="block" xsi:type="string">Magento\Framework\View\Layout\Reader\Block</item>
                <item name="move" xsi:type="string">Magento\Framework\View\Layout\Reader\Move</item>
                <item name="uiComponent" xsi:type="string">Magento\Framework\View\Layout\Reader\UiComponent</item>
            </argument>
        </arguments>
    </virtualType>
    <type name="Magento\Framework\View\Layout\Reader\Block">
        <arguments>
            <argument name="readerPool" xsi:type="object">blockRenderPool</argument>
            <argument name="scopeType" xsi:type="const">Magento\Store\Model\ScopeInterface::SCOPE_STORE</argument>
            <argument name="argumentInterpreter" xsi:type="object">layoutArgumentReaderInterpreter</argument>
        </arguments>
    </type>
    <type name="Magento\Framework\View\Layout\Reader\UiComponent">
        <arguments>
            <argument name="readerPool" xsi:type="object">blockRenderPool</argument>
        </arguments>
    </type>
    <type name="Magento\Framework\View\Layout\ConfigCondition">
        <arguments>
            <argument name="scopeType" xsi:type="const">Magento\Store\Model\ScopeInterface::SCOPE_STORE</argument>
        </arguments>
    </type>
    <virtualType name="bodyRenderPool" type="Magento\Framework\View\Layout\ReaderPool">
        <arguments>
            <argument name="readers" xsi:type="array">
                <item name="container" xsi:type="string">Magento\Framework\View\Layout\Reader\Container</item>
                <item name="block" xsi:type="string">Magento\Framework\View\Layout\Reader\Block</item>
                <item name="move" xsi:type="string">Magento\Framework\View\Layout\Reader\Move</item>
                <item name="uiComponent" xsi:type="string">Magento\Framework\View\Layout\Reader\UiComponent</item>
            </argument>
        </arguments>
    </virtualType>
    <type name="Magento\Framework\View\Page\Config\Reader\Body">
        <arguments>
            <argument name="readerPool" xsi:type="object">bodyRenderPool</argument>
        </arguments>
    </type>
    <virtualType name="commonRenderPool" type="Magento\Framework\View\Layout\ReaderPool">
        <arguments>
            <argument name="readers" xsi:type="array">
                <item name="html" xsi:type="string">Magento\Framework\View\Page\Config\Reader\Html</item>
                <item name="head" xsi:type="string">Magento\Framework\View\Page\Config\Reader\Head</item>
                <item name="body" xsi:type="string">Magento\Framework\View\Page\Config\Reader\Body</item>
                <item name="container" xsi:type="string">Magento\Framework\View\Layout\Reader\Container</item>
                <item name="block" xsi:type="string">Magento\Framework\View\Layout\Reader\Block</item>
                <item name="move" xsi:type="string">Magento\Framework\View\Layout\Reader\Move</item>
                <item name="uiComponent" xsi:type="string">Magento\Framework\View\Layout\Reader\UiComponent</item>
            </argument>
        </arguments>
    </virtualType>
    <type name="Magento\Framework\View\Layout">
        <arguments>
            <argument name="readerPool" xsi:type="object" shared="false">commonRenderPool</argument>
            <argument name="cache" xsi:type="object">Magento\Framework\App\Cache\Type\Layout</argument>
        </arguments>
    </type>
    <virtualType name="genericLayoutRenderPool" type="Magento\Framework\View\Layout\ReaderPool">
        <arguments>
            <argument name="readers" xsi:type="array">
                <item name="container" xsi:type="string">Magento\Framework\View\Layout\Reader\Container</item>
                <item name="block" xsi:type="string">Magento\Framework\View\Layout\Reader\Block</item>
                <item name="move" xsi:type="string">Magento\Framework\View\Layout\Reader\Move</item>
                <item name="uiComponent" xsi:type="string">Magento\Framework\View\Layout\Reader\UiComponent</item>
            </argument>
        </arguments>
    </virtualType>
    <type name="Magento\Framework\View\Result\Layout">
        <arguments>
            <argument name="layoutReaderPool" xsi:type="object">genericLayoutRenderPool</argument>
        </arguments>
    </type>
    <virtualType name="pageConfigRenderPool" type="Magento\Framework\View\Layout\ReaderPool">
        <arguments>
            <argument name="readers" xsi:type="array">
                <item name="html" xsi:type="string">Magento\Framework\View\Page\Config\Reader\Html</item>
                <item name="head" xsi:type="string">Magento\Framework\View\Page\Config\Reader\Head</item>
                <item name="body" xsi:type="string">Magento\Framework\View\Page\Config\Reader\Body</item>
            </argument>
        </arguments>
    </virtualType>
    <type name="Magento\Framework\View\Layout\GeneratorPool">
        <arguments>
            <argument name="generators" xsi:type="array">
                <item name="head" xsi:type="object">Magento\Framework\View\Page\Config\Generator\Head</item>
                <item name="body" xsi:type="object">Magento\Framework\View\Page\Config\Generator\Body</item>
                <item name="block" xsi:type="object">Magento\Framework\View\Layout\Generator\Block</item>
                <item name="container" xsi:type="object">Magento\Framework\View\Layout\Generator\Container</item>
                <item name="uiComponent" xsi:type="object">Magento\Framework\View\Layout\Generator\UiComponent</item>
            </argument>
        </arguments>
    </type>
    <virtualType name="pageLayoutGeneratorPool" type="Magento\Framework\View\Layout\GeneratorPool">
        <arguments>
            <argument name="generators" xsi:type="array">
                <item name="head" xsi:type="object">Magento\Framework\View\Page\Config\Generator\Head</item>
                <item name="body" xsi:type="object">Magento\Framework\View\Page\Config\Generator\Body</item>
                <item name="block" xsi:type="object">Magento\Framework\View\Layout\Generator\Block</item>
                <item name="container" xsi:type="object">Magento\Framework\View\Layout\Generator\Container</item>
                <item name="uiComponent" xsi:type="object">Magento\Framework\View\Layout\Generator\UiComponent</item>
            </argument>
        </arguments>
    </virtualType>
    <type name="Magento\Framework\View\Result\Page">
        <arguments>
            <argument name="layoutReaderPool" xsi:type="object">pageConfigRenderPool</argument>
            <argument name="generatorPool" xsi:type="object">pageLayoutGeneratorPool</argument>
            <argument name="template" xsi:type="string">Magento_Theme::root.phtml</argument>
        </arguments>
    </type>
    <type name="Magento\Framework\View\Layout\Generator\Block">
        <arguments>
            <argument name="argumentInterpreter" xsi:type="object">layoutArgumentGeneratorInterpreter</argument>
        </arguments>
    </type>
    <type name="Magento\Framework\View\Element\UiComponent\Argument\Interpreter\ConfigurableObject">
        <arguments>
            <argument name="classWhitelist" xsi:type="array">
                <item name="0" xsi:type="string">Magento\Framework\Data\OptionSourceInterface</item>
                <item name="1" xsi:type="string">Magento\Framework\View\Element\UiComponent\DataProvider\DataProviderInterface</item>
            </argument>
            <argument name="deniedClassList" xsi:type="array">
                <item name="0" xsi:type="string">Magento\Framework\Model\ResourceModel\AbstractResource</item>
            </argument>
        </arguments>
    </type>
    <type name="Magento\Framework\Mview\View">
        <arguments>
            <argument name="state" xsi:type="object" shared="false">Magento\Indexer\Model\Mview\View\State</argument>
            <argument name="changelog" xsi:type="object" shared="false">Magento\Framework\Mview\View\Changelog</argument>
        </arguments>
    </type>
    <type name="Magento\Framework\Mview\Config">
        <arguments>
            <argument name="configData" xsi:type="object">Magento\Framework\Mview\Config\Data\Proxy</argument>
        </arguments>
    </type>
    <type name="Magento\Framework\Mview\Config\Data">
        <arguments>
            <argument name="stateCollection" xsi:type="object" shared="false">Magento\Framework\Mview\View\State\CollectionInterface</argument>
        </arguments>
    </type>
    <type name="Magento\Framework\App\View\Asset\Publisher" shared="false" />
    <type name="Magento\Framework\View\Asset\PreProcessor\FileNameResolver">
        <arguments>
            <argument name="alternativeSources" xsi:type="array">
                <item name="css" xsi:type="object">AlternativeSourceProcessors</item>
            </argument>
        </arguments>
    </type>
    <type name="Magento\Framework\App\StaticResource">
        <arguments>
            <argument name="response" xsi:type="object" shared="false">Magento\MediaStorage\Model\File\Storage\Response</argument>
            <argument name="publisher" xsi:type="object">developerPublisher</argument>
        </arguments>
    </type>
    <virtualType name="AlternativeSourceProcessors" type="Magento\Framework\View\Asset\PreProcessor\AlternativeSource">
        <arguments>
            <argument name="filenameResolver" xsi:type="object">Magento\Framework\View\Asset\PreProcessor\MinificationFilenameResolver</argument>
            <argument name="lockName" xsi:type="string">alternative-source-css</argument>
            <argument name="lockerProcess" xsi:type="object">Magento\Framework\View\Asset\LockerProcess</argument>
            <argument name="alternatives" xsi:type="array">
                <item name="less" xsi:type="array">
                    <item name="class" xsi:type="string">Magento\Framework\Css\PreProcessor\Adapter\Less\Processor</item>
                </item>
            </argument>
        </arguments>
    </virtualType>
    <virtualType name="developerPublisher" type="Magento\Framework\App\View\Asset\Publisher">
        <arguments>
            <argument name="materializationStrategyFactory" xsi:type="object">developerMaterialization</argument>
        </arguments>
    </virtualType>
    <virtualType name="developerMaterialization" type="Magento\Framework\App\View\Asset\MaterializationStrategy\Factory">
        <arguments>
            <argument name="strategiesList" xsi:type="array">
                <item name="view_preprocessed" xsi:type="object">Magento\Framework\App\View\Asset\MaterializationStrategy\Symlink</item>
                <item name="default" xsi:type="object">Magento\Framework\App\View\Asset\MaterializationStrategy\Copy</item>
            </argument>
        </arguments>
    </virtualType>
    <type name="Magento\Framework\View\Design\FileResolution\Fallback\File">
        <arguments>
            <argument name="resolver" xsi:type="object">Magento\Framework\View\Design\FileResolution\Fallback\Resolver\Simple</argument>
        </arguments>
    </type>
    <type name="Magento\Framework\View\Design\FileResolution\Fallback\TemplateFile">
        <arguments>
            <argument name="resolver" xsi:type="object">Magento\Framework\View\Design\FileResolution\Fallback\Resolver\Simple</argument>
        </arguments>
    </type>
    <type name="Magento\Framework\View\Design\FileResolution\Fallback\LocaleFile">
        <arguments>
            <argument name="resolver" xsi:type="object">Magento\Framework\View\Design\FileResolution\Fallback\Resolver\Simple</argument>
        </arguments>
    </type>

    <virtualType name="viewFileMinifiedFallbackResolver" type="Magento\Framework\View\Design\FileResolution\Fallback\Resolver\Minification">
        <arguments>
            <argument name="fallback" xsi:type="object">viewFileFallbackResolver</argument>
        </arguments>
    </virtualType>
    <virtualType name="viewFileFallbackResolver" type="Magento\Framework\View\Design\FileResolution\Fallback\Resolver\Alternative"/>
    <type name="Magento\Framework\View\Design\FileResolution\Fallback\StaticFile">
        <arguments>
            <argument name="resolver" xsi:type="object">viewFileMinifiedFallbackResolver</argument>
        </arguments>
    </type>
    <type name="Magento\Framework\Code\Generator">
        <arguments>
            <argument name="generatedEntities" xsi:type="array">
                <item name="extensionInterfaceFactory" xsi:type="string">\Magento\Framework\Api\Code\Generator\ExtensionAttributesInterfaceFactoryGenerator</item>
                <item name="factory" xsi:type="string">\Magento\Framework\ObjectManager\Code\Generator\Factory</item>
                <item name="proxy" xsi:type="string">\Magento\Framework\ObjectManager\Code\Generator\Proxy</item>
                <item name="interceptor" xsi:type="string">\Magento\Framework\Interception\Code\Generator\Interceptor</item>
                <item name="logger" xsi:type="string">\Magento\Framework\ObjectManager\Profiler\Code\Generator\Logger</item>
                <item name="mapper" xsi:type="string">\Magento\Framework\Api\Code\Generator\Mapper</item>
                <item name="persistor" xsi:type="string">\Magento\Framework\ObjectManager\Code\Generator\Persistor</item>
                <item name="repository" xsi:type="string">\Magento\Framework\ObjectManager\Code\Generator\Repository</item>
                <item name="convertor" xsi:type="string">\Magento\Framework\ObjectManager\Code\Generator\Converter</item>
                <item name="searchResults" xsi:type="string">\Magento\Framework\Api\Code\Generator\SearchResults</item>
                <item name="extensionInterface" xsi:type="string">\Magento\Framework\Api\Code\Generator\ExtensionAttributesInterfaceGenerator</item>
                <item name="extension" xsi:type="string">\Magento\Framework\Api\Code\Generator\ExtensionAttributesGenerator</item>
                <item name="remote" xsi:type="string">\Magento\Framework\MessageQueue\Code\Generator\RemoteServiceGenerator</item>
                <item name="proxyDeferred" xsi:type="string">\Magento\Framework\Async\Code\Generator\ProxyDeferredGenerator</item>
            </argument>
        </arguments>
    </type>
    <type name="Magento\Framework\App\Cache\Frontend\Pool">
        <arguments>
            <argument name="frontendSettings" xsi:type="array">
                <item name="page_cache" xsi:type="array">
                    <item name="backend_options" xsi:type="array">
                        <item name="cache_dir" xsi:type="string">page_cache</item>
                    </item>
                </item>
            </argument>
        </arguments>
    </type>
    <type name="Magento\Framework\App\Cache\Type\FrontendPool">
        <arguments>
            <argument name="typeFrontendMap" xsi:type="array">
                <item name="full_page" xsi:type="string">page_cache</item>
            </argument>
        </arguments>
    </type>
    <type name="Magento\Framework\Translate\Inline">
        <arguments>
            <argument name="parser" xsi:type="object">Magento\Framework\Translate\Inline\ParserInterface\Proxy</argument>
        </arguments>
    </type>
    <type name="Magento\Framework\View\Layout\ScheduledStructure" shared="false" />
    <type name="Magento\Framework\View\Page\Config\Structure" shared="false" />
    <type name="Magento\Framework\Search\Dynamic\Algorithm\Repository">
        <arguments>
            <argument name="algorithms" xsi:type="array">
                <item name="auto" xsi:type="string">Magento\Framework\Search\Dynamic\Algorithm\Auto</item>
                <item name="manual" xsi:type="string">Magento\Framework\Search\Dynamic\Algorithm\Manual</item>
                <item name="improved" xsi:type="string">Magento\Framework\Search\Dynamic\Algorithm\Improved</item>
            </argument>
        </arguments>
    </type>
    <type name="Magento\Framework\View\Model\Layout\Merge">
        <arguments>
            <argument name="fileSource" xsi:type="object">Magento\Framework\View\Layout\File\Collector\Aggregated\Proxy</argument>
            <argument name="pageLayoutFileSource" xsi:type="object">pageLayoutFileCollectorAggregated</argument>
            <argument name="cache" xsi:type="object">Magento\Framework\App\Cache\Type\Layout</argument>
            <argument name="layoutCacheKey" xsi:type="object">Magento\Framework\View\Layout\LayoutCacheKeyInterface</argument>
        </arguments>
    </type>
    <type name="CSSmin">
        <arguments>
            <argument name="raise_php_limits" xsi:type="boolean">false</argument>
        </arguments>
    </type>
    <type name="Magento\Framework\App\DefaultPath\DefaultPath">
        <arguments>
            <argument name="parts" xsi:type="array">
                <item name="module" xsi:type="string">core</item>
                <item name="controller" xsi:type="string">index</item>
                <item name="action" xsi:type="string">index</item>
            </argument>
        </arguments>
    </type>
    <type name="Magento\Framework\Data\Collection\Db\FetchStrategy\Cache">
        <arguments>
            <argument name="cache" xsi:type="object">Magento\Framework\App\Cache\Type\Collection</argument>
            <argument name="cacheIdPrefix" xsi:type="string">collection_</argument>
            <argument name="cacheLifetime" xsi:type="string">86400</argument>
        </arguments>
    </type>
    <type name="Magento\Framework\Event\Config\Data">
        <arguments>
            <argument name="reader" xsi:type="object">Magento\Framework\Event\Config\Reader\Proxy</argument>
        </arguments>
    </type>
    <type name="Magento\Framework\View\Asset\Collection" shared="false" />
    <virtualType name="layoutFileSourceBase" type="Magento\Framework\View\File\Collector\Base">
        <arguments>
            <argument name="subDir" xsi:type="string">layout</argument>
        </arguments>
    </virtualType>
    <virtualType name="layoutFileSourceBaseFiltered" type="Magento\Framework\View\File\Collector\Decorator\ModuleOutput">
        <arguments>
            <argument name="subject" xsi:type="object">layoutFileSourceBase</argument>
        </arguments>
    </virtualType>
    <virtualType name="layoutFileSourceBaseSorted" type="Magento\Framework\View\File\Collector\Decorator\ModuleDependency">
        <arguments>
            <argument name="subject" xsi:type="object">layoutFileSourceBaseFiltered</argument>
        </arguments>
    </virtualType>

    <virtualType name="layoutFileSourceTheme" type="Magento\Framework\View\File\Collector\ThemeModular">
        <arguments>
            <argument name="subDir" xsi:type="string">layout</argument>
        </arguments>
    </virtualType>
    <virtualType name="layoutFileSourceThemeFiltered" type="Magento\Framework\View\File\Collector\Decorator\ModuleOutput">
        <arguments>
            <argument name="subject" xsi:type="object">layoutFileSourceTheme</argument>
        </arguments>
    </virtualType>
    <virtualType name="layoutFileSourceThemeSorted" type="Magento\Framework\View\File\Collector\Decorator\ModuleDependency">
        <arguments>
            <argument name="subject" xsi:type="object">layoutFileSourceThemeFiltered</argument>
        </arguments>
    </virtualType>

    <virtualType name="layoutFileSourceOverrideBase" type="Magento\Framework\View\File\Collector\Override\Base">
        <arguments>
            <argument name="subDir" xsi:type="string">layout/override/base</argument>
        </arguments>
    </virtualType>
    <virtualType name="layoutFileSourceOverrideBaseFiltered" type="Magento\Framework\View\File\Collector\Decorator\ModuleOutput">
        <arguments>
            <argument name="subject" xsi:type="object">layoutFileSourceOverrideBase</argument>
        </arguments>
    </virtualType>
    <virtualType name="layoutFileSourceOverrideBaseSorted" type="Magento\Framework\View\File\Collector\Decorator\ModuleDependency">
        <arguments>
            <argument name="subject" xsi:type="object">layoutFileSourceOverrideBaseFiltered</argument>
        </arguments>
    </virtualType>

    <virtualType name="layoutFileSourceOverrideTheme" type="Magento\Framework\View\File\Collector\Override\ThemeModular">
        <arguments>
            <argument name="subDir" xsi:type="string">layout/override/theme</argument>
        </arguments>
    </virtualType>
    <virtualType name="layoutFileSourceOverrideThemeFiltered" type="Magento\Framework\View\File\Collector\Decorator\ModuleOutput">
        <arguments>
            <argument name="subject" xsi:type="object">layoutFileSourceOverrideTheme</argument>
        </arguments>
    </virtualType>
    <virtualType name="layoutFileSourceOverrideThemeSorted" type="Magento\Framework\View\File\Collector\Decorator\ModuleDependency">
        <arguments>
            <argument name="subject" xsi:type="object">layoutFileSourceOverrideThemeFiltered</argument>
        </arguments>
    </virtualType>
    <type name="Magento\Framework\View\Layout\File\Collector\Aggregated">
        <arguments>
            <argument name="baseFiles" xsi:type="object">layoutFileSourceBaseSorted</argument>
            <argument name="themeFiles" xsi:type="object">layoutFileSourceThemeSorted</argument>
            <argument name="overrideBaseFiles" xsi:type="object">layoutFileSourceOverrideBaseSorted</argument>
            <argument name="overrideThemeFiles" xsi:type="object">layoutFileSourceOverrideThemeSorted</argument>
        </arguments>
    </type>
    <virtualType name="pageLayoutFileSourceBase" type="Magento\Framework\View\File\Collector\Base">
        <arguments>
            <argument name="subDir" xsi:type="string">page_layout</argument>
        </arguments>
    </virtualType>
    <virtualType name="pageLayoutFileSourceBaseFiltered" type="Magento\Framework\View\File\Collector\Decorator\ModuleOutput">
        <arguments>
            <argument name="subject" xsi:type="object">pageLayoutFileSourceBase</argument>
        </arguments>
    </virtualType>
    <virtualType name="pageLayoutFileSourceBaseSorted" type="Magento\Framework\View\File\Collector\Decorator\ModuleDependency">
        <arguments>
            <argument name="subject" xsi:type="object">pageLayoutFileSourceBaseFiltered</argument>
        </arguments>
    </virtualType>
    <virtualType name="pageLayoutFileSourceTheme" type="Magento\Framework\View\File\Collector\ThemeModular">
        <arguments>
            <argument name="subDir" xsi:type="string">page_layout</argument>
        </arguments>
    </virtualType>
    <virtualType name="pageLayoutFileSourceThemeFiltered" type="Magento\Framework\View\File\Collector\Decorator\ModuleOutput">
        <arguments>
            <argument name="subject" xsi:type="object">pageLayoutFileSourceTheme</argument>
        </arguments>
    </virtualType>
    <virtualType name="pageLayoutFileSourceThemeSorted" type="Magento\Framework\View\File\Collector\Decorator\ModuleDependency">
        <arguments>
            <argument name="subject" xsi:type="object">pageLayoutFileSourceThemeFiltered</argument>
        </arguments>
    </virtualType>

    <virtualType name="pageLayoutFileSourceOverrideBase" type="Magento\Framework\View\File\Collector\Override\Base">
        <arguments>
            <argument name="subDir" xsi:type="string">page_layout/override/base</argument>
        </arguments>
    </virtualType>
    <virtualType name="pageLayoutFileSourceOverrideBaseFiltered" type="Magento\Framework\View\File\Collector\Decorator\ModuleOutput">
        <arguments>
            <argument name="subject" xsi:type="object">pageLayoutFileSourceOverrideBase</argument>
        </arguments>
    </virtualType>
    <virtualType name="pageLayoutFileSourceOverrideBaseSorted" type="Magento\Framework\View\File\Collector\Decorator\ModuleDependency">
        <arguments>
            <argument name="subject" xsi:type="object">pageLayoutFileSourceOverrideBaseFiltered</argument>
        </arguments>
    </virtualType>

    <virtualType name="pageLayoutFileSourceOverrideTheme" type="Magento\Framework\View\File\Collector\Override\ThemeModular">
        <arguments>
            <argument name="subDir" xsi:type="string">page_layout/override/theme</argument>
        </arguments>
    </virtualType>
    <virtualType name="pageLayoutFileSourceOverrideThemeFiltered" type="Magento\Framework\View\File\Collector\Decorator\ModuleOutput">
        <arguments>
            <argument name="subject" xsi:type="object">pageLayoutFileSourceOverrideTheme</argument>
        </arguments>
    </virtualType>
    <virtualType name="pageLayoutFileSourceOverrideThemeSorted" type="Magento\Framework\View\File\Collector\Decorator\ModuleDependency">
        <arguments>
            <argument name="subject" xsi:type="object">pageLayoutFileSourceOverrideThemeFiltered</argument>
        </arguments>
    </virtualType>

    <virtualType name="pageLayoutFileCollectorAggregated" type="Magento\Framework\View\Layout\File\Collector\Aggregated">
        <arguments>
            <argument name="baseFiles" xsi:type="object">pageLayoutFileSourceBaseSorted</argument>
            <argument name="themeFiles" xsi:type="object">pageLayoutFileSourceThemeSorted</argument>
            <argument name="overrideBaseFiles" xsi:type="object">pageLayoutFileSourceOverrideBaseSorted</argument>
            <argument name="overrideThemeFiles" xsi:type="object">pageLayoutFileSourceOverrideThemeSorted</argument>
        </arguments>
    </virtualType>

    <virtualType name="pageFileSourceBase" type="Magento\Framework\View\File\Collector\Base"/>
    <virtualType name="pageFileSourceBaseFiltered" type="Magento\Framework\View\File\Collector\Decorator\ModuleOutput">
        <arguments>
            <argument name="subject" xsi:type="object">pageFileSourceBase</argument>
        </arguments>
    </virtualType>
    <virtualType name="pageFileSourceBaseSorted" type="Magento\Framework\View\File\Collector\Decorator\ModuleDependency">
        <arguments>
            <argument name="subject" xsi:type="object">pageFileSourceBaseFiltered</argument>
        </arguments>
    </virtualType>

    <virtualType name="pageFileSourceTheme" type="Magento\Framework\View\File\Collector\ThemeModular"/>
    <virtualType name="pageFileSourceThemeFiltered" type="Magento\Framework\View\File\Collector\Decorator\ModuleOutput">
        <arguments>
            <argument name="subject" xsi:type="object">pageFileSourceTheme</argument>
        </arguments>
    </virtualType>
    <virtualType name="pageFileSourceThemeSorted" type="Magento\Framework\View\File\Collector\Decorator\ModuleDependency">
        <arguments>
            <argument name="subject" xsi:type="object">pageFileSourceThemeFiltered</argument>
        </arguments>
    </virtualType>

    <virtualType name="pageFileSourceOverrideBase" type="Magento\Framework\View\File\Collector\Override\Base">
        <arguments>
            <argument name="subDir" xsi:type="string">page/override</argument>
        </arguments>
    </virtualType>
    <virtualType name="pageFileSourceOverrideBaseFiltered" type="Magento\Framework\View\File\Collector\Decorator\ModuleOutput">
        <arguments>
            <argument name="subject" xsi:type="object">pageFileSourceOverrideBase</argument>
        </arguments>
    </virtualType>
    <virtualType name="pageFileSourceOverrideBaseSorted" type="Magento\Framework\View\File\Collector\Decorator\ModuleDependency">
        <arguments>
            <argument name="subject" xsi:type="object">pageFileSourceOverrideBaseFiltered</argument>
        </arguments>
    </virtualType>

    <virtualType name="pageFileSourceOverrideTheme" type="Magento\Framework\View\File\Collector\Override\ThemeModular">
        <arguments>
            <argument name="subDir" xsi:type="string">override/theme</argument>
        </arguments>
    </virtualType>
    <virtualType name="pageFileSourceOverrideThemeFiltered" type="Magento\Framework\View\File\Collector\Decorator\ModuleOutput">
        <arguments>
            <argument name="subject" xsi:type="object">pageFileSourceOverrideTheme</argument>
        </arguments>
    </virtualType>
    <virtualType name="pageFileSourceOverrideThemeSorted" type="Magento\Framework\View\File\Collector\Decorator\ModuleDependency">
        <arguments>
            <argument name="subject" xsi:type="object">pageFileSourceOverrideThemeFiltered</argument>
        </arguments>
    </virtualType>
    <virtualType name="pageLayoutRenderPool" type="Magento\Framework\View\Layout\ReaderPool">
        <arguments>
            <argument name="readers" xsi:type="array">
                <item name="container" xsi:type="string">Magento\Framework\View\Layout\Reader\Container</item>
                <item name="move" xsi:type="string">Magento\Framework\View\Layout\Reader\Move</item>
            </argument>
        </arguments>
    </virtualType>
    <type name="Magento\Framework\View\Page\Layout\Reader">
        <arguments>
            <argument name="pageLayoutFileSource" xsi:type="object">pageLayoutFileCollectorAggregated</argument>
            <argument name="reader" xsi:type="object">pageLayoutRenderPool</argument>
        </arguments>
    </type>
    <type name="Magento\Framework\View\PageLayout\File\Collector\Aggregated">
        <arguments>
            <argument name="baseFiles" xsi:type="object">pageFileSourceBaseSorted</argument>
            <argument name="themeFiles" xsi:type="object">pageFileSourceThemeSorted</argument>
            <argument name="overrideBaseFiles" xsi:type="object">pageFileSourceOverrideBaseSorted</argument>
            <argument name="overrideThemeFiles" xsi:type="object">pageFileSourceOverrideThemeSorted</argument>
        </arguments>
    </type>
    <type name="Magento\Framework\View\Design\Theme\Image">
        <arguments>
            <argument name="uploader" xsi:type="object">Magento\Framework\View\Design\Theme\Image\Uploader\Proxy</argument>
        </arguments>
    </type>
    <type name="Magento\Framework\App\Config\Initial">
        <arguments>
            <argument name="reader" xsi:type="object">Magento\Framework\App\Config\Initial\Reader\Proxy</argument>
        </arguments>
    </type>
    <type name="Magento\Framework\App\Config\Initial\Reader">
        <arguments>
            <argument name="converter" xsi:type="object">Magento\Framework\App\Config\Initial\Converter</argument>
        </arguments>
    </type>
    <type name="Magento\Framework\App\Route\Config">
        <arguments>
            <argument name="reader" xsi:type="object">Magento\Framework\App\Route\Config\Reader\Proxy</argument>
        </arguments>
    </type>
    <type name="Magento\Framework\Session\Validator">
        <arguments>
            <argument name="scopeType" xsi:type="const">Magento\Store\Model\ScopeInterface::SCOPE_STORE</argument>
            <argument name="skippedUserAgentList" xsi:type="array">
                <item name="flash" xsi:type="string">Shockwave Flash</item>
                <item name="flash_mac" xsi:type="string"><![CDATA[Adobe Flash Player\s{1,}\w{1,10}]]></item>
            </argument>
        </arguments>
    </type>
    <type name="Magento\Framework\DataObject\Copy\Config">
        <arguments>
            <argument name="dataStorage" xsi:type="object">Magento\Framework\DataObject\Copy\Config\Data\Proxy</argument>
        </arguments>
    </type>
    <type name="Magento\Framework\DataObject\Copy\Config\Reader">
        <arguments>
            <argument name="fileName" xsi:type="string">fieldset.xml</argument>
            <argument name="schemaLocator" xsi:type="object">Magento\Framework\DataObject\Copy\Config\SchemaLocator</argument>
        </arguments>
    </type>
    <type name="Magento\Framework\DataObject\Copy\Config\SchemaLocator">
        <arguments>
            <argument name="schema" xsi:type="string">urn:magento:framework:DataObject/etc/fieldset.xsd</argument>
            <argument name="perFileSchema" xsi:type="string">urn:magento:framework:DataObject/etc/fieldset_file.xsd</argument>
        </arguments>
    </type>
    <type name="Magento\Framework\DataObject\Copy\Config\Data">
        <arguments>
            <argument name="reader" xsi:type="object">Magento\Framework\DataObject\Copy\Config\Reader\Proxy</argument>
            <argument name="cacheId" xsi:type="string">fieldset_config</argument>
        </arguments>
    </type>
    <type name="Magento\Framework\Image">
        <arguments>
            <argument name="adapter" xsi:type="object">Magento\Framework\Image\Adapter\Gd2</argument>
        </arguments>
    </type>
    <type name="Magento\Framework\View\Layout\PageType\Config\Reader">
        <arguments>
            <argument name="fileName" xsi:type="string">page_types.xml</argument>
            <argument name="converter" xsi:type="object">Magento\Framework\View\Layout\PageType\Config\Converter</argument>
            <argument name="schemaLocator" xsi:type="object">Magento\Framework\View\Layout\PageType\Config\SchemaLocator</argument>
            <argument name="defaultScope" xsi:type="string">frontend</argument>
        </arguments>
    </type>
    <virtualType name="Magento\Framework\View\Layout\PageType\Config\Data" type="Magento\Framework\Config\Data">
        <arguments>
            <argument name="reader" xsi:type="object">Magento\Framework\View\Layout\PageType\Config\Reader</argument>
            <argument name="cacheId" xsi:type="string">page_types_config</argument>
        </arguments>
    </virtualType>
    <type name="Magento\Framework\View\Layout\PageType\Config">
        <arguments>
            <argument name="dataStorage" xsi:type="object">Magento\Framework\View\Layout\PageType\Config\Data</argument>
        </arguments>
    </type>
    <virtualType name="Magento\Framework\Message\Session\Storage" type="Magento\Framework\Session\Storage">
        <arguments>
            <argument name="namespace" xsi:type="string">message</argument>
        </arguments>
    </virtualType>
    <type name="Magento\Framework\Message\Session">
        <arguments>
            <argument name="storage" xsi:type="object">Magento\Framework\Message\Session\Storage</argument>
        </arguments>
    </type>
    <type name="Magento\Framework\Url\ScopeResolver">
        <arguments>
            <argument name="areaCode" xsi:type="string">frontend</argument>
        </arguments>
    </type>

    <type name="Magento\Framework\Module\ModuleList\Loader">
        <arguments>
            <argument name="filesystemDriver" xsi:type="object">Magento\Framework\Filesystem\Driver\File</argument>
        </arguments>
    </type>
    <type name="Magento\Framework\Module\Setup\MigrationData">
        <arguments>
            <argument name="data" xsi:type="array">
                <item name="plain" xsi:type="string"><![CDATA[/^(?P<alias>[a-z]+[_a-z\d]*?\/[a-z]+[_a-z\d]*?)::.*?$/sui]]></item>
                <item name="wiki" xsi:type="string"><![CDATA[/{{(block|widget).*?(class|type)=\"(?P<alias>[a-z]+[_a-z\d]*?\/[a-z]+[_a-z\d]*?)\".*?}}/sui]]></item>
                <item name="xml" xsi:type="string"><![CDATA[/<block.*?class=\"(?P<alias>[a-z]+[_a-z\d]*?\/[a-z]+[_a-z\d]*?)\".*?>/sui]]></item>
                <item name="serialized" xsi:type="string"><![CDATA[#(?P<string>s:\d+:"(?P<alias>[a-z]+[_a-z\d]*?/[a-z]+[_a-z\d]*?)")#sui]]></item>
            </argument>
        </arguments>
    </type>
    <type name="Magento\Framework\Webapi\Rest\Request\DeserializerFactory">
        <arguments>
            <argument name="deserializers" xsi:type="array">
                <item name="application_json" xsi:type="array">
                    <item name="type" xsi:type="string">application/json</item>
                    <item name="model" xsi:type="string">Magento\Framework\Webapi\Rest\Request\Deserializer\Json</item>
                </item>
                <item name="application_xml" xsi:type="array">
                    <item name="type" xsi:type="string">application/xml</item>
                    <item name="model" xsi:type="string">Magento\Framework\Webapi\Rest\Request\Deserializer\Xml</item>
                </item>
                <item name="application_xhtml_xml" xsi:type="array">
                    <item name="type" xsi:type="string">application/xhtml+xml</item>
                    <item name="model" xsi:type="string">Magento\Framework\Webapi\Rest\Request\Deserializer\Xml</item>
                </item>
                <item name="text_xml" xsi:type="array">
                    <item name="type" xsi:type="string">text/xml</item>
                    <item name="model" xsi:type="string">Magento\Framework\Webapi\Rest\Request\Deserializer\Xml</item>
                </item>
            </argument>
        </arguments>
    </type>
    <type name="Magento\Framework\Validator\Factory">
        <arguments>
            <argument name="cache" xsi:type="object">Magento\Framework\App\Cache\Type\Config</argument>
        </arguments>
    </type>
    <type name="Magento\Server\Reflection" shared="false" />
    <type name="Magento\Framework\Reflection\DataObjectProcessor">
        <arguments>
            <argument name="extensionAttributesProcessor" xsi:type="object">Magento\Framework\Reflection\ExtensionAttributesProcessor\Proxy</argument>
            <argument name="customAttributesProcessor" xsi:type="object">Magento\Framework\Reflection\CustomAttributesProcessor\Proxy</argument>
        </arguments>
    </type>
    <type name="Magento\Framework\Url\Decoder">
        <arguments>
            <argument name="urlBuilder" xsi:type="object">Magento\Framework\UrlInterface</argument>
        </arguments>
    </type>
    <type name="Magento\Framework\Api\Search\SearchCriteriaBuilder" shared="false"/>
    <type name="Magento\Framework\Api\Search\FilterGroupBuilder" shared="false"/>
    <type name="Magento\Framework\Config\View">
        <arguments>
            <argument name="fileName" xsi:type="string">view.xml</argument>
            <argument name="converter" xsi:type="object">Magento\Framework\Config\Converter</argument>
            <argument name="schemaLocator" xsi:type="object">Magento\Framework\Config\SchemaLocator</argument>
            <argument name="fileResolver" xsi:type="object">Magento\Framework\Config\FileResolver</argument>
        </arguments>
    </type>
    <type name="Magento\Framework\DB\SelectFactory">
        <arguments>
            <argument name="selectRenderer" xsi:type="object">Magento\Framework\DB\Select\RendererProxy</argument>
        </arguments>
    </type>
    <type name="Magento\Framework\Data\Form\Filter\Date">
        <arguments>
            <argument name="localeResolver" xsi:type="object">Magento\Framework\Locale\ResolverInterface</argument>
        </arguments>
    </type>
    <type name="Magento\Framework\DB\Select\SelectRenderer">
        <arguments>
            <argument name="renderers" xsi:type="array">
                <item name="distinct" xsi:type="array">
                    <item name="renderer" xsi:type="object">Magento\Framework\DB\Select\DistinctRenderer</item>
                    <item name="sort" xsi:type="string">100</item>
                    <item name="part" xsi:type="string">distinct</item>
                </item>
                <item name="columns" xsi:type="array">
                    <item name="renderer" xsi:type="object">Magento\Framework\DB\Select\ColumnsRenderer</item>
                    <item name="sort" xsi:type="string">200</item>
                    <item name="part" xsi:type="string">columns</item>
                </item>
                <item name="union" xsi:type="array">
                    <item name="renderer" xsi:type="object">Magento\Framework\DB\Select\UnionRenderer</item>
                    <item name="sort" xsi:type="string">300</item>
                    <item name="part" xsi:type="string">union</item>
                </item>
                <item name="from" xsi:type="array">
                    <item name="renderer" xsi:type="object">Magento\Framework\DB\Select\FromRenderer</item>
                    <item name="sort" xsi:type="string">400</item>
                    <item name="part" xsi:type="string">from</item>
                </item>
                <item name="where" xsi:type="array">
                    <item name="renderer" xsi:type="object">Magento\Framework\DB\Select\WhereRenderer</item>
                    <item name="sort" xsi:type="string">500</item>
                    <item name="part" xsi:type="string">where</item>
                </item>
                <item name="group" xsi:type="array">
                    <item name="renderer" xsi:type="object">Magento\Framework\DB\Select\GroupRenderer</item>
                    <item name="sort" xsi:type="string">600</item>
                    <item name="part" xsi:type="string">group</item>
                </item>
                <item name="having" xsi:type="array">
                    <item name="renderer" xsi:type="object">Magento\Framework\DB\Select\HavingRenderer</item>
                    <item name="sort" xsi:type="string">700</item>
                    <item name="part" xsi:type="string">having</item>
                </item>
                <item name="order" xsi:type="array">
                    <item name="renderer" xsi:type="object">Magento\Framework\DB\Select\OrderRenderer</item>
                    <item name="sort" xsi:type="string">800</item>
                    <item name="part" xsi:type="string">order</item>
                </item>
                <item name="limit" xsi:type="array">
                    <item name="renderer" xsi:type="object">Magento\Framework\DB\Select\LimitRenderer</item>
                    <item name="sort" xsi:type="string">900</item>
                    <item name="part" xsi:type="string">limitcount</item>
                </item>
                <item name="for_update" xsi:type="array">
                    <item name="renderer" xsi:type="object">Magento\Framework\DB\Select\ForUpdateRenderer</item>
                    <item name="sort" xsi:type="string">1000</item>
                    <item name="part" xsi:type="string">forupdate</item>
                </item>
            </argument>
        </arguments>
    </type>
    <type name="Magento\Framework\EntityManager\OperationPool">
        <arguments>
            <argument name="operations" xsi:type="array">
                <item name="default" xsi:type="array">
                    <item name="checkIfExists" xsi:type="string">Magento\Framework\EntityManager\Operation\CheckIfExists</item>
                    <item name="read" xsi:type="string">Magento\Framework\EntityManager\Operation\Read</item>
                    <item name="create" xsi:type="string">Magento\Framework\EntityManager\Operation\Create</item>
                    <item name="update" xsi:type="string">Magento\Framework\EntityManager\Operation\Update</item>
                    <item name="delete" xsi:type="string">Magento\Framework\EntityManager\Operation\Delete</item>
                </item>
            </argument>
        </arguments>
    </type>
    <type name="Magento\Framework\App\Cache\FlushCacheByTags">
        <arguments>
            <argument name="cacheList" xsi:type="array">
                <item name="block_html" xsi:type="const">Magento\Framework\App\Cache\Type\Block::TYPE_IDENTIFIER</item>
                <item name="collections" xsi:type="const">Magento\Framework\App\Cache\Type\Collection::TYPE_IDENTIFIER</item>
            </argument>
        </arguments>
    </type>
    <type name="Magento\Framework\EntityManager\CompositeMapper">
        <arguments>
            <argument name="mappers" xsi:type="array">
                <item name="mapper" xsi:type="object">Magento\Framework\EntityManager\Mapper</item>
            </argument>
        </arguments>
    </type>
    <preference for="Magento\Framework\Api\SearchCriteria\CollectionProcessorInterface" type="Magento\Framework\Api\SearchCriteria\CollectionProcessor" />
    <type name="Magento\Framework\Api\SearchCriteria\CollectionProcessor">
        <arguments>
            <argument name="processors" xsi:type="array">
                <item name="filters" xsi:type="object">Magento\Framework\Api\SearchCriteria\CollectionProcessor\FilterProcessor</item>
                <item name="sorting" xsi:type="object">Magento\Framework\Api\SearchCriteria\CollectionProcessor\SortingProcessor</item>
                <item name="pagination" xsi:type="object">Magento\Framework\Api\SearchCriteria\CollectionProcessor\PaginationProcessor</item>
            </argument>
        </arguments>
    </type>
    <type name="Magento\Framework\DB\Select\QueryModifierFactory">
        <arguments>
            <argument name="queryModifiers" xsi:type="array">
                <item name="in" xsi:type="string">Magento\Framework\DB\Select\InQueryModifier</item>
                <item name="like" xsi:type="string">Magento\Framework\DB\Select\LikeQueryModifier</item>
                <item name="composite" xsi:type="string">Magento\Framework\DB\Select\CompositeQueryModifier</item>
            </argument>
        </arguments>
    </type>
    <type name="Magento\Framework\DB\TemporaryTableService">
        <arguments>
            <argument name="allowedIndexMethods" xsi:type="array">
                <item name="HASH" xsi:type="string">HASH</item>
                <item name="BTREE" xsi:type="string">BTREE</item>
            </argument>
            <argument name="allowedEngines" xsi:type="array">
                <item name="INNODB" xsi:type="string">INNODB</item>
                <item name="MEMORY" xsi:type="string">MEMORY</item>
                <item name="MYISAM" xsi:type="string">MYISAM</item>
            </argument>
        </arguments>
    </type>
    <type name="Magento\Framework\DB\FieldDataConverter">
        <arguments>
            <argument name="envBatchSize" xsi:type="init_parameter">Magento\Framework\DB\FieldDataConverter::BATCH_SIZE_VARIABLE_NAME</argument>
        </arguments>
    </type>
    <type name="Magento\Framework\View\Asset\PreProcessor\Chain">
        <arguments>
            <argument name="compatibleTypes" xsi:type="array">
                <item name="css" xsi:type="array">
                    <item name="less" xsi:type="boolean">true</item>
                </item>
            </argument>
        </arguments>
    </type>
    <type name="Magento\Framework\View\Asset\PreProcessor\Pool">
        <arguments>
            <argument name="defaultPreprocessor" xsi:type="string">Magento\Framework\View\Asset\PreProcessor\Passthrough</argument>
        </arguments>
    </type>
    <type name="Magento\Framework\App\View\Deployment\Version\Storage\File">
        <arguments>
            <argument name="directoryCode" xsi:type="const">Magento\Framework\App\Filesystem\DirectoryList::STATIC_VIEW</argument>
            <argument name="fileName" xsi:type="string">deployed_version.txt</argument>
        </arguments>
    </type>
    <type name="Magento\Framework\Locale\Resolver">
        <arguments>
            <argument name="defaultLocalePath" xsi:type="const">Magento\Directory\Helper\Data::XML_PATH_DEFAULT_LOCALE</argument>
            <argument name="scopeType" xsi:type="const">Magento\Framework\App\ScopeInterface::SCOPE_DEFAULT</argument>
        </arguments>
    </type>
    <type name="Magento\Framework\View\Element\Message\Renderer\RenderersPool">
        <arguments>
            <argument name="renderers" xsi:type="array">
                <item name="escape_renderer" xsi:type="object">Magento\Framework\View\Element\Message\Renderer\EscapeRenderer</item>
                <item name="block_renderer" xsi:type="object">Magento\Framework\View\Element\Message\Renderer\BlockRenderer</item>
            </argument>
        </arguments>
    </type>
    <type name="Magento\Framework\View\Element\Message\MessageConfigurationsPool">
        <arguments>
            <argument name="configurationsMap" xsi:type="array">
                <item name="default_message_identifier" xsi:type="array">
                    <item name="renderer" xsi:type="const">\Magento\Framework\View\Element\Message\Renderer\EscapeRenderer::CODE</item>
                </item>
            </argument>
        </arguments>
    </type>
    <type name="Magento\Framework\DB\Logger\LoggerProxy">
        <arguments>
            <argument name="loggerAlias" xsi:type="init_parameter">Magento\Framework\Config\ConfigOptionsListConstants::CONFIG_PATH_DB_LOGGER_OUTPUT</argument>
            <argument name="logAllQueries" xsi:type="init_parameter">Magento\Framework\Config\ConfigOptionsListConstants::CONFIG_PATH_DB_LOGGER_LOG_EVERYTHING</argument>
            <argument name="logQueryTime" xsi:type="init_parameter">Magento\Framework\Config\ConfigOptionsListConstants::CONFIG_PATH_DB_LOGGER_QUERY_TIME_THRESHOLD</argument>
            <argument name="logCallStack" xsi:type="init_parameter">Magento\Framework\Config\ConfigOptionsListConstants::CONFIG_PATH_DB_LOGGER_INCLUDE_STACKTRACE</argument>
        </arguments>
    </type>
    <type name="Magento\Framework\App\Config\MetadataConfigTypeProcessor">
        <arguments>
            <argument name="configSource" xsi:type="object">Magento\Config\App\Config\Source\EnvironmentConfigSource</argument>
        </arguments>
    </type>
    <type name="Magento\Framework\Message\ExceptionMessageFactoryPool">
        <arguments>
            <argument name="defaultExceptionMessageFactory" xsi:type="object">Magento\Framework\Message\ExceptionMessageFactory</argument>
        </arguments>
    </type>
    <type name="Magento\Framework\Mview\View\Subscription">
        <arguments>
            <argument name="ignoredUpdateColumns" xsi:type="array">
                <item name="updated_at" xsi:type="string">updated_at</item>
            </argument>
        </arguments>
    </type>
    <type name="Magento\Framework\Setup\Declaration\Schema\Dto\ElementFactory">
        <arguments>
            <argument name="typeFactories" xsi:type="array">
                <item name="table" xsi:type="object">\Magento\Framework\Setup\Declaration\Schema\Dto\Factories\Table</item>
                <item name="decimal" xsi:type="object">\Magento\Framework\Setup\Declaration\Schema\Dto\Factories\Real</item>
                <item name="float" xsi:type="object">\Magento\Framework\Setup\Declaration\Schema\Dto\Factories\Real</item>
                <item name="double" xsi:type="object">\Magento\Framework\Setup\Declaration\Schema\Dto\Factories\Real</item>
                <item name="smallint" xsi:type="object">\Magento\Framework\Setup\Declaration\Schema\Dto\Factories\Integer</item>
                <item name="tinyint" xsi:type="object">\Magento\Framework\Setup\Declaration\Schema\Dto\Factories\Integer</item>
                <item name="bigint" xsi:type="object">\Magento\Framework\Setup\Declaration\Schema\Dto\Factories\Integer</item>
                <item name="int" xsi:type="object">\Magento\Framework\Setup\Declaration\Schema\Dto\Factories\Integer</item>
                <item name="date" xsi:type="object">\Magento\Framework\Setup\Declaration\Schema\Dto\Factories\Date</item>
                <item name="timestamp" xsi:type="object">\Magento\Framework\Setup\Declaration\Schema\Dto\Factories\Timestamp</item>
                <item name="datetime" xsi:type="object">\Magento\Framework\Setup\Declaration\Schema\Dto\Factories\Timestamp</item>
                <item name="longtext" xsi:type="object">\Magento\Framework\Setup\Declaration\Schema\Dto\Factories\LongText</item>
                <item name="mediumtext" xsi:type="object">\Magento\Framework\Setup\Declaration\Schema\Dto\Factories\MediumText</item>
                <item name="text" xsi:type="object">\Magento\Framework\Setup\Declaration\Schema\Dto\Factories\Text</item>
                <item name="varchar" xsi:type="object">\Magento\Framework\Setup\Declaration\Schema\Dto\Factories\StringBinary</item>
                <item name="char" xsi:type="object">\Magento\Framework\Setup\Declaration\Schema\Dto\Factories\StringBinary</item>
                <item name="varbinary" xsi:type="object">\Magento\Framework\Setup\Declaration\Schema\Dto\Factories\StringBinary</item>
                <item name="blob" xsi:type="object">\Magento\Framework\Setup\Declaration\Schema\Dto\Factories\Blob</item>
                <item name="mediumblob" xsi:type="object">\Magento\Framework\Setup\Declaration\Schema\Dto\Factories\MediumBlob</item>
                <item name="longblob" xsi:type="object">\Magento\Framework\Setup\Declaration\Schema\Dto\Factories\LongBlob</item>
                <item name="boolean" xsi:type="object">\Magento\Framework\Setup\Declaration\Schema\Dto\Factories\Boolean</item>
                <item name="unique" xsi:type="object">\Magento\Framework\Setup\Declaration\Schema\Dto\Factories\Unique</item>
                <item name="primary" xsi:type="object">\Magento\Framework\Setup\Declaration\Schema\Dto\Factories\Primary</item>
                <item name="foreign" xsi:type="object">\Magento\Framework\Setup\Declaration\Schema\Dto\Factories\Foreign</item>
                <item name="index" xsi:type="object">\Magento\Framework\Setup\Declaration\Schema\Dto\Factories\Index</item>
                <item name="json" xsi:type="object">\Magento\Framework\Setup\Declaration\Schema\Dto\Factories\Json</item>
            </argument>
        </arguments>
    </type>
    <type name="Magento\Framework\Setup\Declaration\Schema\Db\DefinitionAggregator">
        <arguments>
            <argument name="definitionProcessors" xsi:type="array">
                <item name="boolean" xsi:type="object">\Magento\Framework\Setup\Declaration\Schema\Db\MySQL\Definition\Columns\Boolean</item>
                <item name="int" xsi:type="object">\Magento\Framework\Setup\Declaration\Schema\Db\MySQL\Definition\Columns\Integer</item>
                <item name="smallint" xsi:type="object">\Magento\Framework\Setup\Declaration\Schema\Db\MySQL\Definition\Columns\Integer</item>
                <item name="tinyint" xsi:type="object">\Magento\Framework\Setup\Declaration\Schema\Db\MySQL\Definition\Columns\Integer</item>
                <item name="bigint" xsi:type="object">\Magento\Framework\Setup\Declaration\Schema\Db\MySQL\Definition\Columns\Integer</item>
                <item name="decimal" xsi:type="object">\Magento\Framework\Setup\Declaration\Schema\Db\MySQL\Definition\Columns\Real</item>
                <item name="float" xsi:type="object">\Magento\Framework\Setup\Declaration\Schema\Db\MySQL\Definition\Columns\Real</item>
                <item name="double" xsi:type="object">\Magento\Framework\Setup\Declaration\Schema\Db\MySQL\Definition\Columns\Real</item>
                <item name="text" xsi:type="object">\Magento\Framework\Setup\Declaration\Schema\Db\MySQL\Definition\Columns\Blob</item>
                <item name="blob" xsi:type="object">\Magento\Framework\Setup\Declaration\Schema\Db\MySQL\Definition\Columns\Blob</item>
                <item name="mediumblob" xsi:type="object">\Magento\Framework\Setup\Declaration\Schema\Db\MySQL\Definition\Columns\Blob</item>
                <item name="longblob" xsi:type="object">\Magento\Framework\Setup\Declaration\Schema\Db\MySQL\Definition\Columns\Blob</item>
                <item name="mediumtext" xsi:type="object">\Magento\Framework\Setup\Declaration\Schema\Db\MySQL\Definition\Columns\Blob</item>
                <item name="longtext" xsi:type="object">\Magento\Framework\Setup\Declaration\Schema\Db\MySQL\Definition\Columns\Blob</item>
                <item name="datetime" xsi:type="object">\Magento\Framework\Setup\Declaration\Schema\Db\MySQL\Definition\Columns\Timestamp</item>
                <item name="date" xsi:type="object">\Magento\Framework\Setup\Declaration\Schema\Db\MySQL\Definition\Columns\Date</item>
                <item name="timestamp" xsi:type="object">\Magento\Framework\Setup\Declaration\Schema\Db\MySQL\Definition\Columns\Timestamp</item>
                <item name="char" xsi:type="object">\Magento\Framework\Setup\Declaration\Schema\Db\MySQL\Definition\Columns\StringBinary</item>
                <item name="varchar" xsi:type="object">\Magento\Framework\Setup\Declaration\Schema\Db\MySQL\Definition\Columns\StringBinary</item>
                <item name="binary" xsi:type="object">\Magento\Framework\Setup\Declaration\Schema\Db\MySQL\Definition\Columns\StringBinary</item>
                <item name="varbinary" xsi:type="object">\Magento\Framework\Setup\Declaration\Schema\Db\MySQL\Definition\Columns\StringBinary</item>
                <item name="json" xsi:type="object">\Magento\Framework\Setup\Declaration\Schema\Db\MySQL\Definition\Columns\Json</item>
                <item name="index" xsi:type="object">\Magento\Framework\Setup\Declaration\Schema\Db\MySQL\Definition\Index</item>
                <item name="unique" xsi:type="object">\Magento\Framework\Setup\Declaration\Schema\Db\MySQL\Definition\Constraints\Internal</item>
                <item name="primary" xsi:type="object">\Magento\Framework\Setup\Declaration\Schema\Db\MySQL\Definition\Constraints\Internal</item>
                <item name="constraint" xsi:type="object">\Magento\Framework\Setup\Declaration\Schema\Db\MySQL\Definition\Constraints\Internal</item>
                <item name="reference" xsi:type="object">\Magento\Framework\Setup\Declaration\Schema\Db\MySQL\Definition\Constraints\ForeignKey</item>
            </argument>
        </arguments>
    </type>
    <type name="Magento\Framework\Setup\Declaration\Schema\Operations\AddColumn">
        <arguments>
            <argument name="triggers" xsi:type="array">
                <item name="migrateDataFromSameTable" xsi:type="object">Magento\Framework\Setup\Declaration\Schema\Db\MySQL\DDL\Triggers\MigrateDataFrom</item>
            </argument>
        </arguments>
    </type>
    <type name="Magento\Framework\Setup\Declaration\Schema\Declaration\ReaderComposite">
        <arguments>
            <argument name="readers" xsi:type="array">
                <item name="xml" xsi:type="object">Magento\Framework\Setup\Declaration\Schema\FileSystem\XmlReader</item>
            </argument>
        </arguments>
    </type>
    <virtualType name="Magento\Framework\Config\ValidationState\Required" type="Magento\Framework\Config\ValidationState\Configurable">
        <arguments>
            <argument name="required" xsi:type="boolean">true</argument>
        </arguments>
    </virtualType>
    <virtualType name="Magento\Framework\Config\ValidationState\NotRequired" type="Magento\Framework\Config\ValidationState\Configurable">
        <arguments>
            <argument name="required" xsi:type="boolean">false</argument>
        </arguments>
    </virtualType>
    <virtualType name="Magento\Framework\Setup\Declaration\Schema\Config\SchemaLocator" type="Magento\Framework\Config\SchemaLocator">
        <arguments>
            <argument name="realPath" xsi:type="string">urn:magento:framework:Setup/Declaration/Schema/etc/schema.xsd</argument>
        </arguments>
    </virtualType>
    <virtualType name="Magento\Framework\Setup\Declaration\Schema\FileSystem\XmlReader" type="Magento\Framework\Config\Reader\Filesystem">
        <arguments>
            <argument name="fileResolver" xsi:type="object">Magento\Framework\Config\FileResolverByModule</argument>
            <argument name="converter" xsi:type="object">Magento\Framework\Setup\Declaration\Schema\Config\Converter</argument>
            <argument name="schemaLocator" xsi:type="object">Magento\Framework\Setup\Declaration\Schema\Config\SchemaLocator</argument>
            <argument name="fileName" xsi:type="string">db_schema.xml</argument>
            <argument name="idAttributes" xsi:type="array">
                <item name="/schema/table" xsi:type="string">name</item>
                <item name="/schema/table/column" xsi:type="string">name</item>
                <item name="/schema/table/constraint" xsi:type="string">referenceId</item>
                <item name="/schema/table/index" xsi:type="string">referenceId</item>
                <item name="/schema/table/index/column" xsi:type="string">name</item>
                <item name="/schema/table/constraint/column" xsi:type="string">name</item>
            </argument>
        </arguments>
    </virtualType>
    <type name="Magento\Framework\Setup\Declaration\Schema\OperationsExecutor">
        <arguments>
            <argument name="operations" xsi:type="array">
                <item name="recreate_table" xsi:type="object">Magento\Framework\Setup\Declaration\Schema\Operations\ReCreateTable</item>
                <item name="create_table" xsi:type="object">Magento\Framework\Setup\Declaration\Schema\Operations\CreateTable</item>
                <item name="drop_table" xsi:type="object">Magento\Framework\Setup\Declaration\Schema\Operations\DropTable</item>
                <item name="drop_reference" xsi:type="object">Magento\Framework\Setup\Declaration\Schema\Operations\DropReference</item>
                <item name="modify_column" xsi:type="object">Magento\Framework\Setup\Declaration\Schema\Operations\ModifyColumn</item>
                <item name="add_column" xsi:type="object">Magento\Framework\Setup\Declaration\Schema\Operations\AddColumn</item>
                <item name="drop_element" xsi:type="object">Magento\Framework\Setup\Declaration\Schema\Operations\DropElement</item>
                <item name="add_complex_element" xsi:type="object">Magento\Framework\Setup\Declaration\Schema\Operations\AddComplexElement</item>
                <item name="modify_table" xsi:type="object">Magento\Framework\Setup\Declaration\Schema\Operations\ModifyTable</item>
            </argument>
            <argument name="dataSaviorsCollection" xsi:type="array">
                <item name="table_savior" xsi:type="object">Magento\Framework\Setup\Declaration\Schema\DataSavior\TableSavior</item>
                <item name="column_savior" xsi:type="object">Magento\Framework\Setup\Declaration\Schema\DataSavior\ColumnSavior</item>
            </argument>
        </arguments>
    </type>
    <type name="Magento\Framework\Setup\Declaration\Schema\Sharding">
        <arguments>
            <argument name="resources" xsi:type="array">
                <item name="default" xsi:type="string">default</item>
            </argument>
        </arguments>
    </type>
    <type name="Magento\Framework\Setup\Declaration\Schema\Declaration\ValidationComposite">
        <arguments>
            <argument name="rules" xsi:type="array">
                <item name="check_references" xsi:type="object">Magento\Framework\Setup\Declaration\Schema\Declaration\ValidationRules\CheckReferenceColumnHasIndex</item>
                <item name="real_types" xsi:type="object">Magento\Framework\Setup\Declaration\Schema\Declaration\ValidationRules\RealTypes</item>
                <item name="check_primary_key" xsi:type="object">Magento\Framework\Setup\Declaration\Schema\Declaration\ValidationRules\PrimaryKeyCanBeCreated</item>
                <item name="inconsistence_references" xsi:type="object">Magento\Framework\Setup\Declaration\Schema\Declaration\ValidationRules\IncosistentReferenceDefinition</item>
                <item name="auto_increment_validation" xsi:type="object">Magento\Framework\Setup\Declaration\Schema\Declaration\ValidationRules\AutoIncrementColumnValidation</item>
            </argument>
        </arguments>
    </type>
    <type name="Magento\Framework\Setup\SchemaListener">
        <arguments>
            <argument name="definitionMappers" xsi:type="array">
                <item name="integer" xsi:type="object">Magento\Framework\Setup\SchemaListenerDefinition\IntegerDefinition</item>
                <item name="tinyint" xsi:type="object">Magento\Framework\Setup\SchemaListenerDefinition\IntegerDefinition</item>
                <item name="smallint" xsi:type="object">Magento\Framework\Setup\SchemaListenerDefinition\IntegerDefinition</item>
                <item name="mediumint" xsi:type="object">Magento\Framework\Setup\SchemaListenerDefinition\IntegerDefinition</item>
                <item name="bigint" xsi:type="object">Magento\Framework\Setup\SchemaListenerDefinition\IntegerDefinition</item>
                <item name="decimal" xsi:type="object">Magento\Framework\Setup\SchemaListenerDefinition\RealDefinition</item>
                <item name="float" xsi:type="object">Magento\Framework\Setup\SchemaListenerDefinition\RealDefinition</item>
                <item name="numeric" xsi:type="object">Magento\Framework\Setup\SchemaListenerDefinition\RealDefinition</item>
                <item name="text" xsi:type="object">Magento\Framework\Setup\SchemaListenerDefinition\TextBlobDefinition</item>
                <item name="mediumtext" xsi:type="object">Magento\Framework\Setup\SchemaListenerDefinition\TextBlobDefinition</item>
                <item name="longtext" xsi:type="object">Magento\Framework\Setup\SchemaListenerDefinition\TextBlobDefinition</item>
                <item name="blob" xsi:type="object">Magento\Framework\Setup\SchemaListenerDefinition\TextBlobDefinition</item>
                <item name="mediumblob" xsi:type="object">Magento\Framework\Setup\SchemaListenerDefinition\TextBlobDefinition</item>
                <item name="longblob" xsi:type="object">Magento\Framework\Setup\SchemaListenerDefinition\TextBlobDefinition</item>
                <item name="varbinary" xsi:type="object">Magento\Framework\Setup\SchemaListenerDefinition\TextBlobDefinition</item>
                <item name="varchar" xsi:type="object">Magento\Framework\Setup\SchemaListenerDefinition\TextBlobDefinition</item>
                <item name="char" xsi:type="object">Magento\Framework\Setup\SchemaListenerDefinition\CharDefinition</item>
                <item name="timestamp" xsi:type="object">Magento\Framework\Setup\SchemaListenerDefinition\TimestampDefinition</item>
                <item name="datetime" xsi:type="object">Magento\Framework\Setup\SchemaListenerDefinition\TimestampDefinition</item>
                <item name="date" xsi:type="object">Magento\Framework\Setup\SchemaListenerDefinition\DateDefinition</item>
                <item name="boolean" xsi:type="object">Magento\Framework\Setup\SchemaListenerDefinition\BooleanDefinition</item>
                <item name="json" xsi:type="object">Magento\Framework\Setup\SchemaListenerDefinition\JsonDefinition</item>
            </argument>
        </arguments>
    </type>
    <virtualType name="\Magento\Framework\Setup\Patch\SchemaPatchReader" type="\Magento\Framework\Setup\Patch\PatchReader">
        <arguments>
            <argument name="type" xsi:type="string">schema</argument>
        </arguments>
    </virtualType>
    <virtualType name="\Magento\Framework\Setup\Patch\DataPatchReader" type="\Magento\Framework\Setup\Patch\PatchReader">
        <arguments>
            <argument name="type" xsi:type="string">data</argument>
        </arguments>
    </virtualType>
    <type name="\Magento\Framework\Setup\Patch\PatchApplier">
        <arguments>
            <argument name="dataPatchReader" xsi:type="object">\Magento\Framework\Setup\Patch\DataPatchReader</argument>
            <argument name="schemaPatchReader" xsi:type="object">\Magento\Framework\Setup\Patch\SchemaPatchReader</argument>
        </arguments>
    </type>
    <type name="Magento\Framework\Setup\Patch\UpToDateData">
        <arguments>
            <argument name="dataPatchReader" xsi:type="object">\Magento\Framework\Setup\Patch\DataPatchReader</argument>
        </arguments>
    </type>
    <type name="Magento\Framework\Setup\Patch\UpToDateSchema">
        <arguments>
            <argument name="schemaReader" xsi:type="object">\Magento\Framework\Setup\Patch\SchemaPatchReader</argument>
        </arguments>
    </type>
    <type name="Magento\Framework\MessageQueue\Config\CompositeReader">
        <arguments>
            <argument name="readers" xsi:type="array">
                <item name="xmlReader" xsi:type="array">
                    <item name="reader" xsi:type="object">Magento\Framework\MessageQueue\Config\Reader\Xml</item>
                    <item name="sortOrder" xsi:type="string">10</item>
                </item>
                <item name="envReader" xsi:type="array">
                    <item name="reader" xsi:type="object">Magento\Framework\MessageQueue\Config\Reader\Env</item>
                    <item name="sortOrder" xsi:type="string">20</item>
                </item>
            </argument>
        </arguments>
    </type>
    <type name="Magento\Framework\MessageQueue\Config\Reader\Xml\CompositeConverter">
        <arguments>
            <argument name="converters" xsi:type="array">
                <item name="topicConfig" xsi:type="array">
                    <item name="converter" xsi:type="object">Magento\Framework\MessageQueue\Config\Reader\Xml\Converter\TopicConfig</item>
                    <item name="sortOrder" xsi:type="string">20</item>
                </item>
            </argument>
        </arguments>
    </type>
    <type name="Magento\Framework\MessageQueue\Consumer\Config\Data">
        <arguments>
            <argument name="reader" xsi:type="object">Magento\Framework\MessageQueue\Consumer\Config\CompositeReader</argument>
        </arguments>
    </type>
    <type name="Magento\Framework\MessageQueue\Consumer\Config\CompositeReader">
        <arguments>
            <argument name="readers" xsi:type="array">
                <item name="xmlReader" xsi:type="object" sortOrder="10">Magento\Framework\MessageQueue\Consumer\Config\Xml\Reader</item>
                <item name="envReader" xsi:type="object" sortOrder="20">Magento\Framework\MessageQueue\Consumer\Config\Env\Reader</item>
            </argument>
        </arguments>
    </type>
    <type name="Magento\Framework\MessageQueue\Consumer\Config\CompositeValidator">
        <arguments>
            <argument name="validators" xsi:type="array">
                <item name="requiredFields" xsi:type="object" sortOrder="10">Magento\Framework\MessageQueue\Consumer\Config\Validator\RequiredFields</item>
                <item name="fieldTypes" xsi:type="object" sortOrder="20">Magento\Framework\MessageQueue\Consumer\Config\Validator\FieldsTypes</item>
                <item name="handlers" xsi:type="object" sortOrder="30">Magento\Framework\MessageQueue\Consumer\Config\Validator\Handlers</item>
                <item name="consumerInstance" xsi:type="object" sortOrder="40">Magento\Framework\MessageQueue\Consumer\Config\Validator\ConsumerInstance</item>
            </argument>
        </arguments>
    </type>
    <type name="Magento\Framework\MessageQueue\Publisher\Config\CompositeValidator">
        <arguments>
            <argument name="validators" xsi:type="array">
                <item name="connectionFormat" xsi:type="object" sortOrder="10">Magento\Framework\MessageQueue\Publisher\Config\Validator\Format</item>
                <item name="enabledConnection" xsi:type="object" sortOrder="20">Magento\Framework\MessageQueue\Publisher\Config\Validator\EnabledConnection</item>
            </argument>
        </arguments>
    </type>
    <type name="Magento\Framework\MessageQueue\Publisher\Config\CompositeReader">
        <arguments>
            <argument name="readers" xsi:type="array">
                <item name="asyncServiceReader" xsi:type="object" sortOrder="0">Magento\WebapiAsync\Code\Generator\Config\RemoteServiceReader\Publisher</item>
                <item name="remoteServiceReader" xsi:type="object" sortOrder="10">Magento\Framework\MessageQueue\Publisher\Config\RemoteService\Reader</item>
                <item name="xmlReader" xsi:type="object" sortOrder="20">Magento\Framework\MessageQueue\Publisher\Config\Xml\Reader</item>
                <item name="envReader" xsi:type="object" sortOrder="30">Magento\Framework\MessageQueue\Publisher\Config\Env\Reader</item>
            </argument>
        </arguments>
    </type>
    <type name="Magento\Framework\MessageQueue\Topology\Config\CompositeValidator">
        <arguments>
            <argument name="validators" xsi:type="array">
                <item name="format" xsi:type="object" sortOrder="10">Magento\Framework\MessageQueue\Topology\Config\Validator\Format</item>
                <item name="fieldsTypes" xsi:type="object" sortOrder="20">Magento\Framework\MessageQueue\Topology\Config\Validator\FieldsTypes</item>
                <item name="dependantFields" xsi:type="object" sortOrder="30">Magento\Framework\MessageQueue\Topology\Config\Validator\DependentFields</item>
            </argument>
        </arguments>
    </type>
    <type name="Magento\Framework\MessageQueue\Topology\Config\CompositeReader">
        <arguments>
            <argument name="readers" xsi:type="array">
                <item name="remoteServiceReader" xsi:type="object" sortOrder="10">Magento\Framework\MessageQueue\Topology\Config\RemoteService\Reader</item>
                <item name="xmlReader" xsi:type="object" sortOrder="20">Magento\Framework\MessageQueue\Topology\Config\Xml\Reader</item>
            </argument>
        </arguments>
    </type>
    <type name="Magento\Framework\Amqp\Topology\BindingInstaller">
        <arguments>
            <argument name="installers" xsi:type="array">
                <item name="queue" xsi:type="object">Magento\Framework\Amqp\Topology\BindingInstallerType\Queue</item>
                <item name="exchange" xsi:type="object">Magento\Framework\Amqp\Topology\BindingInstallerType\Exchange</item>
            </argument>
        </arguments>
    </type>
    <type name="Magento\Framework\MessageQueue\Config\Reader\Env\Converter\Publisher">
        <arguments>
            <argument name="connectionToExchangeMap" xsi:type="array">
                <item name="amqp" xsi:type="string">magento</item>
                <item name="db" xsi:type="string">magento</item>
            </argument>
        </arguments>
    </type>
    <type name="Magento\Framework\MessageQueue\Publisher\Config\Env\Reader">
        <arguments>
            <argument name="publisherNameToConnectionMap" xsi:type="array">
                <item name="amqp-magento" xsi:type="string">amqp</item>
                <item name="db-magento" xsi:type="string">db</item>
            </argument>
        </arguments>
    </type>
    <type name="Magento\Framework\Setup\Declaration\Schema\Operations\CreateTable">
        <arguments>
            <argument name="triggers" xsi:type="array">
                <item name="migrateDataFromAnotherTable" xsi:type="object">Magento\Framework\Setup\Declaration\Schema\Db\MySQL\DDL\Triggers\MigrateDataFromAnotherTable</item>
            </argument>
        </arguments>
    </type>
    <!-- \Magento\Framework\MessageQueue\Bulk\PublisherPool is @api -->
    <virtualType name="Magento\Framework\MessageQueue\Bulk\PublisherPool" type="Magento\Framework\MessageQueue\PublisherPool" />
    <type name="Magento\Framework\Session\Config">
        <arguments>
            <argument name="scopeType" xsi:type="const">Magento\Framework\App\Config\ScopeConfigInterface::SCOPE_TYPE_DEFAULT</argument>
        </arguments>
    </type>
    <type name="Magento\Framework\Session\SessionMaxSizeConfig">
        <arguments>
            <argument name="scopeType" xsi:type="const">Magento\Framework\App\Config\ScopeConfigInterface::SCOPE_TYPE_DEFAULT</argument>
        </arguments>
    </type>
    <virtualType name="CsrfRequestValidator" type="Magento\Framework\App\Request\CsrfValidator" />
    <virtualType name="RequestValidator" type="Magento\Framework\App\Request\CompositeValidator">
        <arguments>
            <argument name="validators" xsi:type="array">
                <item name="csrf_validator" xsi:type="object">CsrfRequestValidator</item>
                <item name="http_method_validator" xsi:type="object">
                    Magento\Framework\App\Request\HttpMethodValidator
                </item>
                <item name="backpressure" xsi:type="object">
                    Magento\Framework\App\Request\BackpressureValidator
                </item>
            </argument>
        </arguments>
    </virtualType>
    <preference for="Magento\Framework\App\Request\ValidatorInterface" type="RequestValidator" />
    <type name="Magento\Framework\App\Request\HttpMethodMap">
        <arguments>
            <argument name="map" xsi:type="array">
                <item name="OPTIONS" xsi:type="string">\Magento\Framework\App\Action\HttpOptionsActionInterface</item>
                <item name="GET" xsi:type="string">\Magento\Framework\App\Action\HttpGetActionInterface</item>
                <item name="HEAD" xsi:type="string">\Magento\Framework\App\Action\HttpGetActionInterface</item>
                <item name="POST" xsi:type="string">\Magento\Framework\App\Action\HttpPostActionInterface</item>
                <item name="PUT" xsi:type="string">\Magento\Framework\App\Action\HttpPutActionInterface</item>
                <item name="PATCH" xsi:type="string">\Magento\Framework\App\Action\HttpPatchActionInterface</item>
                <item name="DELETE" xsi:type="string">\Magento\Framework\App\Action\HttpDeleteActionInterface</item>
                <item name="CONNECT" xsi:type="string">\Magento\Framework\App\Action\HttpConnectActionInterface</item>
                <item name="PROPFIND" xsi:type="string">\Magento\Framework\App\Action\HttpPropfindActionInterface</item>
                <item name="TRACE" xsi:type="string">\Magento\Framework\App\Action\HttpTraceActionInterface</item>
            </argument>
        </arguments>
    </type>
    <type name="Magento\Framework\App\ScopeResolverPool">
        <arguments>
            <argument name="scopeResolvers" xsi:type="array">
                <item name="default" xsi:type="object">Magento\Framework\App\ScopeResolver</item>
            </argument>
        </arguments>
    </type>
    <type name="Magento\Framework\Cache\CompositeStaleCacheNotifier">
        <arguments>
            <argument name="notifiers" xsi:type="array">
                <item name="runtime_cache_modifier" xsi:type="object">Magento\Framework\App\Cache\RuntimeStaleCacheStateModifier</item>
            </argument>
        </arguments>
    </type>
    <preference for="Magento\Framework\HTTP\AsyncClientInterface" type="Magento\Framework\HTTP\AsyncClient\GuzzleAsyncClient" />
    <preference for="Magento\Framework\MessageQueue\PoisonPill\PoisonPillCompareInterface" type="Magento\Framework\MessageQueue\PoisonPill\PoisonPillCompare"/>
    <preference for="Magento\Framework\MessageQueue\PoisonPill\PoisonPillPutInterface" type="Magento\Framework\MessageQueue\PoisonPill\PoisonPillPut"/>
    <preference for="Magento\Framework\MessageQueue\PoisonPill\PoisonPillReadInterface" type="Magento\Framework\MessageQueue\PoisonPill\PoisonPillRead"/>
    <preference for="Magento\Framework\MessageQueue\CallbackInvokerInterface" type="Magento\Framework\MessageQueue\CallbackInvoker"/>
    <preference for="Magento\Framework\Mail\EmailMessageInterface"
                type="Magento\Framework\Mail\EmailMessage" />
    <preference for="Magento\Framework\Mail\MimeMessageInterface"
                type="Magento\Framework\Mail\MimeMessage" />
    <preference for="Magento\Framework\Mail\MimePartInterface"
                type="Magento\Framework\Mail\MimePart" />
    <type name="Magento\Framework\DB\Adapter\AdapterInterface">
        <plugin name="execute_commit_callbacks" type="Magento\Framework\Model\ExecuteCommitCallbacks" />
    </type>
    <preference for="Magento\Framework\GraphQl\Query\ErrorHandlerInterface" type="Magento\Framework\GraphQl\Query\ErrorHandler"/>
    <preference for="Magento\Framework\Filter\VariableResolverInterface" type="Magento\Framework\Filter\VariableResolver\StrictResolver"/>
    <virtualType name="configured_block_cache" type="Magento\Framework\App\Cache">
        <arguments>
            <argument name="cacheIdentifier" xsi:type="string">block_html</argument>
        </arguments>
    </virtualType>
    <type name="Magento\Framework\View\Element\Context">
        <arguments>
            <argument name="cache" xsi:type="object">configured_block_cache</argument>
        </arguments>
    </type>
    <type name="Magento\Framework\DB\Adapter\SqlVersionProvider">
        <arguments>
            <argument name="supportedVersionPatterns" xsi:type="array">
                <item name="MySQL-8" xsi:type="string">^8\.0\.</item>
                <item name="MySQL-5.7" xsi:type="string">^5\.7\.</item>
                <item name="MariaDB-(10.2-10.6)" xsi:type="string">^10\.[2-6]\.</item>
            </argument>
        </arguments>
    </type>
    <virtualType name="DefaultWYSIWYGValidator" type="Magento\Framework\Validator\HTML\ConfigurableWYSIWYGValidator">
        <arguments>
            <argument name="allowedTags" xsi:type="array">
                <item name="div" xsi:type="string">div</item>
                <item name="a" xsi:type="string">a</item>
                <item name="p" xsi:type="string">p</item>
                <item name="span" xsi:type="string">span</item>
                <item name="em" xsi:type="string">em</item>
                <item name="strong" xsi:type="string">strong</item>
                <item name="ul" xsi:type="string">ul</item>
                <item name="li" xsi:type="string">li</item>
                <item name="ol" xsi:type="string">ol</item>
                <item name="h5" xsi:type="string">h5</item>
                <item name="h4" xsi:type="string">h4</item>
                <item name="h3" xsi:type="string">h3</item>
                <item name="h2" xsi:type="string">h2</item>
                <item name="h1" xsi:type="string">h1</item>
                <item name="table" xsi:type="string">table</item>
                <item name="tbody" xsi:type="string">tbody</item>
                <item name="tr" xsi:type="string">tr</item>
                <item name="td" xsi:type="string">td</item>
                <item name="th" xsi:type="string">th</item>
                <item name="tfoot" xsi:type="string">tfoot</item>
                <item name="img" xsi:type="string">img</item>
                <item name="hr" xsi:type="string">hr</item>
                <item name="figure" xsi:type="string">figure</item>
                <item name="button" xsi:type="string">button</item>
                <item name="i" xsi:type="string">i</item>
                <item name="u" xsi:type="string">u</item>
                <item name="br" xsi:type="string">br</item>
                <item name="b" xsi:type="string">b</item>
            </argument>
            <argument name="allowedAttributes" xsi:type="array">
                <item name="class" xsi:type="string">class</item>
                <item name="width" xsi:type="string">width</item>
                <item name="height" xsi:type="string">height</item>
                <item name="style" xsi:type="string">style</item>
                <item name="alt" xsi:type="string">alt</item>
                <item name="title" xsi:type="string">title</item>
                <item name="border" xsi:type="string">border</item>
                <item name="id" xsi:type="string">id</item>
            </argument>
            <argument name="attributesAllowedByTags" xsi:type="array">
                <item name="a" xsi:type="array">
                    <item name="href" xsi:type="string">href</item>
                </item>
                <item name="img" xsi:type="array">
                    <item name="src" xsi:type="string">src</item>
                </item>
                <item name="button" xsi:type="array">
                    <item name="type" xsi:type="string">type</item>
                </item>
            </argument>
            <argument name="attributeValidators" xsi:type="array">
                <item name="style" xsi:type="object">Magento\Framework\Validator\HTML\StyleAttributeValidator</item>
            </argument>
        </arguments>
    </virtualType>
    <preference for="Magento\Framework\Validator\HTML\WYSIWYGValidatorInterface" type="DefaultWYSIWYGValidator" />
    <type name="Magento\Framework\View\TemplateEngine\Php">
        <arguments>
            <argument name="blockVariables" xsi:type="array">
                <item name="secureRenderer" xsi:type="object">Magento\Framework\View\Helper\SecureHtmlRenderer\Proxy</item>
                <item name="escaper" xsi:type="object">Magento\Framework\Escaper</item>
                <item name="localeFormatter" xsi:type="object">Magento\Framework\Locale\LocaleFormatter</item>
            </argument>
        </arguments>
    </type>
    <type name="Magento\Framework\Validator\UrlKey">
        <arguments>
            <argument name="restrictedValues" xsi:type="array">
                <item name="0" xsi:type="string">admin</item>
                <item name="1" xsi:type="string">soap</item>
                <item name="2" xsi:type="string">rest</item>
                <item name="3" xsi:type="string">graphql</item>
                <item name="4" xsi:type="string">standard</item>
            </argument>
        </arguments>
    </type>
    <preference for="Magento\Framework\Webapi\Validator\ServiceInputValidatorInterface" type="Magento\Framework\Webapi\Validator\CompositeServiceInputValidator"/>
    <type name="Magento\Framework\Webapi\Validator\CompositeServiceInputValidator">
        <arguments>
            <argument name="validators" xsi:type="array">
                <item name="entityArrayValidator" xsi:type="object">Magento\Framework\Webapi\Validator\EntityArrayValidator</item>
                <item name="searchCriteriaValidator" xsi:type="object">Magento\Framework\Webapi\Validator\SearchCriteriaValidator</item>
            </argument>
        </arguments>
    </type>


    <type name="Magento\Framework\Webapi\Validator\EntityArrayValidator">
        <arguments>
            <argument name="complexArrayItemLimit" xsi:type="number">999999</argument>
        </arguments>
    </type>
    <type name="Magento\Framework\Webapi\Validator\SearchCriteriaValidator">
        <arguments>
            <argument name="maximumPageSize" xsi:type="number">300</argument>
        </arguments>
    </type>
    <preference for="Magento\Framework\GraphQl\Query\Resolver\Argument\ValidatorInterface" type="Magento\Framework\GraphQl\Query\Resolver\Argument\Validator\CompositeValidator"/>
    <type name="Magento\Framework\GraphQl\Query\Resolver\Argument\Validator\CompositeValidator">
        <arguments>
            <argument name="validators" xsi:type="array">
                <item name="searchCriteriaValidator" xsi:type="object">Magento\Framework\GraphQl\Query\Resolver\Argument\Validator\SearchCriteriaValidator</item>
            </argument>
        </arguments>
    </type>
    <type name="Magento\Framework\GraphQl\Query\Resolver\Argument\Validator\SearchCriteriaValidator">
        <arguments>
            <argument name="maxPageSize" xsi:type="number">300</argument>
        </arguments>
    </type>
    <type name="Magento\Framework\Webapi\ServiceInputProcessor">
        <arguments>
            <argument name="defaultPageSize" xsi:type="number">999999</argument>
        </arguments>
    </type>
    <preference for="Magento\Framework\App\BackpressureEnforcerInterface"
                type="Magento\Framework\App\Backpressure\SlidingWindow\SlidingWindowEnforcer"/>
    <preference for="Magento\Framework\App\Backpressure\SlidingWindow\RequestLoggerFactoryInterface"
                type="Magento\Framework\App\Backpressure\SlidingWindow\RequestLoggerFactory"/>
    <preference for="Magento\Framework\App\Backpressure\SlidingWindow\LimitConfigManagerInterface"
                type="Magento\Framework\App\Backpressure\SlidingWindow\CompositeLimitConfigManager"/>
    <preference for="Magento\Framework\App\Request\Backpressure\RequestTypeExtractorInterface"
                type="Magento\Framework\App\Request\Backpressure\CompositeRequestTypeExtractor"/>
    <preference for="Magento\Framework\Webapi\Backpressure\BackpressureRequestTypeExtractorInterface"
                type="Magento\Framework\Webapi\Backpressure\CompositeRequestTypeExtractor" />
    <type name="Magento\Framework\App\Request\Backpressure\CompositeRequestTypeExtractor">
        <arguments>
            <argument name="extractors" xsi:type="array" />
        </arguments>
    </type>
    <type name="Magento\Framework\App\Backpressure\SlidingWindow\RequestLoggerFactory">
        <arguments>
            <argument name="types" xsi:type="array">
                <item name="redis" xsi:type="string">\Magento\Framework\App\Backpressure\SlidingWindow\RedisRequestLogger</item>
            </argument>
        </arguments>
    </type>
    <preference for="Magento\Framework\Filter\Input\PurifierInterface" type="Magento\Framework\Filter\Input\Purifier"/>
    <preference for="Magento\Framework\App\PageCache\IdentifierInterface" type="Magento\Framework\App\PageCache\Identifier"/>
<<<<<<< HEAD
    <!-- @api -->
    <virtualType name="shellBackground" type="Magento\Framework\Shell">
        <arguments>
            <argument name="commandRenderer" xsi:type="object">Magento\Framework\Shell\CommandRendererBackground</argument>
        </arguments>
    </virtualType>
=======
    <preference for="Magento\Framework\App\State\ReloadProcessorInterface" type="Magento\Framework\App\State\ReloadProcessorComposite" />
>>>>>>> 6b34507a
</config><|MERGE_RESOLUTION|>--- conflicted
+++ resolved
@@ -2004,14 +2004,12 @@
     </type>
     <preference for="Magento\Framework\Filter\Input\PurifierInterface" type="Magento\Framework\Filter\Input\Purifier"/>
     <preference for="Magento\Framework\App\PageCache\IdentifierInterface" type="Magento\Framework\App\PageCache\Identifier"/>
-<<<<<<< HEAD
+    <preference for="Magento\Framework\App\State\ReloadProcessorInterface" type="Magento\Framework\App\State\ReloadProcessorComposite" />
+
     <!-- @api -->
     <virtualType name="shellBackground" type="Magento\Framework\Shell">
         <arguments>
             <argument name="commandRenderer" xsi:type="object">Magento\Framework\Shell\CommandRendererBackground</argument>
         </arguments>
     </virtualType>
-=======
-    <preference for="Magento\Framework\App\State\ReloadProcessorInterface" type="Magento\Framework\App\State\ReloadProcessorComposite" />
->>>>>>> 6b34507a
 </config>