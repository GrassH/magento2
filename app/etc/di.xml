<?xml version="1.0"?>
<!--
/**
 * Copyright © Magento, Inc. All rights reserved.
 * See COPYING.txt for license details.
 */
-->
<config xmlns:xsi="http://www.w3.org/2001/XMLSchema-instance" xsi:noNamespaceSchemaLocation="urn:magento:framework:ObjectManager/etc/config.xsd">
    <preference for="DateTimeInterface" type="DateTime" />
    <preference for="Psr\Log\LoggerInterface" type="Magento\Framework\Logger\Monolog" />
    <preference for="Magento\Framework\EntityManager\EntityMetadataInterface" type="Magento\Framework\EntityManager\EntityMetadata" />
    <preference for="Magento\Framework\EntityManager\HydratorInterface" type="Magento\Framework\EntityManager\Hydrator" />
    <preference for="Magento\Framework\View\Template\Html\MinifierInterface" type="Magento\Framework\View\Template\Html\Minifier" />
    <preference for="Magento\Framework\Model\Entity\ScopeInterface" type="Magento\Framework\Model\Entity\Scope" />
    <preference for="Magento\Framework\ObjectManager\FactoryInterface" type="Magento\Framework\ObjectManager\Factory\Dynamic\Developer" />
    <preference for="Magento\Framework\Search\Adapter\Mysql\Filter\PreprocessorInterface" type="Magento\Framework\Search\Adapter\Mysql\Filter\Preprocessor" />
    <preference for="Magento\Framework\Search\Adapter\Mysql\Field\ResolverInterface" type="Magento\Framework\Search\Adapter\Mysql\Field\Resolver" />
    <preference for="Magento\Framework\Search\Request\Aggregation\StatusInterface" type="Magento\Framework\Search\Request\Aggregation\Status" />
    <preference for="Magento\Framework\Search\Adapter\Mysql\Field\FieldInterface" type="Magento\Framework\Search\Adapter\Mysql\Field\Field"/>
    <preference for="Magento\Framework\Search\Adapter\Aggregation\AggregationResolverInterface" type="Magento\Framework\Search\Adapter\Aggregation\AggregationResolver"/>
    <preference for="Magento\Framework\App\RequestInterface" type="Magento\Framework\App\Request\Http" />
    <preference for="Magento\Framework\App\PlainTextRequestInterface" type="Magento\Framework\App\Request\Http" />
    <preference for="Magento\Framework\App\RequestContentInterface" type="Magento\Framework\App\Request\Http" />
    <preference for="Magento\Framework\App\Request\PathInfoProcessorInterface" type="Magento\Store\App\Request\PathInfoProcessor" />
    <preference for="Magento\Framework\App\ResponseInterface" type="Magento\Framework\App\Response\Http" />
    <preference for="Magento\Framework\App\RouterListInterface" type="Magento\Framework\App\RouterList" />
    <preference for="Magento\Framework\App\FrontControllerInterface" type="Magento\Framework\App\FrontController" />
    <preference for="Magento\Framework\App\CacheInterface" type="Magento\Framework\App\Cache\Proxy" />
    <preference for="Magento\Framework\App\Cache\StateInterface" type="Magento\Framework\App\Cache\State" />
    <preference for="Magento\Framework\App\Cache\TypeListInterface" type="Magento\Framework\App\Cache\TypeList" />
    <preference for="Magento\Framework\App\ObjectManager\ConfigWriterInterface" type="Magento\Framework\App\ObjectManager\ConfigWriter\Filesystem" />
    <preference for="Magento\Store\Model\StoreManagerInterface" type="Magento\Store\Model\StoreManager" />
    <preference for="Magento\Framework\View\DesignInterface" type="Magento\Theme\Model\View\Design\Proxy" />
    <preference for="Magento\Framework\View\Design\ThemeInterface" type="Magento\Theme\Model\Theme" />
    <preference for="Magento\Framework\View\Design\Theme\ResolverInterface" type="Magento\Theme\Model\Theme\Resolver" />
    <preference for="Magento\Framework\View\ConfigInterface" type="Magento\Framework\View\Config" />
    <preference for="Magento\Framework\View\Asset\Bundle\ConfigInterface" type="Magento\Framework\View\Asset\Bundle\Config" />
    <preference for="Magento\Framework\Locale\ListsInterface" type="Magento\Framework\Locale\TranslatedLists" />
    <preference for="Magento\Framework\Locale\AvailableLocalesInterface" type="Magento\Framework\Locale\Deployed\Codes" />
    <preference for="Magento\Framework\Locale\OptionInterface" type="Magento\Framework\Locale\Deployed\Options" />
    <preference for="Magento\Framework\Lock\LockManagerInterface" type="Magento\Framework\Lock\Proxy" />
    <preference for="Magento\Framework\Api\AttributeTypeResolverInterface" type="Magento\Framework\Reflection\AttributeTypeResolver" />
    <preference for="Magento\Framework\Api\Search\SearchResultInterface" type="Magento\Framework\Api\Search\SearchResult" />
    <preference for="Magento\Framework\Api\Search\SearchCriteriaInterface" type="Magento\Framework\Api\Search\SearchCriteria"/>
    <preference for="Magento\Framework\Api\Search\DocumentInterface" type="Magento\Framework\Api\Search\Document" />
    <preference for="Magento\Framework\Api\Search\AggregationInterface" type="Magento\Framework\Search\Response\Aggregation" />
    <preference for="Magento\Framework\App\RequestSafetyInterface" type="Magento\Framework\App\Request\Http" />
    <preference for="\Magento\Framework\Setup\SchemaSetupInterface" type="\Magento\Setup\Module\Setup" />
    <preference for="\Magento\Framework\Setup\ModuleDataSetupInterface" type="\Magento\Setup\Module\DataSetup" />
    <type name="Magento\Store\Model\Store">
        <arguments>
            <argument name="currencyInstalled" xsi:type="string">system/currency/installed</argument>
        </arguments>
    </type>
    <preference for="Magento\Framework\Api\ExtensionAttribute\JoinDataInterface" type="Magento\Framework\Api\ExtensionAttribute\JoinData" />
    <preference for="Magento\Framework\Api\ExtensionAttribute\JoinProcessorInterface" type="Magento\Framework\Api\ExtensionAttribute\JoinProcessor" />
    <preference for="Magento\Framework\Locale\ConfigInterface" type="Magento\Framework\Locale\Config" />
    <preference for="Magento\Framework\Notification\NotifierInterface" type="Magento\Framework\Notification\NotifierPool" />
    <preference for="Magento\Framework\UrlInterface" type="Magento\Framework\Url" />
    <preference for="Magento\Framework\Url\EncoderInterface" type="Magento\Framework\Url\Encoder" />
    <preference for="Magento\Framework\Url\DecoderInterface" type="Magento\Framework\Url\Decoder" />
    <preference for="Magento\Framework\Data\Collection\Db\FetchStrategyInterface" type="Magento\Framework\Data\Collection\Db\FetchStrategy\Query" />
    <preference for="Magento\Framework\Config\ScopeInterface" type="Magento\Framework\Config\Scope" />
    <preference for="Magento\Framework\Config\FileResolverInterface" type="Magento\Framework\App\Config\FileResolver" />
    <preference for="Magento\Framework\Config\CacheInterface" type="Magento\Framework\App\Cache\Type\Config" />
    <preference for="Magento\Framework\Config\ValidationStateInterface" type="Magento\Framework\App\Arguments\ValidationState" />
    <preference for="Magento\Framework\Module\ModuleListInterface" type="Magento\Framework\Module\ModuleList" />
    <preference for="Magento\Framework\Component\ComponentRegistrarInterface" type="Magento\Framework\Component\ComponentRegistrar"/>
    <preference for="Magento\Framework\Event\ConfigInterface" type="Magento\Framework\Event\Config" />
    <preference for="Magento\Framework\Event\InvokerInterface" type="Magento\Framework\Event\Invoker\InvokerDefault" />
    <preference for="Magento\Framework\Interception\PluginListInterface" type="Magento\Framework\Interception\PluginList\PluginList" />
    <preference for="Magento\Framework\Event\ManagerInterface" type="Magento\Framework\Event\Manager\Proxy" />
    <preference for="Magento\Framework\View\LayoutInterface" type="Magento\Framework\View\Layout" />
    <preference for="Magento\Framework\View\Layout\ProcessorInterface" type="Magento\Framework\View\Model\Layout\Merge" />
    <preference for="Magento\Framework\View\Layout\LayoutCacheKeyInterface" type="Magento\Framework\View\Model\Layout\CacheKey" />
    <preference for="Magento\Framework\View\Url\ConfigInterface" type="Magento\Framework\View\Url\Config" />
    <preference for="Magento\Framework\App\Route\ConfigInterface" type="Magento\Framework\App\Route\Config" />
    <preference for="Magento\Framework\App\ResourceConnection\ConfigInterface" type="Magento\Framework\App\ResourceConnection\Config\Proxy" />
    <preference for="Magento\Framework\Oauth\OauthInterface" type="Magento\Framework\Oauth\Oauth"/>
    <preference for="Magento\Framework\View\Design\Theme\Domain\PhysicalInterface" type="Magento\Theme\Model\Theme\Domain\Physical" />
    <preference for="Magento\Framework\View\Design\Theme\Domain\VirtualInterface" type="Magento\Theme\Model\Theme\Domain\Virtual" />
    <preference for="Magento\Framework\View\Design\Theme\Domain\StagingInterface" type="Magento\Theme\Model\Theme\Domain\Staging" />
    <preference for="Magento\Framework\Json\EncoderInterface" type="Magento\Framework\Json\Encoder" />
    <preference for="Magento\Framework\Json\DecoderInterface" type="Magento\Framework\Json\Decoder" />
    <preference for="Magento\Framework\Message\ManagerInterface" type="Magento\Framework\Message\Manager" />
    <preference for="Magento\Framework\App\Config\ValueInterface" type="Magento\Framework\App\Config\Value" />
    <preference for="Magento\Framework\Interception\ChainInterface" type="Magento\Framework\Interception\Chain\Chain" />
    <preference for="Magento\Framework\Module\Output\ConfigInterface" type="Magento\Framework\Module\Output\Config" />
    <preference for="Magento\Framework\View\Design\Theme\CustomizationInterface" type="Magento\Framework\View\Design\Theme\Customization" />
    <preference for="Magento\Framework\View\Asset\ConfigInterface" type="Magento\Framework\View\Asset\Config" />
    <preference for="Magento\Framework\Image\Adapter\ConfigInterface" type="Magento\Framework\Image\Adapter\Config" />
    <preference for="Magento\Framework\Image\Adapter\UploadConfigInterface" type="Magento\Framework\Image\Adapter\Config" />
    <preference for="Magento\Framework\View\Design\Theme\Image\PathInterface" type="Magento\Theme\Model\Theme\Image\Path" />
    <preference for="Magento\Framework\Session\Config\ConfigInterface" type="Magento\Framework\Session\Config" />
    <preference for="Magento\Framework\Session\SidResolverInterface" type="Magento\Framework\Session\SidResolver\Proxy" />
    <preference for="Magento\Framework\Stdlib\Cookie\CookieScopeInterface" type="Magento\Framework\Stdlib\Cookie\CookieScope" />
    <preference for="Magento\Framework\Stdlib\Cookie\CookieReaderInterface" type="Magento\Framework\Stdlib\Cookie\PhpCookieReader" />
    <preference for="Magento\Framework\Stdlib\CookieManagerInterface" type="Magento\Framework\Stdlib\Cookie\PhpCookieManager" />
    <preference for="Magento\Framework\TranslateInterface" type="Magento\Framework\Translate" />
    <preference for="Magento\Framework\Config\ScopeListInterface" type="interceptionConfigScope" />
    <preference for="Magento\Framework\View\Design\Theme\Label\ListInterface" type="Magento\Theme\Model\ResourceModel\Theme\Collection" />
    <preference for="Magento\Framework\Mview\ConfigInterface" type="Magento\Framework\Mview\Config" />
    <preference for="Magento\Framework\Mview\ViewInterface" type="Magento\Framework\Mview\View" />
    <preference for="Magento\Framework\Mview\ProcessorInterface" type="Magento\Framework\Mview\Processor" />
    <preference for="Magento\Framework\Mview\View\CollectionInterface" type="Magento\Framework\Mview\View\Collection" />
    <preference for="Magento\Framework\Mview\View\SubscriptionInterface" type="Magento\Framework\Mview\View\Subscription" />
    <preference for="Magento\Framework\Mview\View\ChangelogInterface" type="Magento\Framework\Mview\View\Changelog" />
    <preference for="Magento\Framework\Api\MetadataServiceInterface" type="Magento\Framework\Api\DefaultMetadataService"/>
    <preference for="Magento\Framework\Api\MetadataObjectInterface" type="Magento\Framework\Api\AttributeMetadata"/>
    <preference for="Magento\Framework\Api\SearchCriteriaInterface" type="Magento\Framework\Api\SearchCriteria"/>
    <preference for="Magento\Framework\App\Rss\UrlBuilderInterface" type="Magento\Framework\App\Rss\UrlBuilder"/>
    <preference for="Magento\Framework\DB\LoggerInterface" type="Magento\Framework\DB\Logger\LoggerProxy"/>
    <preference for="Magento\Framework\App\ResourceConnection\ConnectionAdapterInterface" type="Magento\Framework\Model\ResourceModel\Type\Db\Pdo\Mysql"/>
    <preference for="Magento\Framework\DB\QueryInterface" type="Magento\Framework\DB\Query"/>
    <preference for="Magento\Framework\App\ProductMetadataInterface" type="Magento\Framework\App\ProductMetadata"/>
    <preference for="Magento\Framework\Acl\Data\CacheInterface" type="Magento\Framework\Acl\Data\Cache" />
    <preference for="Magento\Framework\App\AreaInterface" type="Magento\Framework\App\Area" />
    <preference for="Magento\Framework\Setup\ModuleDataSetupInterface" type="Magento\Setup\Module\DataSetup" />
    <preference for="Magento\Framework\AuthorizationInterface" type="Magento\Framework\Authorization" />
    <preference for="Magento\Framework\Authorization\PolicyInterface" type="Magento\Framework\Authorization\Policy\DefaultPolicy" />
    <preference for="Magento\Framework\Authorization\RoleLocatorInterface" type="Magento\Framework\Authorization\RoleLocator\DefaultRoleLocator" />
    <preference for="Magento\Framework\Session\SessionManagerInterface" type="Magento\Framework\Session\Generic" />
    <preference for="Magento\Framework\App\Config\ScopeConfigInterface" type="Magento\Framework\App\Config" />
    <preference for="Magento\Framework\App\Config\ReinitableConfigInterface" type="Magento\Framework\App\ReinitableConfig" />
    <preference for="Magento\Framework\App\Config\MutableScopeConfigInterface" type="Magento\Framework\App\MutableScopeConfig" />
    <preference for="Magento\Framework\App\Config\Storage\WriterInterface" type="Magento\Framework\App\Config\Storage\Writer" />
    <preference for="Magento\Framework\Config\ConverterInterface" type="Magento\Framework\Config\Converter\Dom"/>
    <preference for="Magento\Framework\App\DefaultPathInterface" type="Magento\Framework\App\DefaultPath\DefaultPath" />
    <preference for="Magento\Framework\Encryption\EncryptorInterface" type="Magento\Framework\Encryption\Encryptor" />
    <preference for="Magento\Framework\Filter\Encrypt\AdapterInterface" type="Magento\Framework\Filter\Encrypt\Basic" />
    <preference for="Magento\Framework\Cache\ConfigInterface" type="Magento\Framework\Cache\Config" />
    <preference for="Magento\Framework\View\Asset\MergeStrategyInterface" type="Magento\Framework\View\Asset\MergeStrategy\Direct" />
    <preference for="Magento\Framework\App\ViewInterface" type="Magento\Framework\App\View" />
    <preference for="Magento\Framework\Data\Collection\EntityFactoryInterface" type="Magento\Framework\Data\Collection\EntityFactory" />
    <preference for="Magento\Framework\Translate\InlineInterface" type="Magento\Framework\Translate\Inline" />
    <preference for="Magento\Framework\Session\ValidatorInterface" type="Magento\Framework\Session\Validator" />
    <preference for="Magento\Framework\Session\StorageInterface" type="Magento\Framework\Session\Storage" />
    <preference for="Magento\Framework\App\Request\DataPersistorInterface" type="Magento\Framework\App\Request\DataPersistor" />
    <preference for="Magento\Framework\Url\RouteParamsResolverInterface" type="Magento\Framework\Url\RouteParamsResolver" />
    <preference for="Magento\Framework\Url\RouteParamsPreprocessorInterface" type="Magento\Framework\Url\RouteParamsPreprocessorComposite" />
    <preference for="Magento\Framework\Url\ModifierInterface" type="Magento\Framework\Url\ModifierComposite" />
    <preference for="Magento\Framework\Url\QueryParamsResolverInterface" type="Magento\Framework\Url\QueryParamsResolver" />
    <preference for="Magento\Framework\Url\ScopeResolverInterface" type="Magento\Framework\Url\ScopeResolver" />
    <preference for="Magento\Framework\Url\SecurityInfoInterface" type="Magento\Framework\Url\SecurityInfo\Proxy" />
    <preference for="Magento\Framework\Locale\CurrencyInterface" type="Magento\Framework\Locale\Currency" />
    <preference for="Magento\Framework\CurrencyInterface" type="Magento\Framework\Currency" />
    <preference for="Magento\Framework\Locale\FormatInterface" type="Magento\Framework\Locale\Format" />
    <preference for="Magento\Framework\Locale\ResolverInterface" type="Magento\Framework\Locale\Resolver" />
    <preference for="Magento\Framework\Stdlib\DateTime\TimezoneInterface" type="Magento\Framework\Stdlib\DateTime\Timezone" />
    <preference for="Magento\Framework\Stdlib\DateTime\Timezone\LocalizedDateToUtcConverterInterface" type="Magento\Framework\Stdlib\DateTime\Timezone\LocalizedDateToUtcConverter" />
    <preference for="Magento\Framework\Communication\ConfigInterface" type="Magento\Framework\Communication\Config" />
    <preference for="Magento\Framework\Module\ResourceInterface" type="Magento\Framework\Module\ModuleResource" />
    <preference for="Magento\Framework\Pricing\Amount\AmountInterface" type="Magento\Framework\Pricing\Amount\Base" />
    <preference for="Magento\Framework\Api\SearchResultsInterface" type="Magento\Framework\Api\SearchResults" />
    <preference for="Magento\Framework\Api\AttributeInterface" type="Magento\Framework\Api\AttributeValue" />
    <preference for="Magento\Framework\Model\ResourceModel\Db\TransactionManagerInterface" type="Magento\Framework\Model\ResourceModel\Db\TransactionManager" />
    <preference for="Magento\Framework\Api\Data\ImageContentInterface" type="Magento\Framework\Api\ImageContent" />
    <preference for="Magento\Framework\Api\ImageContentValidatorInterface" type="Magento\Framework\Api\ImageContentValidator" />
    <preference for="Magento\Framework\Api\ImageProcessorInterface" type="Magento\Framework\Api\ImageProcessor" />
    <preference for="Magento\Framework\Code\Reader\ClassReaderInterface" type="Magento\Framework\Code\Reader\ClassReader" />
    <preference for="Magento\Framework\Stdlib\DateTime\DateTimeFormatterInterface" type="Magento\Framework\Stdlib\DateTime\DateTimeFormatter"/>
    <preference for="Magento\Framework\Api\Search\SearchInterface" type="Magento\Framework\Search\Search"/>
    <preference for="Magento\Framework\View\Design\FileResolution\Fallback\ResolverInterface" type="Magento\Framework\View\Design\FileResolution\Fallback\Resolver\Simple" />
    <preference for="Cm\RedisSession\Handler\ConfigInterface" type="Magento\Framework\Session\SaveHandler\Redis\Config"/>
    <preference for="Cm\RedisSession\Handler\LoggerInterface" type="Magento\Framework\Session\SaveHandler\Redis\Logger"/>
    <preference for="Magento\Framework\EntityManager\MapperInterface" type="Magento\Framework\EntityManager\CompositeMapper"/>
    <preference for="Magento\Framework\Console\CommandListInterface" type="Magento\Framework\Console\CommandList"/>
    <preference for="Magento\Framework\DataObject\IdentityGeneratorInterface" type="Magento\Framework\DataObject\IdentityService" />
    <preference for="Magento\Framework\Serialize\SerializerInterface" type="Magento\Framework\Serialize\Serializer\Json" />
    <preference for="Magento\Framework\App\Scope\ValidatorInterface" type="Magento\Framework\App\Scope\Validator"/>
    <preference for="Magento\Framework\App\ScopeResolverInterface" type="Magento\Framework\App\ScopeResolver" />
    <preference for="Magento\Framework\App\ScopeInterface" type="Magento\Framework\App\ScopeDefault" />
    <preference for="Magento\Framework\View\Design\Theme\ListInterface" type="Magento\Framework\View\Design\Theme\ThemeList" />
    <preference for="Magento\Framework\View\Design\Theme\ThemeProviderInterface" type="Magento\Framework\View\Design\Theme\ThemeProvider" />
    <preference for="Magento\Framework\View\Asset\PreProcessor\ChainFactoryInterface" type="Magento\Framework\View\Asset\PreProcessor\ChainFactory"/>
    <preference for="Magento\Framework\Css\PreProcessor\ErrorHandlerInterface" type="Magento\Framework\Css\PreProcessor\ErrorHandler" />
    <preference for="Magento\Framework\View\Asset\PreProcessor\Helper\SortInterface" type="Magento\Framework\View\Asset\PreProcessor\Helper\Sort"/>
    <preference for="Magento\Framework\App\View\Deployment\Version\StorageInterface" type="Magento\Framework\App\View\Deployment\Version\Storage\File"/>
    <preference for="Magento\Framework\View\Page\FaviconInterface" type="Magento\Theme\Model\Favicon\Favicon" />
    <preference for="Magento\Framework\View\Element\Message\InterpretationStrategyInterface" type="Magento\Framework\View\Element\Message\InterpretationMediator" />
    <preference for="Magento\Framework\App\FeedInterface" type="Magento\Framework\App\Feed" />
    <preference for="Magento\Framework\App\FeedFactoryInterface" type="Magento\Framework\App\FeedFactory" />
    <preference for="Magento\Framework\Indexer\Config\DependencyInfoProviderInterface" type="Magento\Framework\Indexer\Config\DependencyInfoProvider" />
    <preference for="Magento\Framework\Webapi\CustomAttribute\ServiceTypeListInterface" type="Magento\Eav\Model\TypeLocator\ComplexType"/>
    <preference for="Magento\Framework\Setup\Declaration\Schema\Db\DbSchemaReaderInterface" type="Magento\Framework\Setup\Declaration\Schema\Db\MySQL\DbSchemaReader" />
    <preference for="Magento\Framework\Setup\Declaration\Schema\Db\DbSchemaWriterInterface" type="Magento\Framework\Setup\Declaration\Schema\Db\MySQL\DbSchemaWriter" />
    <preference for="Magento\Framework\Setup\Declaration\Schema\SchemaConfigInterface" type="Magento\Framework\Setup\Declaration\Schema\SchemaConfig" />
    <preference for="Magento\Framework\Setup\Declaration\Schema\DataSavior\DumpAccessorInterface" type="Magento\Framework\Setup\Declaration\Schema\FileSystem\Csv" />
    <preference for="Magento\Framework\MessageQueue\PublisherInterface" type="Magento\Framework\MessageQueue\PublisherPool" />
    <preference for="Magento\Framework\MessageQueue\BulkPublisherInterface" type="Magento\Framework\MessageQueue\Bulk\PublisherPool" />
    <preference for="Magento\Framework\MessageQueue\MessageIdGeneratorInterface" type="Magento\Framework\MessageQueue\MessageIdGenerator" />
    <preference for="Magento\Framework\MessageQueue\Consumer\ConfigInterface" type="Magento\Framework\MessageQueue\Consumer\Config" />
    <preference for="Magento\Framework\MessageQueue\Consumer\Config\ConsumerConfigItem\HandlerInterface" type="Magento\Framework\MessageQueue\Consumer\Config\ConsumerConfigItem\Handler" />
    <preference for="Magento\Framework\MessageQueue\Consumer\Config\ConsumerConfigItemInterface" type="Magento\Framework\MessageQueue\Consumer\Config\ConsumerConfigItem" />
    <preference for="Magento\Framework\MessageQueue\Consumer\Config\ValidatorInterface" type="Magento\Framework\MessageQueue\Consumer\Config\CompositeValidator" />
    <preference for="Magento\Framework\MessageQueue\Consumer\Config\ReaderInterface" type="Magento\Framework\MessageQueue\Consumer\Config\CompositeReader" />
    <preference for="Magento\Framework\Amqp\Topology\BindingInstallerInterface" type="Magento\Framework\Amqp\Topology\BindingInstaller" />
    <preference for="Magento\Framework\MessageQueue\Topology\ConfigInterface" type="Magento\Framework\MessageQueue\Topology\Config" />
    <preference for="Magento\Framework\MessageQueue\Topology\Config\ReaderInterface" type="Magento\Framework\MessageQueue\Topology\Config\CompositeReader" />
    <preference for="Magento\Framework\MessageQueue\Topology\Config\ValidatorInterface" type="Magento\Framework\MessageQueue\Topology\Config\CompositeValidator" />
    <preference for="Magento\Framework\MessageQueue\Topology\Config\ExchangeConfigItemInterface" type="Magento\Framework\MessageQueue\Topology\Config\ExchangeConfigItem" />
    <preference for="Magento\Framework\MessageQueue\Topology\Config\ExchangeConfigItem\BindingInterface" type="Magento\Framework\MessageQueue\Topology\Config\ExchangeConfigItem\Binding" />
    <preference for="Magento\Framework\MessageQueue\Publisher\ConfigInterface" type="Magento\Framework\MessageQueue\Publisher\Config" />
    <preference for="Magento\Framework\MessageQueue\Publisher\Config\ReaderInterface" type="Magento\Framework\MessageQueue\Publisher\Config\CompositeReader" />
    <preference for="Magento\Framework\MessageQueue\Publisher\Config\ValidatorInterface" type="Magento\Framework\MessageQueue\Publisher\Config\CompositeValidator" />
    <preference for="Magento\Framework\MessageQueue\Publisher\Config\PublisherConnectionInterface" type="Magento\Framework\MessageQueue\Publisher\Config\PublisherConnection" />
    <preference for="Magento\Framework\MessageQueue\Publisher\Config\PublisherConfigItemInterface" type="Magento\Framework\MessageQueue\Publisher\Config\PublisherConfigItem" />
    <preference for="Magento\Framework\MessageQueue\ExchangeFactoryInterface" type="Magento\Framework\MessageQueue\ExchangeFactory" />
    <preference for="Magento\Framework\MessageQueue\Bulk\ExchangeFactoryInterface" type="Magento\Framework\MessageQueue\Bulk\ExchangeFactory" />
    <preference for="Magento\Framework\MessageQueue\QueueFactoryInterface" type="Magento\Framework\MessageQueue\QueueFactory" />
    <preference for="Magento\Framework\Search\Request\IndexScopeResolverInterface" type="Magento\Framework\Indexer\ScopeResolver\IndexScopeResolver"/>
    <preference for="Magento\Framework\HTTP\ClientInterface" type="Magento\Framework\HTTP\Client\Curl" />
    <type name="Magento\Framework\Model\ResourceModel\Db\TransactionManager" shared="false" />
    <type name="Magento\Framework\Acl\Data\Cache">
        <arguments>
            <argument name="aclBuilder" xsi:type="object">Magento\Framework\Acl\Builder\Proxy</argument>
        </arguments>
    </type>
    <type name="Magento\Framework\Logger\Handler\Base">
        <arguments>
            <argument name="filesystem" xsi:type="object">Magento\Framework\Filesystem\Driver\File</argument>
        </arguments>
    </type>
    <type name="Magento\Framework\Logger\Handler\System">
        <arguments>
            <argument name="filesystem" xsi:type="object">Magento\Framework\Filesystem\Driver\File</argument>
        </arguments>
    </type>
    <preference for="Magento\AsynchronousOperations\Model\ConfigInterface" type="Magento\WebapiAsync\Model\Config\Proxy" />
    <type name="Magento\Framework\Communication\Config\CompositeReader">
        <arguments>
            <argument name="readers" xsi:type="array">
                <item name="asyncServiceReader" xsi:type="array">
                    <item name="reader" xsi:type="object">Magento\WebapiAsync\Code\Generator\Config\RemoteServiceReader\Communication</item>
                    <item name="sortOrder" xsi:type="string">0</item>
                </item>
                <item name="xmlReader" xsi:type="array">
                    <item name="reader" xsi:type="object">Magento\Framework\Communication\Config\Reader\XmlReader</item>
                    <item name="sortOrder" xsi:type="string">10</item>
                </item>
                <item name="envReader" xsi:type="array">
                    <item name="reader" xsi:type="object">Magento\Framework\Communication\Config\Reader\EnvReader</item>
                    <item name="sortOrder" xsi:type="string">20</item>
                </item>
                <item name="remoteServiceReader" xsi:type="array">
                    <item name="reader" xsi:type="object">Magento\Framework\MessageQueue\Code\Generator\Config\RemoteServiceReader\Communication</item>
                    <item name="sortOrder" xsi:type="string">5</item>
                </item>
            </argument>
        </arguments>
    </type>
    <type name="Magento\Framework\Logger\Monolog">
        <arguments>
            <argument name="name" xsi:type="string">main</argument>
            <argument name="handlers"  xsi:type="array">
                <item name="system" xsi:type="object">Magento\Framework\Logger\Handler\System</item>
                <item name="debug" xsi:type="object">Magento\Framework\Logger\Handler\Debug</item>
                <item name="syslog" xsi:type="object">Magento\Framework\Logger\Handler\Syslog</item>
            </argument>
        </arguments>
    </type>
    <type name="Magento\Framework\Logger\Handler\Syslog">
        <arguments>
            <argument name="ident" xsi:type="string">Magento</argument>
        </arguments>
    </type>
    <type name="Magento\Framework\Model\Context">
        <arguments>
            <argument name="actionValidator" xsi:type="object">Magento\Framework\Model\ActionValidator\RemoveAction\Proxy</argument>
        </arguments>
    </type>
    <type name="Magento\Framework\Api\FilterBuilder" shared="false" />
    <type name="Magento\Framework\Api\SearchCriteriaBuilder" shared="false" />
    <type name="Magento\Framework\View\Layout\Builder" shared="false" />
    <type name="Magento\Framework\View\Page\Builder" shared="false" />
    <type name="Magento\Framework\Message\Manager">
        <arguments>
            <argument name="session" xsi:type="object">Magento\Framework\Message\Session\Proxy</argument>
            <argument name="exceptionMessageFactory" xsi:type="object">Magento\Framework\Message\ExceptionMessageLookupFactory</argument>
        </arguments>
    </type>
    <type name="Magento\Framework\View\BlockPool" shared="false" />
    <type name="Magento\Framework\App\Request\Http">
        <arguments>
            <argument name="pathInfoProcessor" xsi:type="object">Magento\Backend\App\Request\PathInfoProcessor\Proxy</argument>
        </arguments>
    </type>
    <type name="Magento\Framework\App\Response\Http">
        <arguments>
            <argument name="sessionConfig" xsi:type="object">Magento\Framework\Session\Config\ConfigInterface\Proxy</argument>
        </arguments>
    </type>
    <preference for="Magento\Framework\Session\SaveHandlerInterface" type="Magento\Framework\Session\SaveHandler" />
    <type name="Magento\Framework\Session\SaveHandlerFactory">
        <arguments>
            <argument name="handlers" xsi:type="array">
                <item name="db" xsi:type="string">Magento\Framework\Session\SaveHandler\DbTable</item>
                <item name="redis" xsi:type="string">Magento\Framework\Session\SaveHandler\Redis</item>
            </argument>
        </arguments>
    </type>
    <type name="Magento\Framework\App\FeedFactory">
        <arguments>
            <argument name="formats" xsi:type="array">
                <item name="rss" xsi:type="string">Magento\Framework\App\Feed</item>
            </argument>
        </arguments>
    </type>
    <type name="Magento\Framework\Session\SaveHandler\Redis">
        <arguments>
            <argument name="config" xsi:type="object">Cm\RedisSession\Handler\ConfigInterface</argument>
            <argument name="logger" xsi:type="object">Cm\RedisSession\Handler\LoggerInterface</argument>
        </arguments>
    </type>
    <virtualType name="interceptionConfigScope" type="Magento\Framework\Config\Scope">
        <arguments>
            <argument name="defaultScope" xsi:type="string">global</argument>
        </arguments>
    </virtualType>
    <type name="Magento\Framework\App\State">
        <arguments>
            <argument name="mode" xsi:type="init_parameter">Magento\Framework\App\State::PARAM_MODE</argument>
        </arguments>
    </type>
    <type name="Magento\Framework\View\Asset\Source">
        <arguments>
            <argument name="appMode" xsi:type="init_parameter">Magento\Framework\App\State::PARAM_MODE</argument>
        </arguments>
    </type>
    <type name="Magento\Framework\View\Page\Config\Renderer">
        <arguments>
            <argument name="appMode" xsi:type="init_parameter">Magento\Framework\App\State::PARAM_MODE</argument>
        </arguments>
    </type>
    <type name="Magento\Framework\App\Arguments\ValidationState">
        <arguments>
            <argument name="appMode" xsi:type="init_parameter">Magento\Framework\App\State::PARAM_MODE</argument>
        </arguments>
    </type>
    <type name="Magento\Framework\App\Cache\Frontend\Factory">
        <arguments>
            <argument name="enforcedOptions" xsi:type="init_parameter">Magento\Framework\App\Cache\Frontend\Factory::PARAM_CACHE_FORCED_OPTIONS</argument>
            <argument name="decorators" xsi:type="array">
                <item name="tag" xsi:type="array">
                    <item name="class" xsi:type="string">Magento\Framework\Cache\Frontend\Decorator\TagScope</item>
                    <item name="parameters" xsi:type="array">
                        <item name="tag" xsi:type="string">MAGE</item>
                    </item>
                </item>
                <item name="logger" xsi:type="array">
                    <item name="class" xsi:type="string">Magento\Framework\Cache\Frontend\Decorator\Logger</item>
                </item>
            </argument>
            <argument name="resource" xsi:type="object">Magento\Framework\App\ResourceConnection\Proxy</argument>
        </arguments>
    </type>
    <type name="Magento\Backend\App\Area\FrontNameResolver">
        <arguments>
            <argument name="defaultFrontName" xsi:type="init_parameter">Magento\Backend\Setup\ConfigOptionsList::CONFIG_PATH_BACKEND_FRONTNAME</argument>
        </arguments>
    </type>
    <type name="Magento\Framework\App\Cache\State">
        <arguments>
            <argument name="banAll" xsi:type="init_parameter">Magento\Framework\App\Cache\State::PARAM_BAN_CACHE</argument>
        </arguments>
    </type>
    <type name="Magento\Store\Model\StoreManager">
        <arguments>
            <argument name="scopeCode" xsi:type="init_parameter">Magento\Store\Model\StoreManager::PARAM_RUN_CODE</argument>
            <argument name="scopeType" xsi:type="init_parameter">Magento\Store\Model\StoreManager::PARAM_RUN_TYPE</argument>
        </arguments>
    </type>
    <type name="Magento\Framework\Translate">
        <arguments>
            <argument name="cache" xsi:type="object">Magento\Framework\App\Cache\Type\Translate</argument>
            <argument name="locale" xsi:type="object">Magento\Framework\Locale\Resolver\Proxy</argument>
            <argument name="translate" xsi:type="object">Magento\Framework\Translate\ResourceInterface\Proxy</argument>
            <argument name="request" xsi:type="object">Magento\Framework\App\Request\Http\Proxy</argument>
        </arguments>
    </type>
    <type name="Magento\Framework\App\Helper\Context">
        <arguments>
            <argument name="translateInline" xsi:type="object">Magento\Framework\Translate\InlineInterface\Proxy</argument>
        </arguments>
    </type>
    <type name="Magento\Framework\Data\Structure" shared="false" />
    <type name="Magento\Framework\View\Layout\Data\Structure" shared="false" />
    <type name="Magento\Theme\Model\View\Design">
        <arguments>
            <argument name="storeManager" xsi:type="object">Magento\Store\Model\StoreManagerInterface\Proxy</argument>
        </arguments>
    </type>
    <type name="Magento\Framework\Acl" shared="false" />
    <type name="Magento\Framework\App\ObjectManager\ConfigLoader">
        <arguments>
            <argument name="cache" xsi:type="object">Magento\Framework\App\Cache\Type\Config</argument>
            <argument name="reader" xsi:type="object">Magento\Framework\ObjectManager\Config\Reader\Dom\Proxy</argument>
        </arguments>
    </type>
    <type name="Magento\Framework\App\ObjectManager\ConfigCache">
        <arguments>
            <argument name="cacheFrontend" xsi:type="object">Magento\Framework\App\Cache\Type\Config</argument>
        </arguments>
    </type>
    <type name="Magento\Framework\Cache\Config\Data">
        <arguments>
            <argument name="cacheId" xsi:type="string">config_cache</argument>
            <argument name="reader" xsi:type="object">Magento\Framework\Cache\Config\Reader\Proxy</argument>
        </arguments>
    </type>
    <type name="Magento\Framework\Interception\Config\Config">
        <arguments>
            <argument name="cache" xsi:type="object">Magento\Framework\App\Cache\Type\Config</argument>
            <argument name="reader" xsi:type="object">Magento\Framework\ObjectManager\Config\Reader\Dom\Proxy</argument>
            <argument name="cacheId" xsi:type="string">interception</argument>
        </arguments>
    </type>
    <type name="Magento\Framework\Interception\Config\CacheManager">
        <arguments>
            <argument name="cache" xsi:type="object">Magento\Framework\App\Cache\Type\Config</argument>
        </arguments>
    </type>
    <type name="Magento\Framework\Interception\PluginList\PluginList">
        <arguments>
            <argument name="cache" xsi:type="object">Magento\Framework\App\Cache\Type\Config</argument>
            <argument name="reader" xsi:type="object">Magento\Framework\ObjectManager\Config\Reader\Dom\Proxy</argument>
            <argument name="cacheId" xsi:type="string">plugin-list</argument>
            <argument name="scopePriorityScheme" xsi:type="array">
                <item name="first" xsi:type="string">global</item>
            </argument>
        </arguments>
    </type>
    <type name="Magento\Framework\App\ResourceConnection">
        <arguments>
            <argument name="connectionFactory" xsi:type="object">Magento\Framework\App\ResourceConnection\ConnectionFactory</argument>
        </arguments>
    </type>
    <type name="Magento\Framework\App\ResourceConnection\Config">
        <arguments>
            <argument name="reader" xsi:type="object">Magento\Framework\App\ResourceConnection\Config\Reader\Proxy</argument>
            <argument name="cache" xsi:type="object">Magento\Framework\App\Cache\Type\Config\Proxy</argument>
        </arguments>
    </type>
    <type name="Magento\Framework\App\ResourceConnection\Config\Reader">
        <arguments>
            <argument name="fileResolver" xsi:type="object">Magento\Framework\App\Config\FileResolver\Proxy</argument>
        </arguments>
    </type>
    <type name="Magento\Framework\Config\Scope">
        <arguments>
            <argument name="defaultScope" xsi:type="string">primary</argument>
            <argument name="areaList" xsi:type="object">Magento\Framework\App\AreaList\Proxy</argument>
        </arguments>
    </type>
    <type name="Magento\Framework\Url">
        <arguments>
            <argument name="session" xsi:type="object">Magento\Framework\Session\Generic\Proxy</argument>
            <argument name="scopeType" xsi:type="const">Magento\Store\Model\ScopeInterface::SCOPE_STORE</argument>
        </arguments>
    </type>
    <virtualType name="layoutArgumentReaderInterpreter" type="Magento\Framework\Data\Argument\Interpreter\Composite">
        <arguments>
            <argument name="interpreters" xsi:type="array">
                <item name="options" xsi:type="object">Magento\Framework\View\Layout\Argument\Interpreter\Options</item>
                <item name="array" xsi:type="object">layoutArrayArgumentReaderInterpreterProxy</item>
                <item name="boolean" xsi:type="object">Magento\Framework\Data\Argument\Interpreter\Boolean</item>
                <item name="number" xsi:type="object">Magento\Framework\Data\Argument\Interpreter\Number</item>
                <item name="string" xsi:type="object">Magento\Framework\Data\Argument\Interpreter\StringUtils</item>
                <item name="null" xsi:type="object">Magento\Framework\Data\Argument\Interpreter\NullType</item>
                <item name="object" xsi:type="object">Magento\Framework\View\Layout\Argument\Interpreter\Passthrough</item>
                <item name="url" xsi:type="object">Magento\Framework\View\Layout\Argument\Interpreter\Passthrough</item>
                <item name="helper" xsi:type="object">Magento\Framework\View\Layout\Argument\Interpreter\Passthrough</item>
            </argument>
            <argument name="discriminator" xsi:type="const">Magento\Framework\View\Model\Layout\Merge::TYPE_ATTRIBUTE</argument>
        </arguments>
    </virtualType>
    <virtualType name="layoutArgumentGeneratorInterpreterInternal" type="Magento\Framework\Data\Argument\Interpreter\Composite">
        <arguments>
            <argument name="interpreters" xsi:type="array">
                <item name="options" xsi:type="object">Magento\Framework\View\Layout\Argument\Interpreter\Options</item>
                <item name="array" xsi:type="object">layoutArrayArgumentGeneratorInterpreterProxy</item>
                <item name="boolean" xsi:type="object">Magento\Framework\Data\Argument\Interpreter\Boolean</item>
                <item name="number" xsi:type="object">Magento\Framework\Data\Argument\Interpreter\Number</item>
                <item name="string" xsi:type="object">Magento\Framework\Data\Argument\Interpreter\StringUtils</item>
                <item name="null" xsi:type="object">Magento\Framework\Data\Argument\Interpreter\NullType</item>
                <item name="object" xsi:type="object">layoutObjectArgumentInterpreter</item>
                <item name="url" xsi:type="object">Magento\Framework\View\Layout\Argument\Interpreter\Url</item>
                <item name="helper" xsi:type="object">Magento\Framework\View\Layout\Argument\Interpreter\HelperMethod</item>
            </argument>
            <argument name="discriminator" xsi:type="const">Magento\Framework\View\Model\Layout\Merge::TYPE_ATTRIBUTE</argument>
        </arguments>
    </virtualType>
    <virtualType name="layoutArgumentGeneratorInterpreter" type="Magento\Framework\View\Layout\Argument\Interpreter\Decorator\Updater">
        <arguments>
            <argument name="subject" xsi:type="object">layoutArgumentGeneratorInterpreterInternal</argument>
        </arguments>
    </virtualType>
    <virtualType name="layoutArrayArgumentReaderInterpreter" type="Magento\Framework\Data\Argument\Interpreter\ArrayType">
        <arguments>
            <argument name="itemInterpreter" xsi:type="object">layoutArgumentReaderInterpreter</argument>
        </arguments>
    </virtualType>
    <virtualType name="layoutArrayArgumentGeneratorInterpreter" type="Magento\Framework\Data\Argument\Interpreter\ArrayType">
        <arguments>
            <argument name="itemInterpreter" xsi:type="object">layoutArgumentGeneratorInterpreterInternal</argument>
        </arguments>
    </virtualType>
    <!--
    Array item can be of any type just like an argument, including array type itself, which creates circular dependency.
    Proxy is used to resolve the circular dependency, so that array items undergo the same interpretation as arguments.
    -->
    <virtualType name="layoutArrayArgumentReaderInterpreterProxy" type="Magento\Framework\Data\Argument\InterpreterInterface\Proxy">
        <arguments>
            <argument name="instanceName" xsi:type="string">layoutArrayArgumentReaderInterpreter</argument>
        </arguments>
    </virtualType>
    <virtualType name="layoutArrayArgumentGeneratorInterpreterProxy" type="Magento\Framework\Data\Argument\InterpreterInterface\Proxy">
        <arguments>
            <argument name="instanceName" xsi:type="string">layoutArrayArgumentGeneratorInterpreter</argument>
        </arguments>
    </virtualType>
    <virtualType name="layoutObjectArgumentInterpreter" type="Magento\Framework\View\Layout\Argument\Interpreter\DataObject">
        <arguments>
            <argument name="expectedClass" xsi:type="string">Magento\Framework\View\Element\Block\ArgumentInterface</argument>
        </arguments>
    </virtualType>
    <type name="Magento\Framework\View\Layout\Argument\Interpreter\NamedParams">
        <arguments>
            <argument name="paramInterpreter" xsi:type="object">Magento\Framework\Data\Argument\Interpreter\StringUtils</argument>
        </arguments>
    </type>
    <virtualType name="containerRenderPool" type="Magento\Framework\View\Layout\ReaderPool">
        <arguments>
            <argument name="readers" xsi:type="array">
                <item name="container" xsi:type="string">Magento\Framework\View\Layout\Reader\Container</item>
                <item name="block" xsi:type="string">Magento\Framework\View\Layout\Reader\Block</item>
                <item name="uiComponent" xsi:type="string">Magento\Framework\View\Layout\Reader\UiComponent</item>
            </argument>
        </arguments>
    </virtualType>
    <type name="Magento\Framework\View\Layout\Reader\Container">
        <arguments>
            <argument name="readerPool" xsi:type="object">containerRenderPool</argument>
        </arguments>
    </type>
    <virtualType name="blockRenderPool" type="Magento\Framework\View\Layout\ReaderPool">
        <arguments>
            <argument name="readers" xsi:type="array">
                <item name="container" xsi:type="string">Magento\Framework\View\Layout\Reader\Container</item>
                <item name="block" xsi:type="string">Magento\Framework\View\Layout\Reader\Block</item>
                <item name="move" xsi:type="string">Magento\Framework\View\Layout\Reader\Move</item>
                <item name="uiComponent" xsi:type="string">Magento\Framework\View\Layout\Reader\UiComponent</item>
            </argument>
        </arguments>
    </virtualType>
    <type name="Magento\Framework\View\Layout\Reader\Block">
        <arguments>
            <argument name="readerPool" xsi:type="object">blockRenderPool</argument>
            <argument name="scopeType" xsi:type="const">Magento\Store\Model\ScopeInterface::SCOPE_STORE</argument>
            <argument name="argumentInterpreter" xsi:type="object">layoutArgumentReaderInterpreter</argument>
        </arguments>
    </type>
    <type name="Magento\Framework\View\Layout\Reader\UiComponent">
        <arguments>
            <argument name="readerPool" xsi:type="object">blockRenderPool</argument>
        </arguments>
    </type>
    <type name="Magento\Framework\View\Layout\ConfigCondition">
        <arguments>
            <argument name="scopeType" xsi:type="const">Magento\Store\Model\ScopeInterface::SCOPE_STORE</argument>
        </arguments>
    </type>
    <virtualType name="bodyRenderPool" type="Magento\Framework\View\Layout\ReaderPool">
        <arguments>
            <argument name="readers" xsi:type="array">
                <item name="container" xsi:type="string">Magento\Framework\View\Layout\Reader\Container</item>
                <item name="block" xsi:type="string">Magento\Framework\View\Layout\Reader\Block</item>
                <item name="move" xsi:type="string">Magento\Framework\View\Layout\Reader\Move</item>
                <item name="uiComponent" xsi:type="string">Magento\Framework\View\Layout\Reader\UiComponent</item>
            </argument>
        </arguments>
    </virtualType>
    <type name="Magento\Framework\View\Page\Config\Reader\Body">
        <arguments>
            <argument name="readerPool" xsi:type="object">bodyRenderPool</argument>
        </arguments>
    </type>
    <virtualType name="commonRenderPool" type="Magento\Framework\View\Layout\ReaderPool">
        <arguments>
            <argument name="readers" xsi:type="array">
                <item name="html" xsi:type="string">Magento\Framework\View\Page\Config\Reader\Html</item>
                <item name="head" xsi:type="string">Magento\Framework\View\Page\Config\Reader\Head</item>
                <item name="body" xsi:type="string">Magento\Framework\View\Page\Config\Reader\Body</item>
                <item name="container" xsi:type="string">Magento\Framework\View\Layout\Reader\Container</item>
                <item name="block" xsi:type="string">Magento\Framework\View\Layout\Reader\Block</item>
                <item name="move" xsi:type="string">Magento\Framework\View\Layout\Reader\Move</item>
                <item name="uiComponent" xsi:type="string">Magento\Framework\View\Layout\Reader\UiComponent</item>
            </argument>
        </arguments>
    </virtualType>
    <type name="Magento\Framework\View\Layout">
        <arguments>
            <argument name="readerPool" xsi:type="object" shared="false">commonRenderPool</argument>
            <argument name="cache" xsi:type="object">Magento\Framework\App\Cache\Type\Layout</argument>
        </arguments>
    </type>
    <virtualType name="genericLayoutRenderPool" type="Magento\Framework\View\Layout\ReaderPool">
        <arguments>
            <argument name="readers" xsi:type="array">
                <item name="container" xsi:type="string">Magento\Framework\View\Layout\Reader\Container</item>
                <item name="block" xsi:type="string">Magento\Framework\View\Layout\Reader\Block</item>
                <item name="move" xsi:type="string">Magento\Framework\View\Layout\Reader\Move</item>
                <item name="uiComponent" xsi:type="string">Magento\Framework\View\Layout\Reader\UiComponent</item>
            </argument>
        </arguments>
    </virtualType>
    <type name="Magento\Framework\View\Result\Layout">
        <arguments>
            <argument name="layoutReaderPool" xsi:type="object">genericLayoutRenderPool</argument>
        </arguments>
    </type>
    <virtualType name="pageConfigRenderPool" type="Magento\Framework\View\Layout\ReaderPool">
        <arguments>
            <argument name="readers" xsi:type="array">
                <item name="html" xsi:type="string">Magento\Framework\View\Page\Config\Reader\Html</item>
                <item name="head" xsi:type="string">Magento\Framework\View\Page\Config\Reader\Head</item>
                <item name="body" xsi:type="string">Magento\Framework\View\Page\Config\Reader\Body</item>
            </argument>
        </arguments>
    </virtualType>
    <type name="Magento\Framework\View\Layout\GeneratorPool">
        <arguments>
            <argument name="generators" xsi:type="array">
                <item name="head" xsi:type="object">Magento\Framework\View\Page\Config\Generator\Head</item>
                <item name="body" xsi:type="object">Magento\Framework\View\Page\Config\Generator\Body</item>
                <item name="block" xsi:type="object">Magento\Framework\View\Layout\Generator\Block</item>
                <item name="container" xsi:type="object">Magento\Framework\View\Layout\Generator\Container</item>
                <item name="uiComponent" xsi:type="object">Magento\Framework\View\Layout\Generator\UiComponent</item>
            </argument>
        </arguments>
    </type>
    <virtualType name="pageLayoutGeneratorPool" type="Magento\Framework\View\Layout\GeneratorPool">
        <arguments>
            <argument name="generators" xsi:type="array">
                <item name="head" xsi:type="object">Magento\Framework\View\Page\Config\Generator\Head</item>
                <item name="body" xsi:type="object">Magento\Framework\View\Page\Config\Generator\Body</item>
                <item name="block" xsi:type="object">Magento\Framework\View\Layout\Generator\Block</item>
                <item name="container" xsi:type="object">Magento\Framework\View\Layout\Generator\Container</item>
                <item name="uiComponent" xsi:type="object">Magento\Framework\View\Layout\Generator\UiComponent</item>
            </argument>
        </arguments>
    </virtualType>
    <type name="Magento\Framework\View\Result\Page">
        <arguments>
            <argument name="layoutReaderPool" xsi:type="object">pageConfigRenderPool</argument>
            <argument name="generatorPool" xsi:type="object">pageLayoutGeneratorPool</argument>
            <argument name="template" xsi:type="string">Magento_Theme::root.phtml</argument>
        </arguments>
    </type>
    <type name="Magento\Framework\View\Layout\Generator\Block">
        <arguments>
            <argument name="argumentInterpreter" xsi:type="object">layoutArgumentGeneratorInterpreter</argument>
        </arguments>
    </type>
    <type name="Magento\Framework\Mview\View">
        <arguments>
            <argument name="state" xsi:type="object" shared="false">Magento\Indexer\Model\Mview\View\State</argument>
            <argument name="changelog" xsi:type="object" shared="false">Magento\Framework\Mview\View\Changelog</argument>
        </arguments>
    </type>
    <type name="Magento\Framework\Mview\Config">
        <arguments>
            <argument name="configData" xsi:type="object">Magento\Framework\Mview\Config\Data\Proxy</argument>
        </arguments>
    </type>
    <type name="Magento\Framework\Mview\Config\Data">
        <arguments>
            <argument name="stateCollection" xsi:type="object" shared="false">Magento\Framework\Mview\View\State\CollectionInterface</argument>
        </arguments>
    </type>
    <type name="Magento\Framework\App\View\Asset\Publisher" shared="false" />
    <type name="Magento\Framework\View\Asset\PreProcessor\FileNameResolver">
        <arguments>
            <argument name="alternativeSources" xsi:type="array">
                <item name="css" xsi:type="object">AlternativeSourceProcessors</item>
            </argument>
        </arguments>
    </type>
    <type name="Magento\Framework\App\StaticResource">
        <arguments>
            <argument name="response" xsi:type="object" shared="false">Magento\MediaStorage\Model\File\Storage\Response</argument>
            <argument name="publisher" xsi:type="object">developerPublisher</argument>
        </arguments>
    </type>
    <virtualType name="AlternativeSourceProcessors" type="Magento\Framework\View\Asset\PreProcessor\AlternativeSource">
        <arguments>
            <argument name="filenameResolver" xsi:type="object">Magento\Framework\View\Asset\PreProcessor\MinificationFilenameResolver</argument>
            <argument name="lockName" xsi:type="string">alternative-source-css</argument>
            <argument name="lockerProcess" xsi:type="object">Magento\Framework\View\Asset\LockerProcess</argument>
            <argument name="alternatives" xsi:type="array">
                <item name="less" xsi:type="array">
                    <item name="class" xsi:type="string">Magento\Framework\Css\PreProcessor\Adapter\Less\Processor</item>
                </item>
            </argument>
        </arguments>
    </virtualType>
    <virtualType name="developerPublisher" type="Magento\Framework\App\View\Asset\Publisher">
        <arguments>
            <argument name="materializationStrategyFactory" xsi:type="object">developerMaterialization</argument>
        </arguments>
    </virtualType>
    <virtualType name="developerMaterialization" type="Magento\Framework\App\View\Asset\MaterializationStrategy\Factory">
        <arguments>
            <argument name="strategiesList" xsi:type="array">
                <item name="view_preprocessed" xsi:type="object">Magento\Framework\App\View\Asset\MaterializationStrategy\Symlink</item>
                <item name="default" xsi:type="object">Magento\Framework\App\View\Asset\MaterializationStrategy\Copy</item>
            </argument>
        </arguments>
    </virtualType>
    <type name="Magento\Framework\View\Design\FileResolution\Fallback\File">
        <arguments>
            <argument name="resolver" xsi:type="object">Magento\Framework\View\Design\FileResolution\Fallback\Resolver\Simple</argument>
        </arguments>
    </type>
    <type name="Magento\Framework\View\Design\FileResolution\Fallback\TemplateFile">
        <arguments>
            <argument name="resolver" xsi:type="object">Magento\Framework\View\Design\FileResolution\Fallback\Resolver\Simple</argument>
        </arguments>
    </type>
    <type name="Magento\Framework\View\Design\FileResolution\Fallback\LocaleFile">
        <arguments>
            <argument name="resolver" xsi:type="object">Magento\Framework\View\Design\FileResolution\Fallback\Resolver\Simple</argument>
        </arguments>
    </type>

    <virtualType name="viewFileMinifiedFallbackResolver" type="Magento\Framework\View\Design\FileResolution\Fallback\Resolver\Minification">
        <arguments>
            <argument name="fallback" xsi:type="object">viewFileFallbackResolver</argument>
        </arguments>
    </virtualType>
    <virtualType name="viewFileFallbackResolver" type="Magento\Framework\View\Design\FileResolution\Fallback\Resolver\Alternative"/>
    <type name="Magento\Framework\View\Design\FileResolution\Fallback\StaticFile">
        <arguments>
            <argument name="resolver" xsi:type="object">viewFileMinifiedFallbackResolver</argument>
        </arguments>
    </type>
    <type name="Magento\Framework\Code\Generator">
        <arguments>
            <argument name="generatedEntities" xsi:type="array">
                <item name="extensionInterfaceFactory" xsi:type="string">\Magento\Framework\Api\Code\Generator\ExtensionAttributesInterfaceFactoryGenerator</item>
                <item name="factory" xsi:type="string">\Magento\Framework\ObjectManager\Code\Generator\Factory</item>
                <item name="proxy" xsi:type="string">\Magento\Framework\ObjectManager\Code\Generator\Proxy</item>
                <item name="interceptor" xsi:type="string">\Magento\Framework\Interception\Code\Generator\Interceptor</item>
                <item name="logger" xsi:type="string">\Magento\Framework\ObjectManager\Profiler\Code\Generator\Logger</item>
                <item name="mapper" xsi:type="string">\Magento\Framework\Api\Code\Generator\Mapper</item>
                <item name="persistor" xsi:type="string">\Magento\Framework\ObjectManager\Code\Generator\Persistor</item>
                <item name="repository" xsi:type="string">\Magento\Framework\ObjectManager\Code\Generator\Repository</item>
                <item name="convertor" xsi:type="string">\Magento\Framework\ObjectManager\Code\Generator\Converter</item>
                <item name="searchResults" xsi:type="string">\Magento\Framework\Api\Code\Generator\SearchResults</item>
                <item name="extensionInterface" xsi:type="string">\Magento\Framework\Api\Code\Generator\ExtensionAttributesInterfaceGenerator</item>
                <item name="extension" xsi:type="string">\Magento\Framework\Api\Code\Generator\ExtensionAttributesGenerator</item>
                <item name="remote" xsi:type="string">\Magento\Framework\MessageQueue\Code\Generator\RemoteServiceGenerator</item>
            </argument>
        </arguments>
    </type>
    <type name="Magento\Framework\App\Cache\Frontend\Pool">
        <arguments>
            <argument name="frontendSettings" xsi:type="array">
                <item name="page_cache" xsi:type="array">
                    <item name="backend_options" xsi:type="array">
                        <item name="cache_dir" xsi:type="string">page_cache</item>
                    </item>
                </item>
            </argument>
        </arguments>
    </type>
    <type name="Magento\Framework\App\Cache\Type\FrontendPool">
        <arguments>
            <argument name="typeFrontendMap" xsi:type="array">
                <item name="full_page" xsi:type="string">page_cache</item>
            </argument>
        </arguments>
    </type>
    <type name="Magento\Framework\Translate\Inline">
        <arguments>
            <argument name="parser" xsi:type="object">Magento\Framework\Translate\Inline\ParserInterface\Proxy</argument>
        </arguments>
    </type>
    <type name="Magento\Framework\View\Layout\ScheduledStructure" shared="false" />
    <type name="Magento\Framework\View\Page\Config\Structure" shared="false" />
    <type name="Magento\Framework\Search\Adapter\Mysql\Aggregation\Builder\Container">
        <arguments>
            <argument name="buckets" xsi:type="array">
                <item name="termBucket" xsi:type="object">Magento\Framework\Search\Adapter\Mysql\Aggregation\Builder\Term</item>
                <item name="rangeBucket" xsi:type="object">Magento\Framework\Search\Adapter\Mysql\Aggregation\Builder\Range</item>
                <item name="dynamicBucket" xsi:type="object">Magento\Framework\Search\Adapter\Mysql\Aggregation\Builder\Dynamic</item>
            </argument>
        </arguments>
    </type>
    <type name="Magento\Framework\Search\Dynamic\Algorithm\Repository">
        <arguments>
            <argument name="algorithms" xsi:type="array">
                <item name="auto" xsi:type="string">Magento\Framework\Search\Dynamic\Algorithm\Auto</item>
                <item name="manual" xsi:type="string">Magento\Framework\Search\Dynamic\Algorithm\Manual</item>
                <item name="improved" xsi:type="string">Magento\Framework\Search\Dynamic\Algorithm\Improved</item>
            </argument>
        </arguments>
    </type>
    <type name="Magento\Framework\View\Model\Layout\Merge">
        <arguments>
            <argument name="fileSource" xsi:type="object">Magento\Framework\View\Layout\File\Collector\Aggregated\Proxy</argument>
            <argument name="pageLayoutFileSource" xsi:type="object">pageLayoutFileCollectorAggregated</argument>
            <argument name="cache" xsi:type="object">Magento\Framework\App\Cache\Type\Layout</argument>
            <argument name="layoutCacheKey" xsi:type="object">Magento\Framework\View\Layout\LayoutCacheKeyInterface</argument>
        </arguments>
    </type>
    <type name="CSSmin">
        <arguments>
            <argument name="raise_php_limits" xsi:type="boolean">false</argument>
        </arguments>
    </type>
    <type name="Magento\Framework\App\DefaultPath\DefaultPath">
        <arguments>
            <argument name="parts" xsi:type="array">
                <item name="module" xsi:type="string">core</item>
                <item name="controller" xsi:type="string">index</item>
                <item name="action" xsi:type="string">index</item>
            </argument>
        </arguments>
    </type>
    <type name="Magento\Framework\Data\Collection\Db\FetchStrategy\Cache">
        <arguments>
            <argument name="cache" xsi:type="object">Magento\Framework\App\Cache\Type\Collection</argument>
            <argument name="cacheIdPrefix" xsi:type="string">collection_</argument>
            <argument name="cacheLifetime" xsi:type="string">86400</argument>
        </arguments>
    </type>
    <type name="Magento\Framework\Event\Config\Data">
        <arguments>
            <argument name="reader" xsi:type="object">Magento\Framework\Event\Config\Reader\Proxy</argument>
        </arguments>
    </type>
    <type name="Magento\Framework\View\Asset\Collection" shared="false" />
    <virtualType name="layoutFileSourceBase" type="Magento\Framework\View\File\Collector\Base">
        <arguments>
            <argument name="subDir" xsi:type="string">layout</argument>
        </arguments>
    </virtualType>
    <virtualType name="layoutFileSourceBaseFiltered" type="Magento\Framework\View\File\Collector\Decorator\ModuleOutput">
        <arguments>
            <argument name="subject" xsi:type="object">layoutFileSourceBase</argument>
        </arguments>
    </virtualType>
    <virtualType name="layoutFileSourceBaseSorted" type="Magento\Framework\View\File\Collector\Decorator\ModuleDependency">
        <arguments>
            <argument name="subject" xsi:type="object">layoutFileSourceBaseFiltered</argument>
        </arguments>
    </virtualType>

    <virtualType name="layoutFileSourceTheme" type="Magento\Framework\View\File\Collector\ThemeModular">
        <arguments>
            <argument name="subDir" xsi:type="string">layout</argument>
        </arguments>
    </virtualType>
    <virtualType name="layoutFileSourceThemeFiltered" type="Magento\Framework\View\File\Collector\Decorator\ModuleOutput">
        <arguments>
            <argument name="subject" xsi:type="object">layoutFileSourceTheme</argument>
        </arguments>
    </virtualType>
    <virtualType name="layoutFileSourceThemeSorted" type="Magento\Framework\View\File\Collector\Decorator\ModuleDependency">
        <arguments>
            <argument name="subject" xsi:type="object">layoutFileSourceThemeFiltered</argument>
        </arguments>
    </virtualType>

    <virtualType name="layoutFileSourceOverrideBase" type="Magento\Framework\View\File\Collector\Override\Base">
        <arguments>
            <argument name="subDir" xsi:type="string">layout/override/base</argument>
        </arguments>
    </virtualType>
    <virtualType name="layoutFileSourceOverrideBaseFiltered" type="Magento\Framework\View\File\Collector\Decorator\ModuleOutput">
        <arguments>
            <argument name="subject" xsi:type="object">layoutFileSourceOverrideBase</argument>
        </arguments>
    </virtualType>
    <virtualType name="layoutFileSourceOverrideBaseSorted" type="Magento\Framework\View\File\Collector\Decorator\ModuleDependency">
        <arguments>
            <argument name="subject" xsi:type="object">layoutFileSourceOverrideBaseFiltered</argument>
        </arguments>
    </virtualType>

    <virtualType name="layoutFileSourceOverrideTheme" type="Magento\Framework\View\File\Collector\Override\ThemeModular">
        <arguments>
            <argument name="subDir" xsi:type="string">layout/override/theme</argument>
        </arguments>
    </virtualType>
    <virtualType name="layoutFileSourceOverrideThemeFiltered" type="Magento\Framework\View\File\Collector\Decorator\ModuleOutput">
        <arguments>
            <argument name="subject" xsi:type="object">layoutFileSourceOverrideTheme</argument>
        </arguments>
    </virtualType>
    <virtualType name="layoutFileSourceOverrideThemeSorted" type="Magento\Framework\View\File\Collector\Decorator\ModuleDependency">
        <arguments>
            <argument name="subject" xsi:type="object">layoutFileSourceOverrideThemeFiltered</argument>
        </arguments>
    </virtualType>
    <type name="Magento\Framework\View\Layout\File\Collector\Aggregated">
        <arguments>
            <argument name="baseFiles" xsi:type="object">layoutFileSourceBaseSorted</argument>
            <argument name="themeFiles" xsi:type="object">layoutFileSourceThemeSorted</argument>
            <argument name="overrideBaseFiles" xsi:type="object">layoutFileSourceOverrideBaseSorted</argument>
            <argument name="overrideThemeFiles" xsi:type="object">layoutFileSourceOverrideThemeSorted</argument>
        </arguments>
    </type>
    <virtualType name="pageLayoutFileSourceBase" type="Magento\Framework\View\File\Collector\Base">
        <arguments>
            <argument name="subDir" xsi:type="string">page_layout</argument>
        </arguments>
    </virtualType>
    <virtualType name="pageLayoutFileSourceBaseFiltered" type="Magento\Framework\View\File\Collector\Decorator\ModuleOutput">
        <arguments>
            <argument name="subject" xsi:type="object">pageLayoutFileSourceBase</argument>
        </arguments>
    </virtualType>
    <virtualType name="pageLayoutFileSourceBaseSorted" type="Magento\Framework\View\File\Collector\Decorator\ModuleDependency">
        <arguments>
            <argument name="subject" xsi:type="object">pageLayoutFileSourceBaseFiltered</argument>
        </arguments>
    </virtualType>
    <virtualType name="pageLayoutFileSourceTheme" type="Magento\Framework\View\File\Collector\ThemeModular">
        <arguments>
            <argument name="subDir" xsi:type="string">page_layout</argument>
        </arguments>
    </virtualType>
    <virtualType name="pageLayoutFileSourceThemeFiltered" type="Magento\Framework\View\File\Collector\Decorator\ModuleOutput">
        <arguments>
            <argument name="subject" xsi:type="object">pageLayoutFileSourceTheme</argument>
        </arguments>
    </virtualType>
    <virtualType name="pageLayoutFileSourceThemeSorted" type="Magento\Framework\View\File\Collector\Decorator\ModuleDependency">
        <arguments>
            <argument name="subject" xsi:type="object">pageLayoutFileSourceThemeFiltered</argument>
        </arguments>
    </virtualType>

    <virtualType name="pageLayoutFileSourceOverrideBase" type="Magento\Framework\View\File\Collector\Override\Base">
        <arguments>
            <argument name="subDir" xsi:type="string">page_layout/override/base</argument>
        </arguments>
    </virtualType>
    <virtualType name="pageLayoutFileSourceOverrideBaseFiltered" type="Magento\Framework\View\File\Collector\Decorator\ModuleOutput">
        <arguments>
            <argument name="subject" xsi:type="object">pageLayoutFileSourceOverrideBase</argument>
        </arguments>
    </virtualType>
    <virtualType name="pageLayoutFileSourceOverrideBaseSorted" type="Magento\Framework\View\File\Collector\Decorator\ModuleDependency">
        <arguments>
            <argument name="subject" xsi:type="object">pageLayoutFileSourceOverrideBaseFiltered</argument>
        </arguments>
    </virtualType>

    <virtualType name="pageLayoutFileSourceOverrideTheme" type="Magento\Framework\View\File\Collector\Override\ThemeModular">
        <arguments>
            <argument name="subDir" xsi:type="string">page_layout/override/theme</argument>
        </arguments>
    </virtualType>
    <virtualType name="pageLayoutFileSourceOverrideThemeFiltered" type="Magento\Framework\View\File\Collector\Decorator\ModuleOutput">
        <arguments>
            <argument name="subject" xsi:type="object">pageLayoutFileSourceOverrideTheme</argument>
        </arguments>
    </virtualType>
    <virtualType name="pageLayoutFileSourceOverrideThemeSorted" type="Magento\Framework\View\File\Collector\Decorator\ModuleDependency">
        <arguments>
            <argument name="subject" xsi:type="object">pageLayoutFileSourceOverrideThemeFiltered</argument>
        </arguments>
    </virtualType>

    <virtualType name="pageLayoutFileCollectorAggregated" type="Magento\Framework\View\Layout\File\Collector\Aggregated">
        <arguments>
            <argument name="baseFiles" xsi:type="object">pageLayoutFileSourceBaseSorted</argument>
            <argument name="themeFiles" xsi:type="object">pageLayoutFileSourceThemeSorted</argument>
            <argument name="overrideBaseFiles" xsi:type="object">pageLayoutFileSourceOverrideBaseSorted</argument>
            <argument name="overrideThemeFiles" xsi:type="object">pageLayoutFileSourceOverrideThemeSorted</argument>
        </arguments>
    </virtualType>

    <virtualType name="pageFileSourceBase" type="Magento\Framework\View\File\Collector\Base"/>
    <virtualType name="pageFileSourceBaseFiltered" type="Magento\Framework\View\File\Collector\Decorator\ModuleOutput">
        <arguments>
            <argument name="subject" xsi:type="object">pageFileSourceBase</argument>
        </arguments>
    </virtualType>
    <virtualType name="pageFileSourceBaseSorted" type="Magento\Framework\View\File\Collector\Decorator\ModuleDependency">
        <arguments>
            <argument name="subject" xsi:type="object">pageFileSourceBaseFiltered</argument>
        </arguments>
    </virtualType>

    <virtualType name="pageFileSourceTheme" type="Magento\Framework\View\File\Collector\ThemeModular"/>
    <virtualType name="pageFileSourceThemeFiltered" type="Magento\Framework\View\File\Collector\Decorator\ModuleOutput">
        <arguments>
            <argument name="subject" xsi:type="object">pageFileSourceTheme</argument>
        </arguments>
    </virtualType>
    <virtualType name="pageFileSourceThemeSorted" type="Magento\Framework\View\File\Collector\Decorator\ModuleDependency">
        <arguments>
            <argument name="subject" xsi:type="object">pageFileSourceThemeFiltered</argument>
        </arguments>
    </virtualType>

    <virtualType name="pageFileSourceOverrideBase" type="Magento\Framework\View\File\Collector\Override\Base">
        <arguments>
            <argument name="subDir" xsi:type="string">page/override</argument>
        </arguments>
    </virtualType>
    <virtualType name="pageFileSourceOverrideBaseFiltered" type="Magento\Framework\View\File\Collector\Decorator\ModuleOutput">
        <arguments>
            <argument name="subject" xsi:type="object">pageFileSourceOverrideBase</argument>
        </arguments>
    </virtualType>
    <virtualType name="pageFileSourceOverrideBaseSorted" type="Magento\Framework\View\File\Collector\Decorator\ModuleDependency">
        <arguments>
            <argument name="subject" xsi:type="object">pageFileSourceOverrideBaseFiltered</argument>
        </arguments>
    </virtualType>

    <virtualType name="pageFileSourceOverrideTheme" type="Magento\Framework\View\File\Collector\Override\ThemeModular">
        <arguments>
            <argument name="subDir" xsi:type="string">override/theme</argument>
        </arguments>
    </virtualType>
    <virtualType name="pageFileSourceOverrideThemeFiltered" type="Magento\Framework\View\File\Collector\Decorator\ModuleOutput">
        <arguments>
            <argument name="subject" xsi:type="object">pageFileSourceOverrideTheme</argument>
        </arguments>
    </virtualType>
    <virtualType name="pageFileSourceOverrideThemeSorted" type="Magento\Framework\View\File\Collector\Decorator\ModuleDependency">
        <arguments>
            <argument name="subject" xsi:type="object">pageFileSourceOverrideThemeFiltered</argument>
        </arguments>
    </virtualType>
    <virtualType name="pageLayoutRenderPool" type="Magento\Framework\View\Layout\ReaderPool">
        <arguments>
            <argument name="readers" xsi:type="array">
                <item name="container" xsi:type="string">Magento\Framework\View\Layout\Reader\Container</item>
                <item name="move" xsi:type="string">Magento\Framework\View\Layout\Reader\Move</item>
            </argument>
        </arguments>
    </virtualType>
    <type name="Magento\Framework\View\Page\Layout\Reader">
        <arguments>
            <argument name="pageLayoutFileSource" xsi:type="object">pageLayoutFileCollectorAggregated</argument>
            <argument name="reader" xsi:type="object">pageLayoutRenderPool</argument>
        </arguments>
    </type>
    <type name="Magento\Framework\View\PageLayout\File\Collector\Aggregated">
        <arguments>
            <argument name="baseFiles" xsi:type="object">pageFileSourceBaseSorted</argument>
            <argument name="themeFiles" xsi:type="object">pageFileSourceThemeSorted</argument>
            <argument name="overrideBaseFiles" xsi:type="object">pageFileSourceOverrideBaseSorted</argument>
            <argument name="overrideThemeFiles" xsi:type="object">pageFileSourceOverrideThemeSorted</argument>
        </arguments>
    </type>
    <type name="Magento\Framework\View\Design\Theme\Image">
        <arguments>
            <argument name="uploader" xsi:type="object">Magento\Framework\View\Design\Theme\Image\Uploader\Proxy</argument>
        </arguments>
    </type>
    <type name="Magento\Framework\App\Config\Initial">
        <arguments>
            <argument name="reader" xsi:type="object">Magento\Framework\App\Config\Initial\Reader\Proxy</argument>
        </arguments>
    </type>
    <type name="Magento\Framework\App\Config\Initial\Reader">
        <arguments>
            <argument name="converter" xsi:type="object">Magento\Framework\App\Config\Initial\Converter</argument>
        </arguments>
    </type>
    <type name="Magento\Framework\App\Route\Config">
        <arguments>
            <argument name="reader" xsi:type="object">Magento\Framework\App\Route\Config\Reader\Proxy</argument>
        </arguments>
    </type>
    <type name="Magento\Framework\Session\Validator">
        <arguments>
            <argument name="scopeType" xsi:type="const">Magento\Store\Model\ScopeInterface::SCOPE_STORE</argument>
            <argument name="skippedUserAgentList" xsi:type="array">
                <item name="flash" xsi:type="string">Shockwave Flash</item>
                <item name="flash_mac" xsi:type="string"><![CDATA[Adobe Flash Player\s{1,}\w{1,10}]]></item>
            </argument>
        </arguments>
    </type>
    <type name="Magento\Framework\DataObject\Copy\Config">
        <arguments>
            <argument name="dataStorage" xsi:type="object">Magento\Framework\DataObject\Copy\Config\Data\Proxy</argument>
        </arguments>
    </type>
    <type name="Magento\Framework\DataObject\Copy\Config\Reader">
        <arguments>
            <argument name="fileName" xsi:type="string">fieldset.xml</argument>
            <argument name="schemaLocator" xsi:type="object">Magento\Framework\DataObject\Copy\Config\SchemaLocator</argument>
        </arguments>
    </type>
    <type name="Magento\Framework\DataObject\Copy\Config\SchemaLocator">
        <arguments>
            <argument name="schema" xsi:type="string">urn:magento:framework:DataObject/etc/fieldset.xsd</argument>
            <argument name="perFileSchema" xsi:type="string">urn:magento:framework:DataObject/etc/fieldset_file.xsd</argument>
        </arguments>
    </type>
    <type name="Magento\Framework\DataObject\Copy\Config\Data">
        <arguments>
            <argument name="reader" xsi:type="object">Magento\Framework\DataObject\Copy\Config\Reader\Proxy</argument>
            <argument name="cacheId" xsi:type="string">fieldset_config</argument>
        </arguments>
    </type>
    <type name="Magento\Framework\Image">
        <arguments>
            <argument name="adapter" xsi:type="object">Magento\Framework\Image\Adapter\Gd2</argument>
        </arguments>
    </type>
    <type name="Magento\Framework\View\Layout\PageType\Config\Reader">
        <arguments>
            <argument name="fileName" xsi:type="string">page_types.xml</argument>
            <argument name="converter" xsi:type="object">Magento\Framework\View\Layout\PageType\Config\Converter</argument>
            <argument name="schemaLocator" xsi:type="object">Magento\Framework\View\Layout\PageType\Config\SchemaLocator</argument>
            <argument name="defaultScope" xsi:type="string">frontend</argument>
        </arguments>
    </type>
    <virtualType name="Magento\Framework\View\Layout\PageType\Config\Data" type="Magento\Framework\Config\Data">
        <arguments>
            <argument name="reader" xsi:type="object">Magento\Framework\View\Layout\PageType\Config\Reader</argument>
            <argument name="cacheId" xsi:type="string">page_types_config</argument>
        </arguments>
    </virtualType>
    <type name="Magento\Framework\View\Layout\PageType\Config">
        <arguments>
            <argument name="dataStorage" xsi:type="object">Magento\Framework\View\Layout\PageType\Config\Data</argument>
        </arguments>
    </type>
    <virtualType name="Magento\Framework\Message\Session\Storage" type="Magento\Framework\Session\Storage">
        <arguments>
            <argument name="namespace" xsi:type="string">message</argument>
        </arguments>
    </virtualType>
    <type name="Magento\Framework\Message\Session">
        <arguments>
            <argument name="storage" xsi:type="object">Magento\Framework\Message\Session\Storage</argument>
        </arguments>
    </type>
    <type name="Magento\Framework\Url\ScopeResolver">
        <arguments>
            <argument name="areaCode" xsi:type="string">frontend</argument>
        </arguments>
    </type>

    <type name="Magento\Framework\Module\ModuleList\Loader">
        <arguments>
            <argument name="filesystemDriver" xsi:type="object">Magento\Framework\Filesystem\Driver\File</argument>
        </arguments>
    </type>
    <type name="Magento\Framework\Module\Setup\MigrationData">
        <arguments>
            <argument name="data" xsi:type="array">
                <item name="plain" xsi:type="string"><![CDATA[/^(?P<alias>[a-z]+[_a-z\d]*?\/[a-z]+[_a-z\d]*?)::.*?$/sui]]></item>
                <item name="wiki" xsi:type="string"><![CDATA[/{{(block|widget).*?(class|type)=\"(?P<alias>[a-z]+[_a-z\d]*?\/[a-z]+[_a-z\d]*?)\".*?}}/sui]]></item>
                <item name="xml" xsi:type="string"><![CDATA[/<block.*?class=\"(?P<alias>[a-z]+[_a-z\d]*?\/[a-z]+[_a-z\d]*?)\".*?>/sui]]></item>
                <item name="serialized" xsi:type="string"><![CDATA[#(?P<string>s:\d+:"(?P<alias>[a-z]+[_a-z\d]*?/[a-z]+[_a-z\d]*?)")#sui]]></item>
            </argument>
        </arguments>
    </type>
    <type name="Magento\Framework\Webapi\Rest\Request\DeserializerFactory">
        <arguments>
            <argument name="deserializers" xsi:type="array">
                <item name="application_json" xsi:type="array">
                    <item name="type" xsi:type="string">application/json</item>
                    <item name="model" xsi:type="string">Magento\Framework\Webapi\Rest\Request\Deserializer\Json</item>
                </item>
                <item name="application_xml" xsi:type="array">
                    <item name="type" xsi:type="string">application/xml</item>
                    <item name="model" xsi:type="string">Magento\Framework\Webapi\Rest\Request\Deserializer\Xml</item>
                </item>
                <item name="application_xhtml_xml" xsi:type="array">
                    <item name="type" xsi:type="string">application/xhtml+xml</item>
                    <item name="model" xsi:type="string">Magento\Framework\Webapi\Rest\Request\Deserializer\Xml</item>
                </item>
                <item name="text_xml" xsi:type="array">
                    <item name="type" xsi:type="string">text/xml</item>
                    <item name="model" xsi:type="string">Magento\Framework\Webapi\Rest\Request\Deserializer\Xml</item>
                </item>
            </argument>
        </arguments>
    </type>
    <type name="Magento\Framework\Validator\Factory">
        <arguments>
            <argument name="cache" xsi:type="object">Magento\Framework\App\Cache\Type\Config</argument>
        </arguments>
    </type>
    <type name="Magento\Server\Reflection" shared="false" />
    <type name="Magento\Framework\Reflection\DataObjectProcessor">
        <arguments>
            <argument name="extensionAttributesProcessor" xsi:type="object">Magento\Framework\Reflection\ExtensionAttributesProcessor\Proxy</argument>
            <argument name="customAttributesProcessor" xsi:type="object">Magento\Framework\Reflection\CustomAttributesProcessor\Proxy</argument>
        </arguments>
    </type>
    <type name="Magento\Framework\Url\Decoder">
        <arguments>
            <argument name="urlBuilder" xsi:type="object">Magento\Framework\UrlInterface</argument>
        </arguments>
    </type>
    <type name="Magento\Framework\Api\Search\SearchCriteriaBuilder" shared="false"/>
    <type name="Magento\Framework\Api\Search\FilterGroupBuilder" shared="false"/>
    <type name="Magento\Framework\Config\View">
        <arguments>
            <argument name="fileName" xsi:type="string">view.xml</argument>
            <argument name="converter" xsi:type="object">Magento\Framework\Config\Converter</argument>
            <argument name="schemaLocator" xsi:type="object">Magento\Framework\Config\SchemaLocator</argument>
            <argument name="fileResolver" xsi:type="object">Magento\Framework\Config\FileResolver</argument>
        </arguments>
    </type>
    <type name="Magento\Framework\DB\SelectFactory">
        <arguments>
            <argument name="selectRenderer" xsi:type="object">Magento\Framework\DB\Select\RendererProxy</argument>
        </arguments>
    </type>
    <type name="Magento\Framework\Data\Form\Filter\Date">
        <arguments>
            <argument name="localeResolver" xsi:type="object">Magento\Framework\Locale\ResolverInterface</argument>
        </arguments>
    </type>
    <type name="Magento\Framework\DB\Select\SelectRenderer">
        <arguments>
            <argument name="renderers" xsi:type="array">
                <item name="distinct" xsi:type="array">
                    <item name="renderer" xsi:type="object">Magento\Framework\DB\Select\DistinctRenderer</item>
                    <item name="sort" xsi:type="string">100</item>
                    <item name="part" xsi:type="string">distinct</item>
                </item>
                <item name="columns" xsi:type="array">
                    <item name="renderer" xsi:type="object">Magento\Framework\DB\Select\ColumnsRenderer</item>
                    <item name="sort" xsi:type="string">200</item>
                    <item name="part" xsi:type="string">columns</item>
                </item>
                <item name="union" xsi:type="array">
                    <item name="renderer" xsi:type="object">Magento\Framework\DB\Select\UnionRenderer</item>
                    <item name="sort" xsi:type="string">300</item>
                    <item name="part" xsi:type="string">union</item>
                </item>
                <item name="from" xsi:type="array">
                    <item name="renderer" xsi:type="object">Magento\Framework\DB\Select\FromRenderer</item>
                    <item name="sort" xsi:type="string">400</item>
                    <item name="part" xsi:type="string">from</item>
                </item>
                <item name="where" xsi:type="array">
                    <item name="renderer" xsi:type="object">Magento\Framework\DB\Select\WhereRenderer</item>
                    <item name="sort" xsi:type="string">500</item>
                    <item name="part" xsi:type="string">where</item>
                </item>
                <item name="group" xsi:type="array">
                    <item name="renderer" xsi:type="object">Magento\Framework\DB\Select\GroupRenderer</item>
                    <item name="sort" xsi:type="string">600</item>
                    <item name="part" xsi:type="string">group</item>
                </item>
                <item name="having" xsi:type="array">
                    <item name="renderer" xsi:type="object">Magento\Framework\DB\Select\HavingRenderer</item>
                    <item name="sort" xsi:type="string">700</item>
                    <item name="part" xsi:type="string">having</item>
                </item>
                <item name="order" xsi:type="array">
                    <item name="renderer" xsi:type="object">Magento\Framework\DB\Select\OrderRenderer</item>
                    <item name="sort" xsi:type="string">800</item>
                    <item name="part" xsi:type="string">order</item>
                </item>
                <item name="limit" xsi:type="array">
                    <item name="renderer" xsi:type="object">Magento\Framework\DB\Select\LimitRenderer</item>
                    <item name="sort" xsi:type="string">900</item>
                    <item name="part" xsi:type="string">limitcount</item>
                </item>
                <item name="for_update" xsi:type="array">
                    <item name="renderer" xsi:type="object">Magento\Framework\DB\Select\ForUpdateRenderer</item>
                    <item name="sort" xsi:type="string">1000</item>
                    <item name="part" xsi:type="string">forupdate</item>
                </item>
            </argument>
        </arguments>
    </type>
    <type name="Magento\Framework\EntityManager\OperationPool">
        <arguments>
            <argument name="operations" xsi:type="array">
                <item name="default" xsi:type="array">
                    <item name="checkIfExists" xsi:type="string">Magento\Framework\EntityManager\Operation\CheckIfExists</item>
                    <item name="read" xsi:type="string">Magento\Framework\EntityManager\Operation\Read</item>
                    <item name="create" xsi:type="string">Magento\Framework\EntityManager\Operation\Create</item>
                    <item name="update" xsi:type="string">Magento\Framework\EntityManager\Operation\Update</item>
                    <item name="delete" xsi:type="string">Magento\Framework\EntityManager\Operation\Delete</item>
                </item>
            </argument>
        </arguments>
    </type>
    <type name="Magento\Framework\App\Cache\FlushCacheByTags">
        <arguments>
            <argument name="cacheList" xsi:type="array">
                <item name="block_html" xsi:type="const">Magento\Framework\App\Cache\Type\Block::TYPE_IDENTIFIER</item>
                <item name="collections" xsi:type="const">Magento\Framework\App\Cache\Type\Collection::TYPE_IDENTIFIER</item>
            </argument>
        </arguments>
    </type>
    <type name="Magento\Framework\EntityManager\CompositeMapper">
        <arguments>
            <argument name="mappers" xsi:type="array">
                <item name="mapper" xsi:type="object">Magento\Framework\EntityManager\Mapper</item>
            </argument>
        </arguments>
    </type>
    <preference for="Magento\Framework\Api\SearchCriteria\CollectionProcessorInterface" type="Magento\Framework\Api\SearchCriteria\CollectionProcessor" />
    <type name="Magento\Framework\Api\SearchCriteria\CollectionProcessor">
        <arguments>
            <argument name="processors" xsi:type="array">
                <item name="filters" xsi:type="object">Magento\Framework\Api\SearchCriteria\CollectionProcessor\FilterProcessor</item>
                <item name="sorting" xsi:type="object">Magento\Framework\Api\SearchCriteria\CollectionProcessor\SortingProcessor</item>
                <item name="pagination" xsi:type="object">Magento\Framework\Api\SearchCriteria\CollectionProcessor\PaginationProcessor</item>
            </argument>
        </arguments>
    </type>
    <type name="Magento\Framework\DB\Select\QueryModifierFactory">
        <arguments>
            <argument name="queryModifiers" xsi:type="array">
                <item name="in" xsi:type="string">Magento\Framework\DB\Select\InQueryModifier</item>
                <item name="like" xsi:type="string">Magento\Framework\DB\Select\LikeQueryModifier</item>
                <item name="composite" xsi:type="string">Magento\Framework\DB\Select\CompositeQueryModifier</item>
            </argument>
        </arguments>
    </type>
    <type name="Magento\Framework\DB\TemporaryTableService">
        <arguments>
            <argument name="allowedIndexMethods" xsi:type="array">
                <item name="HASH" xsi:type="string">HASH</item>
                <item name="BTREE" xsi:type="string">BTREE</item>
            </argument>
            <argument name="allowedEngines" xsi:type="array">
                <item name="INNODB" xsi:type="string">INNODB</item>
                <item name="MEMORY" xsi:type="string">MEMORY</item>
                <item name="MYISAM" xsi:type="string">MYISAM</item>
            </argument>
        </arguments>
    </type>
    <type name="Magento\Framework\DB\FieldDataConverter">
        <arguments>
            <argument name="envBatchSize" xsi:type="init_parameter">Magento\Framework\DB\FieldDataConverter::BATCH_SIZE_VARIABLE_NAME</argument>
        </arguments>
    </type>
    <type name="Magento\Framework\View\Asset\PreProcessor\Chain">
        <arguments>
            <argument name="compatibleTypes" xsi:type="array">
                <item name="css" xsi:type="array">
                    <item name="less" xsi:type="boolean">true</item>
                </item>
            </argument>
        </arguments>
    </type>
    <type name="Magento\Framework\View\Asset\PreProcessor\Pool">
        <arguments>
            <argument name="defaultPreprocessor" xsi:type="string">Magento\Framework\View\Asset\PreProcessor\Passthrough</argument>
        </arguments>
    </type>
    <type name="Magento\Framework\App\View\Deployment\Version\Storage\File">
        <arguments>
            <argument name="directoryCode" xsi:type="const">Magento\Framework\App\Filesystem\DirectoryList::STATIC_VIEW</argument>
            <argument name="fileName" xsi:type="string">deployed_version.txt</argument>
        </arguments>
    </type>
    <type name="Magento\Framework\Locale\Resolver">
        <arguments>
            <argument name="defaultLocalePath" xsi:type="const">Magento\Directory\Helper\Data::XML_PATH_DEFAULT_LOCALE</argument>
            <argument name="scopeType" xsi:type="const">Magento\Framework\App\ScopeInterface::SCOPE_DEFAULT</argument>
        </arguments>
    </type>
    <type name="Magento\Framework\View\Element\Message\Renderer\RenderersPool">
        <arguments>
            <argument name="renderers" xsi:type="array">
                <item name="escape_renderer" xsi:type="object">Magento\Framework\View\Element\Message\Renderer\EscapeRenderer</item>
                <item name="block_renderer" xsi:type="object">Magento\Framework\View\Element\Message\Renderer\BlockRenderer</item>
            </argument>
        </arguments>
    </type>
    <type name="Magento\Framework\View\Element\Message\MessageConfigurationsPool">
        <arguments>
            <argument name="configurationsMap" xsi:type="array">
                <item name="default_message_identifier" xsi:type="array">
                    <item name="renderer" xsi:type="const">\Magento\Framework\View\Element\Message\Renderer\EscapeRenderer::CODE</item>
                </item>
            </argument>
        </arguments>
    </type>
    <type name="Magento\Framework\DB\Logger\LoggerProxy">
        <arguments>
            <argument name="loggerAlias" xsi:type="init_parameter">Magento\Framework\Config\ConfigOptionsListConstants::CONFIG_PATH_DB_LOGGER_OUTPUT</argument>
            <argument name="logAllQueries" xsi:type="init_parameter">Magento\Framework\Config\ConfigOptionsListConstants::CONFIG_PATH_DB_LOGGER_LOG_EVERYTHING</argument>
            <argument name="logQueryTime" xsi:type="init_parameter">Magento\Framework\Config\ConfigOptionsListConstants::CONFIG_PATH_DB_LOGGER_QUERY_TIME_THRESHOLD</argument>
            <argument name="logCallStack" xsi:type="init_parameter">Magento\Framework\Config\ConfigOptionsListConstants::CONFIG_PATH_DB_LOGGER_INCLUDE_STACKTRACE</argument>
        </arguments>
    </type>
    <type name="Magento\Framework\App\Config\MetadataConfigTypeProcessor">
        <arguments>
            <argument name="configSource" xsi:type="object">Magento\Config\App\Config\Source\EnvironmentConfigSource</argument>
        </arguments>
    </type>
    <type name="Magento\Framework\Message\ExceptionMessageFactoryPool">
        <arguments>
            <argument name="defaultExceptionMessageFactory" xsi:type="object">Magento\Framework\Message\ExceptionMessageFactory</argument>
        </arguments>
    </type>
    <type name="Magento\Framework\Mview\View\Subscription">
        <arguments>
            <argument name="ignoredUpdateColumns" xsi:type="array">
                <item name="updated_at" xsi:type="string">updated_at</item>
            </argument>
        </arguments>
    </type>
    <type name="Magento\Framework\Setup\Declaration\Schema\Dto\ElementFactory">
        <arguments>
            <argument name="typeFactories" xsi:type="array">
                <item name="table" xsi:type="object">\Magento\Framework\Setup\Declaration\Schema\Dto\Factories\Table</item>
                <item name="decimal" xsi:type="object">\Magento\Framework\Setup\Declaration\Schema\Dto\Factories\Real</item>
                <item name="float" xsi:type="object">\Magento\Framework\Setup\Declaration\Schema\Dto\Factories\Real</item>
                <item name="double" xsi:type="object">\Magento\Framework\Setup\Declaration\Schema\Dto\Factories\Real</item>
                <item name="smallint" xsi:type="object">\Magento\Framework\Setup\Declaration\Schema\Dto\Factories\Integer</item>
                <item name="tinyint" xsi:type="object">\Magento\Framework\Setup\Declaration\Schema\Dto\Factories\Integer</item>
                <item name="bigint" xsi:type="object">\Magento\Framework\Setup\Declaration\Schema\Dto\Factories\Integer</item>
                <item name="int" xsi:type="object">\Magento\Framework\Setup\Declaration\Schema\Dto\Factories\Integer</item>
                <item name="date" xsi:type="object">\Magento\Framework\Setup\Declaration\Schema\Dto\Factories\Date</item>
                <item name="timestamp" xsi:type="object">\Magento\Framework\Setup\Declaration\Schema\Dto\Factories\Timestamp</item>
                <item name="datetime" xsi:type="object">\Magento\Framework\Setup\Declaration\Schema\Dto\Factories\Timestamp</item>
                <item name="longtext" xsi:type="object">\Magento\Framework\Setup\Declaration\Schema\Dto\Factories\LongText</item>
                <item name="mediumtext" xsi:type="object">\Magento\Framework\Setup\Declaration\Schema\Dto\Factories\MediumText</item>
                <item name="text" xsi:type="object">\Magento\Framework\Setup\Declaration\Schema\Dto\Factories\Text</item>
                <item name="varchar" xsi:type="object">\Magento\Framework\Setup\Declaration\Schema\Dto\Factories\StringBinary</item>
                <item name="varbinary" xsi:type="object">\Magento\Framework\Setup\Declaration\Schema\Dto\Factories\StringBinary</item>
                <item name="blob" xsi:type="object">\Magento\Framework\Setup\Declaration\Schema\Dto\Factories\Blob</item>
                <item name="mediumblob" xsi:type="object">\Magento\Framework\Setup\Declaration\Schema\Dto\Factories\MediumBlob</item>
                <item name="longblob" xsi:type="object">\Magento\Framework\Setup\Declaration\Schema\Dto\Factories\LongBlob</item>
                <item name="boolean" xsi:type="object">\Magento\Framework\Setup\Declaration\Schema\Dto\Factories\Boolean</item>
                <item name="unique" xsi:type="object">\Magento\Framework\Setup\Declaration\Schema\Dto\Factories\Unique</item>
                <item name="primary" xsi:type="object">\Magento\Framework\Setup\Declaration\Schema\Dto\Factories\Primary</item>
                <item name="foreign" xsi:type="object">\Magento\Framework\Setup\Declaration\Schema\Dto\Factories\Foreign</item>
                <item name="index" xsi:type="object">\Magento\Framework\Setup\Declaration\Schema\Dto\Factories\Index</item>
            </argument>
        </arguments>
    </type>
    <type name="Magento\Framework\Setup\Declaration\Schema\Db\DefinitionAggregator">
        <arguments>
            <argument name="definitionProcessors" xsi:type="array">
                <item name="boolean" xsi:type="object">\Magento\Framework\Setup\Declaration\Schema\Db\MySQL\Definition\Columns\Boolean</item>
                <item name="int" xsi:type="object">\Magento\Framework\Setup\Declaration\Schema\Db\MySQL\Definition\Columns\Integer</item>
                <item name="smallint" xsi:type="object">\Magento\Framework\Setup\Declaration\Schema\Db\MySQL\Definition\Columns\Integer</item>
                <item name="tinyint" xsi:type="object">\Magento\Framework\Setup\Declaration\Schema\Db\MySQL\Definition\Columns\Integer</item>
                <item name="bigint" xsi:type="object">\Magento\Framework\Setup\Declaration\Schema\Db\MySQL\Definition\Columns\Integer</item>
                <item name="decimal" xsi:type="object">\Magento\Framework\Setup\Declaration\Schema\Db\MySQL\Definition\Columns\Real</item>
                <item name="float" xsi:type="object">\Magento\Framework\Setup\Declaration\Schema\Db\MySQL\Definition\Columns\Real</item>
                <item name="double" xsi:type="object">\Magento\Framework\Setup\Declaration\Schema\Db\MySQL\Definition\Columns\Real</item>
                <item name="text" xsi:type="object">\Magento\Framework\Setup\Declaration\Schema\Db\MySQL\Definition\Columns\Blob</item>
                <item name="blob" xsi:type="object">\Magento\Framework\Setup\Declaration\Schema\Db\MySQL\Definition\Columns\Blob</item>
                <item name="mediumblob" xsi:type="object">\Magento\Framework\Setup\Declaration\Schema\Db\MySQL\Definition\Columns\Blob</item>
                <item name="longblob" xsi:type="object">\Magento\Framework\Setup\Declaration\Schema\Db\MySQL\Definition\Columns\Blob</item>
                <item name="mediumtext" xsi:type="object">\Magento\Framework\Setup\Declaration\Schema\Db\MySQL\Definition\Columns\Blob</item>
                <item name="longtext" xsi:type="object">\Magento\Framework\Setup\Declaration\Schema\Db\MySQL\Definition\Columns\Blob</item>
                <item name="datetime" xsi:type="object">\Magento\Framework\Setup\Declaration\Schema\Db\MySQL\Definition\Columns\Timestamp</item>
                <item name="date" xsi:type="object">\Magento\Framework\Setup\Declaration\Schema\Db\MySQL\Definition\Columns\Date</item>
                <item name="timestamp" xsi:type="object">\Magento\Framework\Setup\Declaration\Schema\Db\MySQL\Definition\Columns\Timestamp</item>
                <item name="char" xsi:type="object">\Magento\Framework\Setup\Declaration\Schema\Db\MySQL\Definition\Columns\StringBinary</item>
                <item name="varchar" xsi:type="object">\Magento\Framework\Setup\Declaration\Schema\Db\MySQL\Definition\Columns\StringBinary</item>
                <item name="binary" xsi:type="object">\Magento\Framework\Setup\Declaration\Schema\Db\MySQL\Definition\Columns\StringBinary</item>
                <item name="varbinary" xsi:type="object">\Magento\Framework\Setup\Declaration\Schema\Db\MySQL\Definition\Columns\StringBinary</item>
                <item name="index" xsi:type="object">\Magento\Framework\Setup\Declaration\Schema\Db\MySQL\Definition\Index</item>
                <item name="unique" xsi:type="object">\Magento\Framework\Setup\Declaration\Schema\Db\MySQL\Definition\Constraints\Internal</item>
                <item name="primary" xsi:type="object">\Magento\Framework\Setup\Declaration\Schema\Db\MySQL\Definition\Constraints\Internal</item>
                <item name="constraint" xsi:type="object">\Magento\Framework\Setup\Declaration\Schema\Db\MySQL\Definition\Constraints\Internal</item>
                <item name="reference" xsi:type="object">\Magento\Framework\Setup\Declaration\Schema\Db\MySQL\Definition\Constraints\ForeignKey</item>
            </argument>
        </arguments>
    </type>
    <type name="Magento\Framework\Setup\Declaration\Schema\Operations\AddColumn">
        <arguments>
            <argument name="triggers" xsi:type="array">
                <item name="migrateDataFromSameTable" xsi:type="object">Magento\Framework\Setup\Declaration\Schema\Db\MySQL\DDL\Triggers\MigrateDataFrom</item>
            </argument>
        </arguments>
    </type>
    <type name="Magento\Framework\Setup\Declaration\Schema\Declaration\ReaderComposite">
        <arguments>
            <argument name="readers" xsi:type="array">
                <item name="xml" xsi:type="object">Magento\Framework\Setup\Declaration\Schema\FileSystem\XmlReader</item>
            </argument>
        </arguments>
    </type>
    <virtualType name="Magento\Framework\Setup\Declaration\Schema\Config\SchemaLocator" type="Magento\Framework\Config\SchemaLocator">
        <arguments>
            <argument name="realPath" xsi:type="string">urn:magento:framework:Setup/Declaration/Schema/etc/schema.xsd</argument>
        </arguments>
    </virtualType>
    <virtualType name="Magento\Framework\Setup\Declaration\Schema\FileSystem\XmlReader" type="Magento\Framework\Config\Reader\Filesystem">
        <arguments>
            <argument name="fileResolver" xsi:type="object">Magento\Framework\Config\FileResolverByModule</argument>
            <argument name="converter" xsi:type="object">Magento\Framework\Setup\Declaration\Schema\Config\Converter</argument>
            <argument name="schemaLocator" xsi:type="object">Magento\Framework\Setup\Declaration\Schema\Config\SchemaLocator</argument>
            <argument name="fileName" xsi:type="string">db_schema.xml</argument>
            <argument name="idAttributes" xsi:type="array">
                <item name="/schema/table" xsi:type="string">name</item>
                <item name="/schema/table/column" xsi:type="string">name</item>
                <item name="/schema/table/constraint" xsi:type="string">referenceId</item>
                <item name="/schema/table/index" xsi:type="string">referenceId</item>
                <item name="/schema/table/index/column" xsi:type="string">name</item>
                <item name="/schema/table/constraint/column" xsi:type="string">name</item>
            </argument>
        </arguments>
    </virtualType>
    <type name="Magento\Framework\Setup\Declaration\Schema\OperationsExecutor">
        <arguments>
            <argument name="operations" xsi:type="array">
                <item name="recreate_table" xsi:type="object">Magento\Framework\Setup\Declaration\Schema\Operations\ReCreateTable</item>
                <item name="create_table" xsi:type="object">Magento\Framework\Setup\Declaration\Schema\Operations\CreateTable</item>
                <item name="drop_table" xsi:type="object">Magento\Framework\Setup\Declaration\Schema\Operations\DropTable</item>
                <item name="drop_reference" xsi:type="object">Magento\Framework\Setup\Declaration\Schema\Operations\DropReference</item>
                <item name="modify_column" xsi:type="object">Magento\Framework\Setup\Declaration\Schema\Operations\ModifyColumn</item>
                <item name="add_column" xsi:type="object">Magento\Framework\Setup\Declaration\Schema\Operations\AddColumn</item>
                <item name="drop_element" xsi:type="object">Magento\Framework\Setup\Declaration\Schema\Operations\DropElement</item>
                <item name="add_complex_element" xsi:type="object">Magento\Framework\Setup\Declaration\Schema\Operations\AddComplexElement</item>
                <item name="modify_table" xsi:type="object">Magento\Framework\Setup\Declaration\Schema\Operations\ModifyTable</item>
            </argument>
            <argument name="dataSaviorsCollection" xsi:type="array">
                <item name="table_savior" xsi:type="object">Magento\Framework\Setup\Declaration\Schema\DataSavior\TableSavior</item>
                <item name="column_savior" xsi:type="object">Magento\Framework\Setup\Declaration\Schema\DataSavior\ColumnSavior</item>
            </argument>
        </arguments>
    </type>
    <type name="Magento\Framework\Setup\Declaration\Schema\Sharding">
        <arguments>
            <argument name="resources" xsi:type="array">
                <item name="default" xsi:type="string">default</item>
            </argument>
        </arguments>
    </type>
    <type name="Magento\Framework\Setup\Declaration\Schema\Declaration\ValidationComposite">
        <arguments>
            <argument name="rules" xsi:type="array">
                <item name="check_references" xsi:type="object">Magento\Framework\Setup\Declaration\Schema\Declaration\ValidationRules\CheckReferenceColumnHasIndex</item>
                <item name="real_types" xsi:type="object">Magento\Framework\Setup\Declaration\Schema\Declaration\ValidationRules\RealTypes</item>
                <item name="check_primary_key" xsi:type="object">Magento\Framework\Setup\Declaration\Schema\Declaration\ValidationRules\PrimaryKeyCanBeCreated</item>
                <item name="inconsistence_references" xsi:type="object">Magento\Framework\Setup\Declaration\Schema\Declaration\ValidationRules\IncosistentReferenceDefinition</item>
                <item name="auto_increment_validation" xsi:type="object">Magento\Framework\Setup\Declaration\Schema\Declaration\ValidationRules\AutoIncrementColumnValidation</item>
            </argument>
        </arguments>
    </type>
    <type name="Magento\Framework\Setup\SchemaListener">
        <arguments>
            <argument name="definitionMappers" xsi:type="array">
                <item name="integer" xsi:type="object">Magento\Framework\Setup\SchemaListenerDefinition\IntegerDefinition</item>
                <item name="tinyint" xsi:type="object">Magento\Framework\Setup\SchemaListenerDefinition\IntegerDefinition</item>
                <item name="smallint" xsi:type="object">Magento\Framework\Setup\SchemaListenerDefinition\IntegerDefinition</item>
                <item name="mediumint" xsi:type="object">Magento\Framework\Setup\SchemaListenerDefinition\IntegerDefinition</item>
                <item name="bigint" xsi:type="object">Magento\Framework\Setup\SchemaListenerDefinition\IntegerDefinition</item>
                <item name="decimal" xsi:type="object">Magento\Framework\Setup\SchemaListenerDefinition\RealDefinition</item>
                <item name="float" xsi:type="object">Magento\Framework\Setup\SchemaListenerDefinition\RealDefinition</item>
                <item name="numeric" xsi:type="object">Magento\Framework\Setup\SchemaListenerDefinition\RealDefinition</item>
                <item name="text" xsi:type="object">Magento\Framework\Setup\SchemaListenerDefinition\TextBlobDefinition</item>
                <item name="mediumtext" xsi:type="object">Magento\Framework\Setup\SchemaListenerDefinition\TextBlobDefinition</item>
                <item name="longtext" xsi:type="object">Magento\Framework\Setup\SchemaListenerDefinition\TextBlobDefinition</item>
                <item name="blob" xsi:type="object">Magento\Framework\Setup\SchemaListenerDefinition\TextBlobDefinition</item>
                <item name="mediumblob" xsi:type="object">Magento\Framework\Setup\SchemaListenerDefinition\TextBlobDefinition</item>
                <item name="longblog" xsi:type="object">Magento\Framework\Setup\SchemaListenerDefinition\TextBlobDefinition</item>
                <item name="varbinary" xsi:type="object">Magento\Framework\Setup\SchemaListenerDefinition\TextBlobDefinition</item>
                <item name="varchar" xsi:type="object">Magento\Framework\Setup\SchemaListenerDefinition\TextBlobDefinition</item>
                <item name="timestamp" xsi:type="object">Magento\Framework\Setup\SchemaListenerDefinition\TimestampDefinition</item>
                <item name="datetime" xsi:type="object">Magento\Framework\Setup\SchemaListenerDefinition\TimestampDefinition</item>
                <item name="date" xsi:type="object">Magento\Framework\Setup\SchemaListenerDefinition\DateDefinition</item>
                <item name="boolean" xsi:type="object">Magento\Framework\Setup\SchemaListenerDefinition\BooleanDefinition</item>
            </argument>
        </arguments>
    </type>
    <virtualType name="\Magento\Framework\Setup\Patch\SchemaPatchReader" type="\Magento\Framework\Setup\Patch\PatchReader">
        <arguments>
            <argument name="type" xsi:type="string">schema</argument>
        </arguments>
    </virtualType>
    <virtualType name="\Magento\Framework\Setup\Patch\DataPatchReader" type="\Magento\Framework\Setup\Patch\PatchReader">
        <arguments>
            <argument name="type" xsi:type="string">data</argument>
        </arguments>
    </virtualType>
    <type name="\Magento\Framework\Setup\Patch\PatchApplier">
        <arguments>
            <argument name="dataPatchReader" xsi:type="object">\Magento\Framework\Setup\Patch\DataPatchReader</argument>
            <argument name="schemaPatchReader" xsi:type="object">\Magento\Framework\Setup\Patch\SchemaPatchReader</argument>
        </arguments>
    </type>
    <type name="Magento\Framework\Setup\Patch\UpToDateData">
        <arguments>
            <argument name="dataPatchReader" xsi:type="object">\Magento\Framework\Setup\Patch\DataPatchReader</argument>
        </arguments>
    </type>
    <type name="Magento\Framework\Setup\Patch\UpToDateSchema">
        <arguments>
            <argument name="schemaReader" xsi:type="object">\Magento\Framework\Setup\Patch\SchemaPatchReader</argument>
        </arguments>
    </type>
    <type name="Magento\Framework\MessageQueue\Config\CompositeReader">
        <arguments>
            <argument name="readers" xsi:type="array">
                <item name="xmlReader" xsi:type="array">
                    <item name="reader" xsi:type="object">Magento\Framework\MessageQueue\Config\Reader\Xml</item>
                    <item name="sortOrder" xsi:type="string">10</item>
                </item>
                <item name="envReader" xsi:type="array">
                    <item name="reader" xsi:type="object">Magento\Framework\MessageQueue\Config\Reader\Env</item>
                    <item name="sortOrder" xsi:type="string">20</item>
                </item>
            </argument>
        </arguments>
    </type>
    <type name="Magento\Framework\MessageQueue\Config\Reader\Xml\CompositeConverter">
        <arguments>
            <argument name="converters" xsi:type="array">
                <item name="topicConfig" xsi:type="array">
                    <item name="converter" xsi:type="object">Magento\Framework\MessageQueue\Config\Reader\Xml\Converter\TopicConfig</item>
                    <item name="sortOrder" xsi:type="string">20</item>
                </item>
            </argument>
        </arguments>
    </type>
    <type name="Magento\Framework\MessageQueue\Consumer\Config\Data">
        <arguments>
            <argument name="reader" xsi:type="object">Magento\Framework\MessageQueue\Consumer\Config\CompositeReader</argument>
        </arguments>
    </type>
    <type name="Magento\Framework\MessageQueue\Consumer\Config\CompositeReader">
        <arguments>
            <argument name="readers" xsi:type="array">
                <item name="xmlReader" xsi:type="object" sortOrder="10">Magento\Framework\MessageQueue\Consumer\Config\Xml\Reader</item>
                <item name="envReader" xsi:type="object" sortOrder="20">Magento\Framework\MessageQueue\Consumer\Config\Env\Reader</item>
            </argument>
        </arguments>
    </type>
    <type name="Magento\Framework\MessageQueue\Consumer\Config\CompositeValidator">
        <arguments>
            <argument name="validators" xsi:type="array">
                <item name="requiredFields" xsi:type="object" sortOrder="10">Magento\Framework\MessageQueue\Consumer\Config\Validator\RequiredFields</item>
                <item name="fieldTypes" xsi:type="object" sortOrder="20">Magento\Framework\MessageQueue\Consumer\Config\Validator\FieldsTypes</item>
                <item name="handlers" xsi:type="object" sortOrder="30">Magento\Framework\MessageQueue\Consumer\Config\Validator\Handlers</item>
                <item name="consumerInstance" xsi:type="object" sortOrder="40">Magento\Framework\MessageQueue\Consumer\Config\Validator\ConsumerInstance</item>
            </argument>
        </arguments>
    </type>
    <type name="Magento\Framework\MessageQueue\Publisher\Config\CompositeValidator">
        <arguments>
            <argument name="validators" xsi:type="array">
                <item name="connectionFormat" xsi:type="object" sortOrder="10">Magento\Framework\MessageQueue\Publisher\Config\Validator\Format</item>
                <item name="enabledConnection" xsi:type="object" sortOrder="20">Magento\Framework\MessageQueue\Publisher\Config\Validator\EnabledConnection</item>
            </argument>
        </arguments>
    </type>
    <type name="Magento\Framework\MessageQueue\Publisher\Config\CompositeReader">
        <arguments>
            <argument name="readers" xsi:type="array">
                <item name="asyncServiceReader" xsi:type="object" sortOrder="0">Magento\WebapiAsync\Code\Generator\Config\RemoteServiceReader\Publisher</item>
                <item name="remoteServiceReader" xsi:type="object" sortOrder="10">Magento\Framework\MessageQueue\Publisher\Config\RemoteService\Reader</item>
                <item name="xmlReader" xsi:type="object" sortOrder="20">Magento\Framework\MessageQueue\Publisher\Config\Xml\Reader</item>
                <item name="envReader" xsi:type="object" sortOrder="30">Magento\Framework\MessageQueue\Publisher\Config\Env\Reader</item>
            </argument>
        </arguments>
    </type>
    <type name="Magento\Framework\MessageQueue\Topology\Config\CompositeValidator">
        <arguments>
            <argument name="validators" xsi:type="array">
                <item name="format" xsi:type="object" sortOrder="10">Magento\Framework\MessageQueue\Topology\Config\Validator\Format</item>
                <item name="fieldsTypes" xsi:type="object" sortOrder="20">Magento\Framework\MessageQueue\Topology\Config\Validator\FieldsTypes</item>
                <item name="dependantFields" xsi:type="object" sortOrder="30">Magento\Framework\MessageQueue\Topology\Config\Validator\DependentFields</item>
            </argument>
        </arguments>
    </type>
    <type name="Magento\Framework\MessageQueue\Topology\Config\CompositeReader">
        <arguments>
            <argument name="readers" xsi:type="array">
                <item name="remoteServiceReader" xsi:type="object" sortOrder="10">Magento\Framework\MessageQueue\Topology\Config\RemoteService\Reader</item>
                <item name="xmlReader" xsi:type="object" sortOrder="20">Magento\Framework\MessageQueue\Topology\Config\Xml\Reader</item>
            </argument>
        </arguments>
    </type>
    <type name="Magento\Framework\Amqp\Topology\BindingInstaller">
        <arguments>
            <argument name="installers" xsi:type="array">
                <item name="queue" xsi:type="object">Magento\Framework\Amqp\Topology\BindingInstallerType\Queue</item>
                <item name="exchange" xsi:type="object">Magento\Framework\Amqp\Topology\BindingInstallerType\Exchange</item>
            </argument>
        </arguments>
    </type>
    <type name="Magento\Framework\MessageQueue\Config\Reader\Env\Converter\Publisher">
        <arguments>
            <argument name="connectionToExchangeMap" xsi:type="array">
                <item name="amqp" xsi:type="string">magento</item>
                <item name="db" xsi:type="string">magento-db</item>
            </argument>
        </arguments>
    </type>
    <type name="Magento\Framework\MessageQueue\Publisher\Config\Env\Reader">
        <arguments>
            <argument name="publisherNameToConnectionMap" xsi:type="array">
                <item name="amqp-magento" xsi:type="string">amqp</item>
                <item name="db-magento-db" xsi:type="string">db</item>
            </argument>
        </arguments>
    </type>
    <type name="Magento\Framework\Setup\Declaration\Schema\Operations\CreateTable">
        <arguments>
            <argument name="triggers" xsi:type="array">
                <item name="migrateDataFromAnotherTable" xsi:type="object">Magento\Framework\Setup\Declaration\Schema\Db\MySQL\DDL\Triggers\MigrateDataFromAnotherTable</item>
            </argument>
        </arguments>
    </type>
    <!-- \Magento\Framework\MessageQueue\Bulk\PublisherPool is @api -->
    <virtualType name="Magento\Framework\MessageQueue\Bulk\PublisherPool" type="Magento\Framework\MessageQueue\PublisherPool" />
    <type name="Magento\Framework\Session\Config">
        <arguments>
            <argument name="scopeType" xsi:type="const">Magento\Framework\App\Config\ScopeConfigInterface::SCOPE_TYPE_DEFAULT</argument>
        </arguments>
    </type>
    <virtualType name="CsrfRequestValidator" type="Magento\Framework\App\Request\CsrfValidator" />
    <virtualType name="RequestValidator" type="Magento\Framework\App\Request\CompositeValidator">
        <arguments>
            <argument name="validators" xsi:type="array">
                <item name="csrf_validator" xsi:type="object">CsrfRequestValidator</item>
                <item name="http_method_validator" xsi:type="object">
                    Magento\Framework\App\Request\HttpMethodValidator
                </item>
            </argument>
        </arguments>
    </virtualType>
    <preference for="Magento\Framework\App\Request\ValidatorInterface" type="RequestValidator" />
    <type name="Magento\Framework\App\Request\HttpMethodMap">
        <arguments>
            <argument name="map" xsi:type="array">
                <item name="OPTIONS" xsi:type="string">\Magento\Framework\App\Action\HttpOptionsActionInterface</item>
                <item name="GET" xsi:type="string">\Magento\Framework\App\Action\HttpGetActionInterface</item>
                <item name="HEAD" xsi:type="string">\Magento\Framework\App\Action\HttpGetActionInterface</item>
                <item name="POST" xsi:type="string">\Magento\Framework\App\Action\HttpPostActionInterface</item>
                <item name="PUT" xsi:type="string">\Magento\Framework\App\Action\HttpPutActionInterface</item>
                <item name="PATCH" xsi:type="string">\Magento\Framework\App\Action\HttpPatchActionInterface</item>
                <item name="DELETE" xsi:type="string">\Magento\Framework\App\Action\HttpDeleteActionInterface</item>
                <item name="CONNECT" xsi:type="string">\Magento\Framework\App\Action\HttpConnectActionInterface</item>
                <item name="PROPFIND" xsi:type="string">\Magento\Framework\App\Action\HttpPropfindActionInterface</item>
                <item name="TRACE" xsi:type="string">\Magento\Framework\App\Action\HttpTraceActionInterface</item>
            </argument>
        </arguments>
    </type>
    <type name="Magento\Framework\App\ScopeResolverPool">
        <arguments>
            <argument name="scopeResolvers" xsi:type="array">
                <item name="default" xsi:type="object">Magento\Framework\App\ScopeResolver</item>
            </argument>
        </arguments>
    </type>
<<<<<<< HEAD
    <preference for="\Magento\Framework\GraphQl\Query\ErrorHandlerInterface" type="\Magento\Framework\GraphQl\Query\ErrorHandler"/>
    <type name="\Magento\Framework\GraphQl\Query\ErrorHandler">
        <arguments>
            <argument name="clientLogger" xsi:type="object">GraphQLClientLogger</argument>
            <argument name="serverLogger" xsi:type="object">GraphQLServerLogger</argument>
            <argument name="generalLogger" xsi:type="object">GraphQLGeneralLogger</argument>
            <argument name="clientErrorCategories" xsi:type="array">
                <item name="graphql" xsi:type="const">\GraphQL\Error\Error::CATEGORY_GRAPHQL</item>
                <item name="alreadyExists" xsi:type="const">\Magento\Framework\GraphQl\Exception\GraphQlAlreadyExistsException::EXCEPTION_CATEGORY</item>
                <item name="authentication" xsi:type="const">\Magento\Framework\GraphQl\Exception\GraphQlAuthenticationException::EXCEPTION_CATEGORY</item>
                <item name="authorization" xsi:type="const">\Magento\Framework\GraphQl\Exception\GraphQlAuthorizationException::EXCEPTION_CATEGORY</item>
                <item name="input" xsi:type="const">\Magento\Framework\GraphQl\Exception\GraphQlInputException::EXCEPTION_CATEGORY</item>
                <item name="noSuchEntity" xsi:type="const">\Magento\Framework\GraphQl\Exception\GraphQlNoSuchEntityException::EXCEPTION_CATEGORY</item>
                <item name="request" xsi:type="string">request</item>
                <item name="user" xsi:type="string">user</item>
            </argument>
            <argument name="serverErrorCategories" xsi:type="array">
                <item name="internal" xsi:type="const">\GraphQL\Error\Error::CATEGORY_INTERNAL</item>
            </argument>
        </arguments>
    </type>
    <virtualType name="GraphQLClientLogger" type="Magento\Framework\Logger\Monolog">
        <arguments>
            <argument name="handlers"  xsi:type="array">
                <item name="error" xsi:type="object">GraphQLClientErrorHandler</item>
            </argument>
        </arguments>
    </virtualType>
    <virtualType name="GraphQLClientErrorHandler" type="\Magento\Framework\Logger\Handler\Base">
        <arguments>
            <argument name="fileName" xsi:type="const">\Magento\Framework\GraphQl\Query\ErrorHandlerInterface::CLIENT_LOG_FILE</argument>
        </arguments>
    </virtualType>
    <virtualType name="GraphQLServerLogger" type="Magento\Framework\Logger\Monolog">
        <arguments>
            <argument name="handlers"  xsi:type="array">
                <item name="error" xsi:type="object">GraphQLServerErrorHandler</item>
            </argument>
        </arguments>
    </virtualType>
    <virtualType name="GraphQLServerErrorHandler" type="\Magento\Framework\Logger\Handler\Base">
        <arguments>
            <argument name="fileName" xsi:type="const">\Magento\Framework\GraphQl\Query\ErrorHandlerInterface::SERVER_LOG_FILE</argument>
        </arguments>
    </virtualType>
    <virtualType name="GraphQLGeneralLogger" type="Magento\Framework\Logger\Monolog">
        <arguments>
            <argument name="handlers"  xsi:type="array">
                <item name="error" xsi:type="object">GraphQLGeneralErrorHandler</item>
            </argument>
        </arguments>
    </virtualType>
    <virtualType name="GraphQLGeneralErrorHandler" type="\Magento\Framework\Logger\Handler\Base">
        <arguments>
            <argument name="fileName" xsi:type="const">\Magento\Framework\GraphQl\Query\ErrorHandlerInterface::GENERAL_LOG_FILE</argument>
        </arguments>
    </virtualType>
=======
    <type name="Magento\Framework\Cache\LockGuardedCacheLoader">
        <arguments>
            <argument name="locker" xsi:type="object">Magento\Framework\Lock\Backend\Cache</argument>
            <argument name="lockTimeout" xsi:type="number">10000</argument>
            <argument name="delayTimeout" xsi:type="number">20</argument>
        </arguments>
    </type>
    <preference for="Magento\Framework\MessageQueue\PoisonPill\PoisonPillCompareInterface" type="Magento\Framework\MessageQueue\PoisonPill\PoisonPillCompare"/>
    <preference for="Magento\Framework\MessageQueue\PoisonPill\PoisonPillPutInterface" type="Magento\Framework\MessageQueue\PoisonPill\PoisonPillPut"/>
    <preference for="Magento\Framework\MessageQueue\PoisonPill\PoisonPillReadInterface" type="Magento\Framework\MessageQueue\PoisonPill\PoisonPillRead"/>
    <preference for="Magento\Framework\MessageQueue\CallbackInvokerInterface" type="Magento\Framework\MessageQueue\CallbackInvoker"/>
>>>>>>> 9473b310
</config><|MERGE_RESOLUTION|>--- conflicted
+++ resolved
@@ -1757,7 +1757,17 @@
             </argument>
         </arguments>
     </type>
-<<<<<<< HEAD
+    <type name="Magento\Framework\Cache\LockGuardedCacheLoader">
+        <arguments>
+            <argument name="locker" xsi:type="object">Magento\Framework\Lock\Backend\Cache</argument>
+            <argument name="lockTimeout" xsi:type="number">10000</argument>
+            <argument name="delayTimeout" xsi:type="number">20</argument>
+        </arguments>
+    </type>
+    <preference for="Magento\Framework\MessageQueue\PoisonPill\PoisonPillCompareInterface" type="Magento\Framework\MessageQueue\PoisonPill\PoisonPillCompare"/>
+    <preference for="Magento\Framework\MessageQueue\PoisonPill\PoisonPillPutInterface" type="Magento\Framework\MessageQueue\PoisonPill\PoisonPillPut"/>
+    <preference for="Magento\Framework\MessageQueue\PoisonPill\PoisonPillReadInterface" type="Magento\Framework\MessageQueue\PoisonPill\PoisonPillRead"/>
+    <preference for="Magento\Framework\MessageQueue\CallbackInvokerInterface" type="Magento\Framework\MessageQueue\CallbackInvoker"/>
     <preference for="\Magento\Framework\GraphQl\Query\ErrorHandlerInterface" type="\Magento\Framework\GraphQl\Query\ErrorHandler"/>
     <type name="\Magento\Framework\GraphQl\Query\ErrorHandler">
         <arguments>
@@ -1815,17 +1825,4 @@
             <argument name="fileName" xsi:type="const">\Magento\Framework\GraphQl\Query\ErrorHandlerInterface::GENERAL_LOG_FILE</argument>
         </arguments>
     </virtualType>
-=======
-    <type name="Magento\Framework\Cache\LockGuardedCacheLoader">
-        <arguments>
-            <argument name="locker" xsi:type="object">Magento\Framework\Lock\Backend\Cache</argument>
-            <argument name="lockTimeout" xsi:type="number">10000</argument>
-            <argument name="delayTimeout" xsi:type="number">20</argument>
-        </arguments>
-    </type>
-    <preference for="Magento\Framework\MessageQueue\PoisonPill\PoisonPillCompareInterface" type="Magento\Framework\MessageQueue\PoisonPill\PoisonPillCompare"/>
-    <preference for="Magento\Framework\MessageQueue\PoisonPill\PoisonPillPutInterface" type="Magento\Framework\MessageQueue\PoisonPill\PoisonPillPut"/>
-    <preference for="Magento\Framework\MessageQueue\PoisonPill\PoisonPillReadInterface" type="Magento\Framework\MessageQueue\PoisonPill\PoisonPillRead"/>
-    <preference for="Magento\Framework\MessageQueue\CallbackInvokerInterface" type="Magento\Framework\MessageQueue\CallbackInvoker"/>
->>>>>>> 9473b310
 </config>