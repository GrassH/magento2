// /**
//  * Copyright © 2015 Magento. All rights reserved.
//  * See COPYING.txt for license details.
//  */

//
//  Common
//  _____________________________________________

& when (@media-common = true) {

<<<<<<< HEAD
    .bundle-actions {
        &:extend(.abs-box-tocart all);
        .action.primary {
            &:extend(.abs-button-l all);
        }
=======
.bundle-actions {
    &:extend(.abs-box-tocart all);
    .action.primary {
        &:extend(.abs-button-l all);
    }
}

.bundle-options-container {
    clear: both;
    margin-bottom: @indent__xl;

    .legend.title {
        .lib-heading(h2);
>>>>>>> 56ff40d2
    }

    .bundle-options-container {
        clear: both;
        margin-bottom: @indent__xl;

        .legend.title {
            .heading(h2);
        }

        .product-add-form {
            display: none;
        }

        .input-text.qty {
            &:extend(.abs-input-qty all);
        }

        .product-options-wrapper {
            margin-bottom: @indent__l;
        }

        .action.back {
            margin-bottom: @indent__l;
        }

<<<<<<< HEAD
        .price-box {
            .price {
                font-size: @font-size__l;
                font-weight: @font-weight__bold;
            }
        }

        .price-notice {
            &:extend(.abs-adjustment-incl-excl-tax all);
=======
    .block-bundle-summary {
        &:extend(.abs-add-box-sizing all);
        .lib-css(background, @secondary__color);
        padding: @indent__s @indent__base;

        > .title > strong {
            .lib-heading(h2);
>>>>>>> 56ff40d2
        }

        .block-bundle-summary {
            &:extend(.abs-add-box-sizing all);
            .css(background, @secondary__color);
            padding: @indent__s @indent__base;

            > .title > strong {
                .heading(h2);
            }
<<<<<<< HEAD

            .bundle-summary {
                margin-top: @indent__l;
                &.empty {
                    display: none;
                }
                > .subtitle {
                    .heading(h3);
                    display: block;
                }
=======
            > .subtitle {
                .lib-heading(h3);
                display: block;
>>>>>>> 56ff40d2
            }

            .bundle.items {
                &:extend(.abs-reset-list all);
                > li {
                    margin-bottom: @indent__s;
                }
            }

            .box-tocart {
                .actions {
                    display: inline-block;
                    margin-bottom: @indent__s;
                }
                .action.primary {
                    &:extend(.abs-button-l all);
                }
            }
            .product-addto-links {
                > .action {
                    &:extend(.abs-action-addto-product all);
                    vertical-align: top;
                }
            }
        }
        .nested {
            .field.qty {
                .label {
                    .css(font-weight, @form-field-label__font-weight);
                    .css(margin, 0 0 @indent__xs);
                    display: inline-block;
                }
                .css(margin-top, @form-field__vertical-indent);
            }
        }
<<<<<<< HEAD
        p.required {
            .css(color, @form-field-label-asterisk__color);
        }
    }
=======
    }
    .nested {
        .field.qty {
            .label {
                .lib-css(font-weight, @form-field-label__font-weight);
                .lib-css(margin, 0 0 @indent__xs);
                display: inline-block;
            }
            .lib-css(margin-top, @form-field__vertical-indent);
        }
    }
    p.required {
        .lib-css(color, @form-field-label-asterisk__color);
    }
}
>>>>>>> 56ff40d2

}

//
//  Desktop
//  _____________________________________________

.media-width(@extremum, @break) when (@extremum = 'min') and (@break = @screen__m) {
    .bundle-options-container {
        .legend.title {
            &:extend(.abs-reset-left-margin-desktop all);
        }
        .bundle-options-wrapper,
        .product-options-wrapper {
            float: left;
            width: 57%;
        }
        .block-bundle-summary {
            float: right;
            position: relative;
            width: 40%;
        }
        .bundle-options-wrapper,
        .block-bundle-summary {
            .page-layout-2columns-left &,
            .page-layout-2columns-right &,
            .page-layout-3columns & {
                width: 48%;
            }
        }
    }
}<|MERGE_RESOLUTION|>--- conflicted
+++ resolved
@@ -9,27 +9,11 @@
 
 & when (@media-common = true) {
 
-<<<<<<< HEAD
     .bundle-actions {
         &:extend(.abs-box-tocart all);
         .action.primary {
             &:extend(.abs-button-l all);
         }
-=======
-.bundle-actions {
-    &:extend(.abs-box-tocart all);
-    .action.primary {
-        &:extend(.abs-button-l all);
-    }
-}
-
-.bundle-options-container {
-    clear: both;
-    margin-bottom: @indent__xl;
-
-    .legend.title {
-        .lib-heading(h2);
->>>>>>> 56ff40d2
     }
 
     .bundle-options-container {
@@ -37,7 +21,7 @@
         margin-bottom: @indent__xl;
 
         .legend.title {
-            .heading(h2);
+            .lib-heading(h2);
         }
 
         .product-add-form {
@@ -56,7 +40,6 @@
             margin-bottom: @indent__l;
         }
 
-<<<<<<< HEAD
         .price-box {
             .price {
                 font-size: @font-size__l;
@@ -66,26 +49,16 @@
 
         .price-notice {
             &:extend(.abs-adjustment-incl-excl-tax all);
-=======
-    .block-bundle-summary {
-        &:extend(.abs-add-box-sizing all);
-        .lib-css(background, @secondary__color);
-        padding: @indent__s @indent__base;
-
-        > .title > strong {
-            .lib-heading(h2);
->>>>>>> 56ff40d2
         }
 
         .block-bundle-summary {
             &:extend(.abs-add-box-sizing all);
-            .css(background, @secondary__color);
+            .lib-css(background, @secondary__color);
             padding: @indent__s @indent__base;
 
             > .title > strong {
-                .heading(h2);
+                .lib-heading(h2);
             }
-<<<<<<< HEAD
 
             .bundle-summary {
                 margin-top: @indent__l;
@@ -93,14 +66,9 @@
                     display: none;
                 }
                 > .subtitle {
-                    .heading(h3);
+                    .lib-heading(h3);
                     display: block;
                 }
-=======
-            > .subtitle {
-                .lib-heading(h3);
-                display: block;
->>>>>>> 56ff40d2
             }
 
             .bundle.items {
@@ -129,35 +97,17 @@
         .nested {
             .field.qty {
                 .label {
-                    .css(font-weight, @form-field-label__font-weight);
-                    .css(margin, 0 0 @indent__xs);
+                    .lib-css(font-weight, @form-field-label__font-weight);
+                    .lib-css(margin, 0 0 @indent__xs);
                     display: inline-block;
                 }
-                .css(margin-top, @form-field__vertical-indent);
+                .lib-css(margin-top, @form-field__vertical-indent);
             }
         }
-<<<<<<< HEAD
         p.required {
-            .css(color, @form-field-label-asterisk__color);
+            .lib-css(color, @form-field-label-asterisk__color);
         }
     }
-=======
-    }
-    .nested {
-        .field.qty {
-            .label {
-                .lib-css(font-weight, @form-field-label__font-weight);
-                .lib-css(margin, 0 0 @indent__xs);
-                display: inline-block;
-            }
-            .lib-css(margin-top, @form-field__vertical-indent);
-        }
-    }
-    p.required {
-        .lib-css(color, @form-field-label-asterisk__color);
-    }
-}
->>>>>>> 56ff40d2
 
 }
 
