--- conflicted
+++ resolved
@@ -1,99 +1,7 @@
-<<<<<<< HEAD
 // /**
 //  * Copyright © 2016 Magento. All rights reserved.
 //  * See COPYING.txt for license details.
 //  */
-
-.fotorama-video-container {
-    &:after {
-        background: url(../Magento_ProductVideo/img/gallery-sprite.png) bottom right;
-        bottom: 0;
-        content: '';
-        height: 100px;
-        left: 0;
-        margin: auto;
-        position: absolute;
-        right: 0;
-        top: 12px;
-        width: 100px;
-    }
-
-    .magnify-lens {
-        display: none !important;
-    }
-
-    &.video-unplayed {
-        &:hover {
-            img {
-                opacity: .6;
-            }
-
-            &:after {
-                transform: scale(1.25);
-            }
-        }
-    }
-}
-
-.video-thumb-icon:after {
-    background: url(../Magento_ProductVideo/img/gallery-sprite.png) bottom left;
-    bottom: 0;
-    content: '';
-    height: 40px;
-    left: 0;
-    margin: auto;
-    position: absolute;
-    right: 0;
-    top: 10px;
-    width: 49px;
-}
-
-.product-video {
-    bottom: 0;
-    height: 75%;
-    left: 0;
-    margin: auto;
-    position: absolute;
-    right: 0;
-    top: 0;
-    width: 100%;
-
-    iframe {
-        height: 100%;
-        left: 0;
-        position: absolute;
-        top: 0;
-        width: 100%;
-        z-index: 9999;
-    }
-}
-
-@media only screen
-and (min-device-width : 320px)
-and (max-device-width : 780px)
-and (orientation : landscape) {
-    .product-video {
-        height: 100%;
-        width: 81%;
-    }
-}
-
-.fotorama__stage__shaft:focus .fotorama__stage__frame.fotorama__active:after {
-    bottom: 0;
-    content: '';
-    height: 100px;
-    left: 0;
-    margin: auto;
-    position: absolute;
-    right: 0;
-    top: 12px;
-    width: 100px;
-}
-=======
-/**
- * Copyright © 2016 Magento. All rights reserved.
- * See COPYING.txt for license details.
- */
 
 //
 //  Common
@@ -121,7 +29,7 @@
         &.video-unplayed {
             &:hover {
                 img {
-                    opacity: 0.6;
+                    opacity: .6;
                 }
 
                 &:after {
@@ -145,14 +53,14 @@
     }
 
     .product-video {
+        bottom: 0;
         height: 75%;
         left: 0;
+        margin: auto;
         position: absolute;
+        right: 0;
         top: 0;
         width: 100%;
-        right: 0;
-        bottom: 0;
-        margin: auto;
 
         iframe {
             height: 100%;
@@ -181,14 +89,13 @@
 //  Mobile
 //  _____________________________________________
 
-// @TODO UI: check possibility to use .media-width() mixin
+//  @TODO UI: check possibility to use .media-width() mixin
 @media only screen
-and (min-device-width : 320px)
-and (max-device-width : 780px)
-and (orientation : landscape) {
+and (min-device-width: 320px)
+and (max-device-width: 780px)
+and (orientation: landscape) {
     .product-video {
         height: 100%;
         width: 81%;
     }
-}
->>>>>>> 2b0d7916
+}