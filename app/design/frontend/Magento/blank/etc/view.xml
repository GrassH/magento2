--- conflicted
+++ resolved
@@ -179,13 +179,6 @@
     </images>
     <vars module="Magento_Catalog">
 
-<<<<<<< HEAD
-        <!-- New gallery theme settings -->
-        <var name="gallery_nav">thumbs</var> <!-- Gallery navigation style (false/thumbs/dots) -->
-        <var name="gallery_loop">true</var> <!-- Gallery navigation loop (true/false) -->
-        <var name="magnifier_width">32%</var>
-        <var name="magnifier_height">400</var>
-=======
         <!-- New gallery and magnifier theme settings -->
         <var name="gallery:navigation">thumbs</var> <!-- Gallery navigation style (false/thumbs/dots) -->
         <var name="gallery:loop">true</var> <!-- Gallery navigation loop (true/false) -->
@@ -199,7 +192,6 @@
         <var name="magnifier:height"></var> <!-- Height of magnifier block -->
         <var name="magnifier:action">hover</var> <!-- Action that atcivates zoom (hover/click) -->
         <var name="magnifier:enabled">true</var> <!-- Turn on/off magnifier (true/false) -->
->>>>>>> e72ccc2a
         <!-- end -->
 
         <var name="product_small_image_sidebar_size">100</var>  <!-- Override for small product image -->
