--- conflicted
+++ resolved
@@ -3,173 +3,6 @@
 //  * See COPYING.txt for license details.
 //  */
 
-<<<<<<< HEAD
-//
-//    Common
-//--------------------------------------
-
-& when (@media-common = true) {
-
-//
-//    PayPal checkout button
-//--------------------------------------
-.paypal {
-    &.after:before {
-        content: "- " attr(data-label) " -";
-        display: block;
-        margin: 0 @indent__xs @indent__s;
-        text-transform: uppercase;
-    }
-    &.before:before {
-        content: "- " attr(data-label) " -";
-        display: block;
-        margin: @indent__s @indent__xs;
-        text-align: center;
-        text-transform: uppercase;
-    }
-    &.acceptance {
-        display: block;
-        margin: 0 0 @indent__base;
-        img {
-            max-width: 100%;
-        }
-    }
-}
-
-.box-tocart,
-.block-minicart {
-    .paypal img {
-        display: block;
-        margin: 0 auto;
-    }
-}
-
-.form-new-agreement {
-    .actions-toolbar {
-        &:extend(.abs-reset-left-margin all);
-    }
-}
-
-//
-//    PayPal Review Order page
-//--------------------------------------
-.paypal-review {
-    .block {
-        &:extend(.abs-account-blocks all);
-        .actions-toolbar {
-            .action.primary {
-                &:extend(.abs-revert-secondary-color all);
-            }
-        }
-    }
-
-    .paypa-review-title {
-        > strong {
-            .lib-heading(h3);
-            display: inline-block;
-        }
-    }
-
-    .items-qty {
-        &:extend(.abs-reset-list all);
-        .item {
-            white-space: nowrap;
-        }
-        .title {
-            &:after {
-                content: ": ";
-            }
-        }
-    }
-
-    .paypal-review-title {
-        > strong {
-            .lib-heading(h3);
-            display: inline-block;
-        }
-    }
-
-    .actions-toolbar {
-        margin-top: @indent__s;
-    }
-    .item-options {
-        dt {
-            display: inline-block;
-            &:after {
-                content: ": ";
-            }
-        }
-        dd {
-            margin: 0;
-        }
-    }
-}
-
-}
-
-//
-//    Mobile
-//--------------------------------------
-.media-width(@extremum, @break) when (@extremum = 'max') and (@break = @screen__s) {
-    .table-paypal-review-items {
-        .product-item-name {
-            display: inline-block;
-        }
-    }
-}
-
-//
-//    Desktop
-//--------------------------------------
-.media-width(@extremum, @break) when (@extremum = 'min') and (@break = @screen__m) {
-    .paypal-review {
-        .block-content {
-            &:extend(.abs-add-clearfix-desktop all);
-            .box-order-shipping-address,
-            .box-order-shipping-method,
-            .box-order-shipping-method + .box-order-billing-address {
-                box-sizing: border-box;
-                float: left;
-                width: 33%;
-            }
-            .box-order-shipping-address {
-                padding: 0 5%;
-                width: 34%;
-            }
-        }
-        .column.main & {
-            .actions-toolbar {
-                &:extend(.abs-reset-left-margin-desktop all);
-            }
-        }
-        .table-paypal-review-items {
-            .col {
-                &.price,
-                &.qty {
-                    text-align: center;
-                }
-                &.item {
-                    width: 60%;
-                }
-            }
-        }
-        .col.subtotal,
-        .mark,
-        .amount {
-            text-align: right;
-        }
-    }
-
-    //  Billing Agreement
-    .form-new-agreement {
-        .fieldset .legend,
-        .actions-toolbar {
-            &:extend(.abs-reset-left-margin-desktop all);
-        }
-    }
-}
-=======
 @import 'module/_billing.less';
 @import 'module/_paypal-button.less';
-@import 'module/_review.less';
->>>>>>> 45e7f269
+@import 'module/_review.less';