// /**
//  * Copyright © 2016 Magento. All rights reserved.
//  * See COPYING.txt for license details.
//  */

@product-grid-items-per-row-layout-default: 2;

@product-grid-items-per-row-layout-1-screen-s: 3;
@product-grid-items-per-row-layout-1-screen-m: 4;
@product-grid-items-per-row-layout-1-screen-l: 5;

@product-grid-items-per-row-layout-2-left-screen-s: 3;
@product-grid-items-per-row-layout-2-left-screen-m: 4;
@product-grid-items-per-row-layout-2-left-screen-l: '';

@product-grid-items-per-row-layout-2-right-screen-s: 3;
@product-grid-items-per-row-layout-2-right-screen-m: 4;
@product-grid-items-per-row-layout-2-right-screen-l: '';

@product-grid-items-per-row-layout-3-screen-s: 3;
@product-grid-items-per-row-layout-3-screen-m: '';
@product-grid-items-per-row-layout-3-screen-l: '';

@product-grid-items-padding: 0 @indent__base @indent__base;
@product-grid-items-margin: 0 0 @indent__s;

@product-name-text-decoration: none;
@product-name-text-decoration-hover: @link__hover__text-decoration;

@toolbar-mode-icon-font-size: 26px;
@product-h1-margin-bottom-desktop: @indent__base;

@import 'module/_listings.less';
@import 'module/_toolbar.less';

//
//  Common
//  _____________________________________________

& when (@media-common = true) {

    //
    //  Category view
    //  ---------------------------------------------

    .old-price,
    .old.price {
        text-decoration: line-through;
    }

    .price-tier_price {
        .price-including-tax + .price-excluding-tax {
            &:before {
                content: '(' attr(data-label) ': ';
            }

            &:last-child:after {
                content: ')';
            }
        }

        .weee[data-label] {
            display: inline;

            .price {
                .lib-font-size(11);
            }

            &:before {
                content: ' +' attr(data-label) ': ';
            }
        }
    }

    .actual-price {
        font-weight: @font-weight__bold;
    }

    .product.name a {
        &:extend(.abs-product-link all);
    }

    .category {
        &-image {
            .image {
                display: block;
                height: auto;
                max-width: 100%;
            }
        }

        &-image,
        &-description {
            margin-bottom: @indent__base;
        }
    }

    //
    //  Product images general container
    //  ---------------------------------------------

    .product-image {
        &-container {
            display: inline-block;
            max-width: 100%;
        }

        &-wrapper {
            display: block;
            height: 0;
            overflow: hidden;
            position: relative;
            z-index: 1;
        }

        &-photo {
            bottom: 0;
            display: block;
            height: auto;
            left: 0;
            margin: auto;
            max-width: 100%;
            position: absolute;
            right: 0;
            top: 0;
        }
    }

    //
    //  Product view
    //  ---------------------------------------------

    .product.media {
        .product.photo .photo.image {
            &:extend(.abs-adaptive-images-centered);
        }

        .placeholder .photo.container {
            max-width: 100%;
        }

        .notice {
            .lib-css(color, @text__color__muted);
            .lib-font-size(@font-size__s);
            margin: @indent__s 0;
        }

        .product.thumbs {
            margin: @indent__base 0 @indent__l;
        }

        .items.thumbs {
            .lib-list-inline();

            .active {
                display: block;
                line-height: 1;
            }
        }
    }

    .product.info.detailed {
        clear: both;
        margin-bottom: 30px;

        .additional-attributes {
            width: auto;
            .lib-table-resize(
            @_th-padding-left: 0,
            @_th-padding-right: @indent__l,
            @_th-padding-bottom: @indent__s,
            @_td-padding-bottom: @indent__s
            );
        }
    }

    .product-info-main {
        .page-title-wrapper {
            .page-title {
                line-height: @line-height__base;
                margin-bottom: @indent__s;
            }
        }

        .stock {
            &.available,
            &.unavailable {
                display: inline-block;
                font-weight: @font-weight__bold;
                margin-right: @indent__base;
                text-transform: uppercase;
                vertical-align: top;
            }
        }

        .product {
            &.attribute {
                &.sku {
                    display: inline-block;
                    vertical-align: top;
                    .lib-css(color, @text__color__muted);

                    > .value {
                        display: inline-block;
                        vertical-align: top;
                        word-break: break-all;
                    }

                    .type {
                        margin-right: @indent__xs;
                    }
                }

                &.overview {
                    margin: @indent__base 0;
                }
            }

            &.alert {
                margin: @indent__s 0;
            }
        }

        .price-box {
            margin-top: @indent__s;
        }

        .product-reviews-summary .reviews-actions {
            .lib-font-size(@font-size__base);
        }
    }

    .product-options-wrapper {
        .fieldset-product-options-inner {
            .legend {
                .lib-css(font-weight, @font-weight__bold);
                .lib-css(margin, 0 0 @indent__xs);
                .lib-font-size(14px);
                border: none;
                display: inline-block;
                float: none;
                padding: 0;
            }

            &.required,
            &._required {
                .legend {
                    &:after {
                        content: '*';
                        .lib-typography(
                        @_font-size: @form-field-label-asterisk__font-size,
                        @_color: @form-field-label-asterisk__color,
                        @_font-family: @form-field-label-asterisk__font-family,
                        @_font-weight: @form-field-label-asterisk__font-weight,
                        @_line-height: @form-field-label-asterisk__line-height,
                        @_font-style: @form-field-label-asterisk__font-style
                        );
                        .lib-css(margin, @form-field-label-asterisk__margin);
                    }
                }
            }
        }

        .field {
            .note {
                display: block;
            }

            .price-notice {
                &:extend(.abs-adjustment-incl-excl-tax all);
            }
        }
    }

    .product-info-main,
    .product-options-bottom {
        .price-box {
            .price-including-tax + .price-excluding-tax,
            .weee + .price-excluding-tax,
            .weee {
                .lib-font-size(12);
                line-height: 14px;
                margin-bottom: @indent__xs;

                .price {
                    .lib-font-size(12);
                    font-weight: @font-weight__bold;
                }
            }

            .price-wrapper .price {
                .lib-font-size(18);
                font-weight: @font-weight__bold;
            }

            .price {
                white-space: nowrap;
            }
        }

        .special-price {
            display: block;
            margin: @indent__s 0;

            .price-container {
                .lib-font-size(14);
            }

            .price-label + .price-wrapper {
                display: inline-block;
            }
        }

        .old-price,
        .special-price {
            .price-label {
                &:after {
                    content: ': ';
                }
            }
        }

        .box-tocart {
            margin: @indent__base 0;

            .field.qty {
                padding-right: .75 * @indent__base;
            }

            .input-text.qty {
                @tocart-input-size: @button__line-height__l + 28px;
                height: @tocart-input-size + 2px;
                text-align: center;
                width: @tocart-input-size + 2px;
            }

            .actions {
                text-align: center;
            }

            .action.tocart {
                &:extend(.abs-button-l all);
            }
        }

        .product-addto-links {
            margin: @indent__base 0;
        }

        .action.tocompare {
            &:extend(.abs-action-addto-product all);
            vertical-align: top;
        }
    }

    .prices-tier {
        &:extend(.abs-reset-list all);
        .lib-css(background, @sidebar__background-color);
        margin: @indent__s 0;
        padding: @indent__s (.75 * @indent__base);

        .price-tier_price {
            display: inline-block;
        }

        .price-including-tax,
        .price-excluding-tax,
        .weee {
            display: inline-block;

            .price {
                .lib-font-size(14);
                font-weight: @font-weight__bold;
            }
        }
    }

    .ui-dialog-titlebar-close {
        .lib-button-as-link();
    }

    .block.related {
        .action.select {
            margin: 0 @indent__xs;
        }
    }

    //
    //  Sidebar product view
    //  ---------------------------------------------

    .sidebar {
        .product-items {
            .product-item {
                margin-bottom: @indent__base;
                position: relative;

                &-info {
                    position: relative;
                    width: auto;

                    .product-item-photo {
                        left: 0;
                        position: absolute;
                        top: 0;
                    }
                }

                &-name {
                    margin-top: 0;
                }

                &-details {
                    margin: 0 0 0 85px;
                }

                &-actions {
                    display: block;
                    margin-top: @indent__s;
                }
            }

            .price-box {
                display: block;
                margin: 7px 0;
            }

            .text {
                margin-right: 8px;
            }

            .counter {
                .lib-css(color, @primary__color__lighter);
                .lib-font-size(12);
                white-space: nowrap;
            }

            .minilist {
                .price {
                    display: inline;
                    padding: 0;
                }

                .weee:before {
                    display: inline-block;
                }
            }
        }

        .action {
            &.delete {
                &:extend(.abs-remove-button-for-blocks all);
                position: absolute;
                right: 0;
                top: 0;
            }
        }

        .subtitle {
            &:extend(.abs-no-display all);
        }

        //
        //  Product images only
        //  ---------------------------------------------

        .product-items-images {
            &:extend(.abs-add-clearfix all);
            margin-left: -@indent__xs;

            .product-item {
                &:extend(.abs-add-box-sizing all);
                float: left;
                padding-left: @indent__xs;
            }
        }

        //
        //  Product names only
        //  ---------------------------------------------

        .product-items-names {
            .product-item {
                margin-bottom: @indent__s;
            }

            .product-item-name {
                margin: 0;
            }
        }
    }

}

//
//  Mobile
//  _____________________________________________

.media-width(@extremum, @break) when (@extremum = 'max') and (@break = @screen__m) {
    .catalog-product-view {
        .column.main {
            .lib-vendor-prefix-display(flex);
            .lib-vendor-prefix-flex-direction(column);
        }

        .product.media {
            .lib-vendor-prefix-order(-1);
        }
    }

    .product-info-main .box-tocart {
        .actions {
            .action.tocart {
                &:extend(.abs-button-responsive-smaller all);
            }
        }
    }

    .block.related {
        .action.select {
            display: block;
            margin: @indent__xs 0;
        }
    }

    .compare,
    .product-addto-links .action.tocompare,
    .product-item-actions .actions-secondary > .action.tocompare,
    [class*='block-compare'] {
        display: none;
    }
}

//
//  Desktop
//  _____________________________________________

.media-width(@extremum, @break) when (@extremum = 'min') and (@break = @screen__m) {
    .product-info-main,
    .product-options-bottom {
        .box-tocart {
            display: table;

            .field.qty {
                display: table-cell;
            }

            .actions {
                display: table-cell;
                padding-top: @indent__m;
                text-align: center;
                vertical-align: bottom;
            }
        }
    }

    .product-info-main {
        .page-title-wrapper {
            .page-title {
                margin-top: -13px;
            }
        }
    }

    .sidebar {
        .product-items {
            .product-item {
                &-info {
                    .product-item-photo {
                        float: left;
                        left: auto;
                        margin: 0 @indent__s @indent__s 0;
                        position: relative;
                        top: auto;
                    }
                }

                &-details {
                    margin: 0;
                }

                &-actions {
                    clear: left;
                }
            }
        }
    }

    .product-add-form {
        &:extend(.abs-revert-field-type-desktop all);
    }
}

//
//  Desktop large
//  _____________________________________________

.media-width(@extremum, @break) when (@extremum = 'min') and (@break = @screen__xl) {
    .sidebar {
        .product-items {
            .product-item {
                &-info {
                    .product-item-photo {
                        float: none;
                        left: 0;
                        margin: 0;
                        position: absolute;
                        top: 0;
                    }
                }

                &-details {
                    margin-left: 85px;
                }
            }
        }
    }
}

//
//  Category page layout
//  ---------------------------------------------

.media-width(@extremum, @break) when (@extremum = 'min') and (@break = @screen__m) {
    .product-info-main {
        float: right;
    }

    .product.media {
        float: left;
        margin-bottom: @indent__m;
    }

    .page-layout-1column {
        .product-info-main {
            width: 40%;
        }
        .product.media {
            width: 57%;
        }
    }

    .page-layout-2columns-left,
    .page-layout-2columns-right,
    .page-layout-3columns {
        .product-info-main {
            width: 48%;
        }

        .product.media {
            width: 50%;
        }
    }
}

//
//  Common
//  _____________________________________________

& when (@media-common = true) {

    //
    //  Compare Products Page
    //  ---------------------------------------------

    body.catalog-product-compare-index {
        .action.print {
            float: right;
            margin: 15px 0;
        }
    }

    .table-wrapper.comparison {
        clear: both;
        max-width: 100%;
        overflow-x: auto;
    }

    .table-comparison {
        table-layout: fixed;

        .cell.label.remove,
        .cell.label.product {
            span {
                &:extend(.abs-visually-hidden all);
            }
        }

        .cell.label,
        td:last-child {
            border-right: @table__border-width @table__border-style @table__border-color;
        }

        .cell {
            padding: 15px;
            width: 140px;

<<<<<<< HEAD
            .attibute.value {
=======
            .attribute.value {
                width: 100%;
>>>>>>> 951694cc
                overflow: hidden;
                width: 100%;
            }

            &.product.info,
            &.product.label {
                border-bottom: @table__border-width @table__border-style @table__border-color;
            }

            &.label {
                .attribute.label {
                    display: block;
                    width: 100%;
                    word-wrap: break-word;
                }
            }

            &.attribute {
                .lib-font-size(13);
                img {
                    height: auto;
                    max-width: 100%;
                }
            }
        }

        .product-item-photo {
            display: block;
            margin: 0 auto 15px;
        }

        .product-image-photo {
            margin-left: 0;
        }

        .product-item-actions,
        .price-box,
        .product.rating,
        .product-item-name {
            display: block;
            margin: 15px 0;
        }

        .product-addto-links {
            margin-top: 15px;

            .action.split,
            .action.toggle {
                .lib-button-s();
            }

            .action.toggle {
                padding: 0;
            }
        }

        .cell.remove {
            padding-bottom: 0;
            padding-top: 0;
            text-align: right;

            .action.delete {
                &:extend(.abs-remove-button-for-blocks all);
            }
        }

        .product-item-actions {
            > .actions-primary {
                + .actions-secondary {
                    margin-top: @indent__s;
                }
            }
        }

        .action {
            &.tocart {
                white-space: nowrap;
            }
        }
    }

    .comparison.headings {
        .lib-css(background, @page__background-color);
        left: 0;
        position: absolute;
        top: 0;
        width: auto;
        z-index: 2;
    }

    .block-compare {
        .block-title {
            &:extend(.abs-block-title all);
        }

        .product-item .product-item-name {
            margin-left: 22px;
        }

        .action {
            &.delete {
                &:extend(.abs-remove-button-for-blocks all);
                left: -6px;
                position: absolute;
                top: 0;
            }

            &.compare {
                &:extend(.abs-revert-secondary-color all);
            }
        }

        .counter {
            &:extend(.abs-block-items-counter all);
        }

        .actions-toolbar {
            margin: 17px 0 0;
        }
    }
}<|MERGE_RESOLUTION|>--- conflicted
+++ resolved
@@ -695,12 +695,7 @@
             padding: 15px;
             width: 140px;
 
-<<<<<<< HEAD
-            .attibute.value {
-=======
             .attribute.value {
-                width: 100%;
->>>>>>> 951694cc
                 overflow: hidden;
                 width: 100%;
             }
