// /**
//  * Copyright © 2015 Magento. All rights reserved.
//  * See COPYING.txt for license details.
//  */

//
//  Common
//  _____________________________________________

& when (@media-common = true) {

    //
    //  Shopping cart
    //  ---------------------------------------------

<<<<<<< HEAD
    .cart {
        //  Summary block
        &-summary {
            &:extend(.abs-add-box-sizing all);
            .lib-css(background, @sidebar__background-color);
            margin-bottom: @indent__m;
            padding: 1px 15px @indent__m;
            > .title {
                .lib-heading(h3);
                display: block;
            }
            .block {
                margin-bottom: 0;
                > .title {
                    border-top: @border-width__base solid @border-color__base;
                    cursor: pointer;
                    font-weight: @font-weight__semibold;
                    .lib-icon-font(
                    @_icon-font-content: @icon-down,
                    @_icon-font-size: 30px,
                    @_icon-font-position: after,
                    @_icon-font-display: block
                    );
                    margin-bottom: 0;
                    overflow: hidden;
                    padding: 7px @indent__base 7px @indent__xs;
                    position: relative;
                    &:after {
                        position: absolute;
                        right: 0;
                        top: -5px;
                    }
                    strong {
                        .column.main & {
                            .lib-font-size(18);
                            font-weight: @font-weight__regular;
                        }
                    }
                }
                > .content {
                    display: none;
                }
                &.active {
                    > .title {
                        .lib-icon-font-symbol(
                        @_icon-font-content: @icon-prev,
                        @_icon-font-position: after
                        );
                    }
                    > .content {
                        display: block;
=======
    //  Summary block
    .cart-summary {
        &:extend(.abs-add-box-sizing all);
        .css(background, @sidebar__background-color);
        margin-bottom: @indent__m;
        padding: 1px 15px @indent__m;
        > .title {
            display: block;
            .heading(h3);
        }
        .block {
            &:extend(.abs-discount-block all);
            margin-bottom: 0;

            .item-options {
                margin-left: 0;
            }

            .fieldset {
                margin: 15px 0 @indent__m @indent__xs;

                .field {
                    margin: 0 0 @indent__s;
                    &.note {
                        font-size: @font-size__s;
>>>>>>> 45e7f269
                    }
                }

                .methods {
                    .field {
                        > .label {
                            display: inline;
                        }
                    }
                }
            }

            .fieldset.estimate {
                > .legend,
                > .legend + br {
                    &:extend(.abs-no-display all);
                }
            }
        }
        .actions-toolbar {
            > .primary {
                button {
                    &:extend(.abs-revert-secondary-color all);
                }
            }
        }
        &:extend(.abs-adjustment-incl-excl-tax all);
    }

    //  Totals block
    .cart-totals {
        border-top: 1px solid @border-color__base;
        padding-top: @indent__s;
        &:extend(.abs-sidebar-totals all);
        .table-wrapper {
            margin-bottom: 0;
            overflow: inherit;
        }
    }

    //  Products table
    .cart.table-wrapper {
        .items {
            thead + .item {
                border-top: @border-width__base solid @border-color__base;
            }
            > .item {
                border-bottom: @border-width__base solid @border-color__base;
                position: relative;
            }
        }
        .col {
            padding-top: @indent__base;
            &.qty {
                .input-text {
                    margin-top: -5px;
                    &:extend(.abs-input-qty all);
                }
<<<<<<< HEAD
            }
            .actions-toolbar {
                &:extend(.abs-add-clearfix all);
                > .action {
                    &:extend(button all);
                    .lib-link-as-button();
                    margin-bottom: @indent__s;
                    margin-right: @indent__s;
                    &:last-child {
                        margin-right: 0;
                    }
=======
                .label {
                    &:extend(.abs-visually-hidden all);
>>>>>>> 45e7f269
                }
            }
        }
        .item {
            &-actions td {
                padding-bottom: @indent__s;
                text-align: center;
                white-space: normal;
            }
            .col {
                &.item {
                    display: block;
                    min-height: 75px;
                    padding: @indent__m 0 @indent__s 75px;
                    position: relative;
                }
            }
        }
        .actions-toolbar {
            &:extend(.abs-add-clearfix all);
            > .action {
                &:extend(button all);
                .link-as-button();
                margin-bottom: @indent__s;
                margin-right: @indent__s;
                &:last-child {
                    margin-right: 0;
                }
            }
        }
        .action {
            &.help.map {
                &:extend(.abs-action-button-as-link all);
                font-weight: @font-weight__regular;
            }
        }
        .product {
            &-item-photo {
                display: block;
                left: 0;
                max-width: 60px;
                padding: 0;
                position: absolute;
                top: 15px;
                width: 100%;
            }
            &-item-details {
                white-space: normal;
            }
            &-item-name {
                display: inline-block;
                font-weight: @font-weight__regular;
                margin-top: -6px;
            }
        }
        .gift-registry-name-label {
            &:after {
                content: ':';
            }
<<<<<<< HEAD
            .checkout-methods-items {
                &:extend(.abs-reset-list all);
                margin-top: @indent__base;
                text-align: center;
                .action.primary {
                    &:extend(.abs-button-l all);
                    margin-bottom: @indent__s;
                    width: 100%;
                }
=======
        }
        //  Product options
        .item-options {
            font-size: @font-size__s;
            margin-bottom: @indent__s;
            &:extend(.abs-product-options-list all);
            &:extend(.abs-add-clearfix all);
        }

        .product-item-name + .item-options {
            margin-top: @indent__s;
        }

        .product-image-wrapper {
            &:extend(.abs-reset-image-wrapper all);
        }
        .action.configure {
            display: inline-block;
            margin: 0 0 @indent__base;
        }
    }

    .cart-container {
        .form-cart {
            &:extend(.abs-shopping-cart-items all);
        }
        .checkout-methods-items {
            &:extend(.abs-reset-list all);
            margin-top: @indent__base;
            text-align: center;
            .action.primary {
                &:extend(.abs-button-l all);
                margin-bottom: @indent__s;
                width: 100%;
>>>>>>> 45e7f269
            }
        }
    }

    //
    //  Cross sell
    //  ---------------------------------------------

    .block.crosssell {
        margin-top: 70px;
    }
}

//
//  Mobile
//  _____________________________________________

.media-width(@extremum, @break) when (@extremum = 'max') and (@break = @screen__m) {
    .cart {
        &.table-wrapper {
            overflow: inherit;
            thead {
                .col {
                    &:not(.item) {
                        display: none;
                    }
                }
            }
            .col {
                &.qty,
                &.price,
                &.subtotal,
                &.msrp {
                    box-sizing: border-box;
                    display: block;
                    float: left;
                    text-align: center;
                    white-space: nowrap;
                    width: 33%;
                    &:before {
                        content: attr(data-th) ':';
                        display: block;
                        font-weight: @font-weight__bold;
                        padding-bottom: @indent__s;
                    }
                }
                &.msrp {
                    white-space: normal;
                }
            }
            .item {
                .col.item {
                    padding-bottom: 0;
                }
            }
        }
    }

    .cart-container {
        .form-cart {
            &:extend(.abs-shopping-cart-items-mobile all);
        }
    }
}

//
//  Desktop
//  _____________________________________________

.media-width(@extremum, @break) when (@extremum = 'min') and (@break = @screen__m) {
    .cart-container {
        &:extend(.abs-add-clearfix-desktop all);
        .form-cart {
            &:extend(.abs-shopping-cart-items-desktop all);
        }
        .widget {
            float: left;
        }
    }

    .cart-summary {
        float: right;
        position: relative;
        width: 23%;
        .actions-toolbar {
            .column.main & {
                &:extend(.abs-reset-left-margin-desktop all);
                > .secondary {
                    float: none;
                }
            }
<<<<<<< HEAD
            .block {
                .fieldset {
                    .field {
                        .lib-form-field-type-revert(@_type: block);
                        margin: 0 0 @indent__s;
                    }
=======
        }
        .block {
            .fieldset {
                .field {
                    .form-field-type-revert(@_type: block);
                    margin: 0 0 @indent__s;
>>>>>>> 45e7f269
                }
            }
        }
    }

    .cart {
        &.table-wrapper {
            .items { // Google Chrome version 44.0.2403.107 m fix
                min-width: 100%;
                width: auto;
            }
            .item {
                .col {
                    &.item {
                        padding: 27px 8px @indent__s;
                    }
                }
                &-actions {
                    td {
                        text-align: right;
                    }
                }
            }
            .product {
                &-item-photo {
                    display: table-cell;
                    max-width: 100%;
                    padding-right: @indent__base;
                    position: static;
                    vertical-align: top;
                    width: 1%;
                }
                &-item-details {
                    display: table-cell;
                    vertical-align: top;
                    white-space: normal;
                    width: 99%;
                }
            }
            .item-actions {
                .actions-toolbar {
                    text-align: left;
                    &:extend(.abs-reset-left-margin-desktop all);
                }
            }
        }
    }
}<|MERGE_RESOLUTION|>--- conflicted
+++ resolved
@@ -13,68 +13,15 @@
     //  Shopping cart
     //  ---------------------------------------------
 
-<<<<<<< HEAD
-    .cart {
-        //  Summary block
-        &-summary {
-            &:extend(.abs-add-box-sizing all);
-            .lib-css(background, @sidebar__background-color);
-            margin-bottom: @indent__m;
-            padding: 1px 15px @indent__m;
-            > .title {
-                .lib-heading(h3);
-                display: block;
-            }
-            .block {
-                margin-bottom: 0;
-                > .title {
-                    border-top: @border-width__base solid @border-color__base;
-                    cursor: pointer;
-                    font-weight: @font-weight__semibold;
-                    .lib-icon-font(
-                    @_icon-font-content: @icon-down,
-                    @_icon-font-size: 30px,
-                    @_icon-font-position: after,
-                    @_icon-font-display: block
-                    );
-                    margin-bottom: 0;
-                    overflow: hidden;
-                    padding: 7px @indent__base 7px @indent__xs;
-                    position: relative;
-                    &:after {
-                        position: absolute;
-                        right: 0;
-                        top: -5px;
-                    }
-                    strong {
-                        .column.main & {
-                            .lib-font-size(18);
-                            font-weight: @font-weight__regular;
-                        }
-                    }
-                }
-                > .content {
-                    display: none;
-                }
-                &.active {
-                    > .title {
-                        .lib-icon-font-symbol(
-                        @_icon-font-content: @icon-prev,
-                        @_icon-font-position: after
-                        );
-                    }
-                    > .content {
-                        display: block;
-=======
     //  Summary block
     .cart-summary {
         &:extend(.abs-add-box-sizing all);
-        .css(background, @sidebar__background-color);
+        .lib-css(background, @sidebar__background-color);
         margin-bottom: @indent__m;
         padding: 1px 15px @indent__m;
         > .title {
             display: block;
-            .heading(h3);
+            .lib-heading(h3);
         }
         .block {
             &:extend(.abs-discount-block all);
@@ -91,7 +38,6 @@
                     margin: 0 0 @indent__s;
                     &.note {
                         font-size: @font-size__s;
->>>>>>> 45e7f269
                     }
                 }
 
@@ -150,22 +96,8 @@
                     margin-top: -5px;
                     &:extend(.abs-input-qty all);
                 }
-<<<<<<< HEAD
-            }
-            .actions-toolbar {
-                &:extend(.abs-add-clearfix all);
-                > .action {
-                    &:extend(button all);
-                    .lib-link-as-button();
-                    margin-bottom: @indent__s;
-                    margin-right: @indent__s;
-                    &:last-child {
-                        margin-right: 0;
-                    }
-=======
                 .label {
                     &:extend(.abs-visually-hidden all);
->>>>>>> 45e7f269
                 }
             }
         }
@@ -188,7 +120,7 @@
             &:extend(.abs-add-clearfix all);
             > .action {
                 &:extend(button all);
-                .link-as-button();
+                .lib-link-as-button();
                 margin-bottom: @indent__s;
                 margin-right: @indent__s;
                 &:last-child {
@@ -225,17 +157,6 @@
             &:after {
                 content: ':';
             }
-<<<<<<< HEAD
-            .checkout-methods-items {
-                &:extend(.abs-reset-list all);
-                margin-top: @indent__base;
-                text-align: center;
-                .action.primary {
-                    &:extend(.abs-button-l all);
-                    margin-bottom: @indent__s;
-                    width: 100%;
-                }
-=======
         }
         //  Product options
         .item-options {
@@ -270,7 +191,6 @@
                 &:extend(.abs-button-l all);
                 margin-bottom: @indent__s;
                 width: 100%;
->>>>>>> 45e7f269
             }
         }
     }
@@ -362,21 +282,12 @@
                     float: none;
                 }
             }
-<<<<<<< HEAD
-            .block {
-                .fieldset {
-                    .field {
-                        .lib-form-field-type-revert(@_type: block);
-                        margin: 0 0 @indent__s;
-                    }
-=======
         }
         .block {
             .fieldset {
                 .field {
-                    .form-field-type-revert(@_type: block);
+                    .lib-form-field-type-revert(@_type: block);
                     margin: 0 0 @indent__s;
->>>>>>> 45e7f269
                 }
             }
         }
