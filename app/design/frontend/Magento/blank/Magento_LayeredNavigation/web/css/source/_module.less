--- conflicted
+++ resolved
@@ -10,107 +10,71 @@
 & when (@media-common = true) {
 
     .block.filter {
-<<<<<<< HEAD
-        margin-bottom: 40px;
+        margin-bottom: @indent__xl ;
         .filter-title {
-            margin-bottom: 20px;
-            strong {
-                font-size: 18px;
-            }
-        }
-
-        .filter-subtitle {
-            display: none;
-        }
-
-        .filter-options-title {
-            word-break: break-all;
-        }
-
-=======
-        margin-bottom: @indent__xl ;
-        .title {
             margin-bottom: @indent__base;
             strong {
                 font-size: 18px;
             }
         }
-        .subtitle {
-            display: none;
+    }
+    .filter-subtitle {
+        display: none;
+    }
+    
+    .filter-options-content {
+        .filter-count-label {
+            &:extend(.abs-visually-hidden all);
         }
->>>>>>> 02e0378c
-        .filter-options-content {
-            .filter-count-label {
-                &:extend(.abs-visually-hidden all);
+    }
+    .filter-options {
+        margin: 0;
+        > dt {
+            .lib-heading(h4);
+            margin: 0 0 @indent__s;
+        }
+        > dd {
+            margin: 0 0 @indent__m;
+
+            .item {
+                margin-bottom: 3px;
             }
         }
-<<<<<<< HEAD
-
-        .filter-options {
-            margin: 0;
-            > dt {
-                .lib-heading(h4);
-                margin: 0 0 10px;
+        .count {
+            .lib-css(color, @text__color__muted);
+            &:before {
+                content: '(';
             }
-            > dd {
-                margin: 0 0 25px;
-=======
-        .options {
-            margin: 0;
-            > dt {
-                .lib-heading(h4);
-                margin: 0 0 @indent__s;
-            }
-            > dd {
-                margin: 0 0 @indent__m;
->>>>>>> 02e0378c
-
-                .item {
-                    margin-bottom: 3px;
-                }
-            }
-            .count {
-                .lib-css(color, @text__color__muted);
-                &:before {
-                    content: '(';
-                }
-                &:after {
-                    content: ')';
-                }
-            }
-        }
-        .items {
-            &:extend(.abs-reset-list all);
-        }
-<<<<<<< HEAD
-
-=======
->>>>>>> 02e0378c
-        .filtered {
-            .items {
-                margin: 15px 0;
-            }
-            .item {
-                margin-bottom: 6px;
-                padding-left: 22px;
-                position: relative;
-                .label {
-                    font-weight: @font-weight__bold;
-                }
-                .action.remove {
-                    &:extend(.abs-remove-button-for-blocks all);
-                    left: -6px;
-                    position: absolute;
-                    top: 0;
-                }
-            }
-            & + .actions {
-                margin-bottom: 35px;
+            &:after {
+                content: ')';
             }
         }
     }
-<<<<<<< HEAD
-=======
+    .items {
+        &:extend(.abs-reset-list all);
+    }
+    .filtered {
+        .items {
+            margin: 15px 0;
+        }
+        .item {
+            position: relative;
+            padding-left: 22px;
+            margin-bottom: 6px;
+            .label {
+                font-weight: @font-weight__bold;
+            }
+            .action.remove {
+                &:extend(.abs-remove-button-for-blocks all);
+                position: absolute;
+                left: -6px;
+                top: 0;
+            }
+        }
+        & + .actions {
+            margin-bottom: 35px;
+        }
+    }
 }
 
 //
@@ -125,5 +89,4 @@
             }
         }
     }
->>>>>>> 02e0378c
 }