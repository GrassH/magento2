{
    "name": "magento/theme-frontend-blank",
    "description": "N/A",
    "type": "magento2-theme",
    "license": [
        "OSL-3.0",
        "AFL-3.0"
    ],
    "config": {
        "sort-packages": true
    },
    "version": "100.4.5",
    "require": {
<<<<<<< HEAD
        "php": "~8.1.0||~8.2.0",
        "magento/framework": "*"
=======
        "php": "~7.4.0||~8.1.0",
        "magento/framework": "103.0.*"
>>>>>>> 1df45659
    },
    "autoload": {
        "files": [
            "registration.php"
        ]
    }
}
<|MERGE_RESOLUTION|>--- conflicted
+++ resolved
@@ -11,13 +11,8 @@
     },
     "version": "100.4.5",
     "require": {
-<<<<<<< HEAD
         "php": "~8.1.0||~8.2.0",
-        "magento/framework": "*"
-=======
-        "php": "~7.4.0||~8.1.0",
         "magento/framework": "103.0.*"
->>>>>>> 1df45659
     },
     "autoload": {
         "files": [
