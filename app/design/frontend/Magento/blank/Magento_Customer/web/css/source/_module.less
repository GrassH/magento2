--- conflicted
+++ resolved
@@ -368,11 +368,7 @@
 
     .account {
         .page.messages {
-<<<<<<< HEAD
             margin-bottom: 0;
-=======
-            margin-bottom: @indent__base;
->>>>>>> 37f121ff
         }
 
         .toolbar {
