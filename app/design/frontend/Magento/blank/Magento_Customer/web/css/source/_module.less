--- conflicted
+++ resolved
@@ -463,10 +463,7 @@
     .form.send.confirmation,
     .form.password.forget,
     .form.create.account,
-<<<<<<< HEAD
-=======
     .form.search.advanced,
->>>>>>> bd049307
     .form.form-orders-search {
         min-width: 600px;
         width: 50%;
