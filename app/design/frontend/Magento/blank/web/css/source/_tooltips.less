// /**
//  * Copyright © 2015 Magento. All rights reserved.
//  * See COPYING.txt for license details.
//  */

//
//  Common
//  _____________________________________________

& when (@media-common = true) {

    .tooltip.wrapper {
        .lib-tooltip(
        @_tooltip-position: bottom,
        @_tooltip-selector-content: ~'.tooltip.content',
        @_tooltip-selector-toggle: ~'tooltip.toggle'
        );

        .tooltip.content {
            dl {
                margin-bottom: 0;
            }

            dd {
                white-space: normal;
            }

            .subtitle {
                display: inline-block;
                font-size: 16px;
                font-weight: 500;
                margin-bottom: 15px;
            }

            .label {
                margin-top: @indent__s;

                &:first-child {
                    margin-top: 0;
                }
            }

            .values {
                margin: 0;
            }
        }
    }

<<<<<<< HEAD
}

//
//  Mobile
//  _____________________________________________

.media-width(@extremum, @break) when (@extremum = 'max') and (@break = @screen__xs) {
    .tooltip.wrapper {
        .tooltip.content {
            min-width: 10rem;
        }
=======
    .ui-tooltip {
      position: absolute;
      z-index: 9999;
>>>>>>> bcf43a35
    }
}<|MERGE_RESOLUTION|>--- conflicted
+++ resolved
@@ -46,7 +46,10 @@
         }
     }
 
-<<<<<<< HEAD
+    .ui-tooltip {
+      position: absolute;
+      z-index: 9999;
+    }
 }
 
 //
@@ -58,10 +61,5 @@
         .tooltip.content {
             min-width: 10rem;
         }
-=======
-    .ui-tooltip {
-      position: absolute;
-      z-index: 9999;
->>>>>>> bcf43a35
     }
 }