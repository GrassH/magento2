--- conflicted
+++ resolved
@@ -244,17 +244,11 @@
 //  Input quantity
 //  ---------------------------------------------
 
-<<<<<<< HEAD
-.abs-input-qty {
-    text-align: center;
-    width: 47px;
-=======
 & when (@media-common = true) {
     .abs-input-qty {
+        text-align: center;
         width: 47px;
-        text-align: center;
-    }
->>>>>>> 2b0d7916
+    }
 }
 
 //
@@ -685,22 +679,12 @@
 //  Button as a link
 //  ---------------------------------------------
 
-<<<<<<< HEAD
-.abs-action-button-as-link {
-    .lib-button-as-link(
-        @_margin: false
-    );
-    border-radius: 0;
-    font-size: inherit;
-    font-weight: @font-weight__regular;
-=======
 & when (@media-common = true) {
     .abs-action-button-as-link {
         .lib-button-as-link(@_margin: false);
         border-radius: 0;
+        font-size: inherit;
         font-weight: @font-weight__regular;
-        font-size: inherit;
->>>>>>> 2b0d7916
 
         &:active,
         &:not(:focus) {
@@ -761,14 +745,9 @@
                 content: '('attr(data-label)': ';
             }
 
-<<<<<<< HEAD
-        &:after {
-            content: ')';
-=======
             &:after {
                 content: ')';
             }
->>>>>>> 2b0d7916
         }
     }
 }
@@ -777,32 +756,6 @@
 //  Cart tax total
 //  ---------------------------------------------
 
-<<<<<<< HEAD
-.abs-tax-total {
-    cursor: pointer;
-    padding-right: 12px;
-    position: relative;
-    .lib-icon-font(
-    @icon-down,
-    @_icon-font-size: 26px,
-    @_icon-font-line-height: 10px,
-    @_icon-font-margin: 3px 0 0 0,
-    @_icon-font-position: after
-    );
-
-    &:after {
-        position: absolute;
-        right: -@indent__s;
-        top: 3px;
-    }
-}
-
-.abs-tax-total-expanded {
-    .lib-icon-font-symbol(
-    @_icon-font-content: @icon-up,
-    @_icon-font-position: after
-    );
-=======
 & when (@media-common = true) {
     .abs-tax-total {
         cursor: pointer;
@@ -836,7 +789,6 @@
         @_icon-font-position: after
         );
     }
->>>>>>> 2b0d7916
 }
 
 //
@@ -1122,26 +1074,12 @@
 //  Shopping cart items
 //  ---------------------------------------------
 
-<<<<<<< HEAD
-.abs-shopping-cart-items {
-    .action {
-        &.continue {
-            border-radius: 3px;
-            font-weight: bold;
-            .lib-link-as-button();
-            .lib-button(
-            @_button-padding: 7px 15px 7px 0,
-            @_button-icon-use: true,
-            @_button-font-content: @icon-prev,
-            @_button-icon-font-size: 32px,
-            @_button-icon-font-line-height: 16px,
-            @_button-icon-font-position: before
-            );
-=======
 & when (@media-common = true) {
     .abs-shopping-cart-items {
         .action {
             &.continue {
+                border-radius: 3px;
+                font-weight: @font-weight__bold;
                 .lib-link-as-button();
                 .lib-button(
                 @_button-padding: 7px 15px 7px 0,
@@ -1151,9 +1089,6 @@
                 @_button-icon-font-line-height: 16px,
                 @_button-icon-font-position: before
                 );
-                border-radius: 3px;
-                font-weight: bold;
->>>>>>> 2b0d7916
 
                 &:active {
                     .lib-css(box-shadow, @button__shadow);
@@ -1236,17 +1171,11 @@
 //  Form Field Date Input
 //  ---------------------------------------------
 
-<<<<<<< HEAD
-.abs-field-date-input {
-    .lib-css(margin-right, @indent__s);
-    width: calc(~'100% - (@{icon-calendar__font-size} + @{indent__s})');
-=======
 & when (@media-common = true) {
     .abs-field-date-input {
         .lib-css(margin-right, @indent__s);
-        width: calc(~"100% - (@{icon-calendar__font-size} + @{indent__s})");
-    }
->>>>>>> 2b0d7916
+        width: calc(~'100% - (@{icon-calendar__font-size} + @{indent__s})');
+    }
 }
 
 //
@@ -1258,16 +1187,10 @@
         &:extend(.abs-add-box-sizing all);
         position: relative;
 
-<<<<<<< HEAD
-    input {
-        .lib-css(margin-right, @indent__s);
-        width: calc(~'100% - (@{checkout-tooltip-icon__font-size} + @{indent__s} + @{indent__xs})');
-=======
         input {
             .lib-css(margin-right, @indent__s);
-            width: calc(~"100% - (@{checkout-tooltip-icon__font-size} + @{indent__s} + @{indent__xs})");
-        }
->>>>>>> 2b0d7916
+            width: calc(~'100% - (@{checkout-tooltip-icon__font-size} + @{indent__s} + @{indent__xs})');
+        }
     }
 }
 
@@ -1364,22 +1287,9 @@
                 padding-top: @indent__base;
             }
 
-<<<<<<< HEAD
-            .amount .price {
-                .lib-icon-font(
-                @icon-down,
-                @_icon-font-size: 30px,
-                @_icon-font-text-hide: true,
-                @_icon-font-position: after,
-                @_icon-font-display: block
-                );
-                padding-right: @indent__m;
-                position: relative;
-=======
             .amount {
                 padding-right: 4px;
                 text-align: right;
->>>>>>> 2b0d7916
 
                 strong {
                     font-weight: @font-weight__bold;
@@ -1401,8 +1311,6 @@
                 }
 
                 .amount .price {
-                    position: relative;
-                    padding-right: @indent__m;
                     .lib-icon-font(
                     @icon-down,
                     @_icon-font-size: 30px,
@@ -1410,6 +1318,8 @@
                     @_icon-font-position: after,
                     @_icon-font-display: block
                     );
+                    padding-right: @indent__m;
+                    position: relative;
 
                     &:after {
                         position: absolute;
