--- conflicted
+++ resolved
@@ -49,9 +49,8 @@
 
 .media-width(@extremum, @break) when (@extremum = 'max') and (@break = @screen__s) {
     .table-wrapper {
-<<<<<<< HEAD
         .lib-table-overflow();
-        position: relative; // To hide unnecessary horizontal scrollbar in Safari
+        position: relative; // to hide unnecessary horizontal scrollbar in Safari
         .table {
             &:not(.cart) {
                 &:not(.totals) {
@@ -63,35 +62,6 @@
                             }
                             > td:last-child {
                                 padding-bottom: @indent__base;
-                            }
-                        }
-                        tfoot {
-                            display: block;
-                            tr {
-                                &:extend(.abs-add-clearfix-mobile all);
-                                display: block;
-                                &:first-child {
-                                    th,
-                                    td {
-                                        padding-top: @indent__base;
-                                    }
-                                }
-                            }
-                            th {
-                                box-sizing: border-box;
-                                float: left;
-                                padding-left: 0;
-                                padding-right: 0;
-                                text-align: left;
-                                width: 70%;
-                            }
-                            td {
-                                box-sizing: border-box;
-                                float: left;
-                                padding-left: 0;
-                                padding-right: 0;
-                                text-align: right;
-                                width: 30%;
                             }
                         }
                         &.additional-attributes {
@@ -109,64 +79,42 @@
                         }
                     }
                 }
-=======
-        .table-overflow();
-        position: relative; // to hide unnecessary horizontal scrollbar in Safari
-        .table:not(.cart):not(.totals):not(.table-comparison) {
-            .table-responsive();
-            tbody > tr {
-                > td:first-child {
-                    padding-top: @indent__base;
-                }
-                > td:last-child {
-                    padding-bottom: @indent__base;
-                }
             }
-            &.additional-attributes {
-                tbody {
-                    th {
-                        &:extend(.abs-no-display-s all);
-                    }
-                    td {
-                        &:last-child {
-                            border: none;
-                            padding: 0 0 @indent__xs;
+        }
+        .table {
+            &:not(.totals){
+                &:not(.table-comparison) {
+                    tfoot {
+                        display: block;
+                        tr {
+                            display: block;
+                            &:extend(.abs-add-clearfix-mobile all);
+                            &:first-child {
+                                th,
+                                td {
+                                    padding-top: @indent__base;
+                                }
+                            }
+                        }
+                        th {
+                            box-sizing: border-box;
+                            float: left;
+                            padding-left: 0;
+                            padding-right: 0;
+                            text-align: left;
+                            width: 70%;
+                        }
+                        td {
+                            box-sizing: border-box;
+                            float: left;
+                            padding-left: 0;
+                            padding-right: 0;
+                            text-align: right;
+                            width: 30%;
                         }
                     }
                 }
-            }
-        }
-        .table:not(.totals):not(.table-comparison) {
-            tfoot {
-                display: block;
-                tr {
-                    display: block;
-                    &:extend(.abs-add-clearfix-mobile all);
-                    &:first-child {
-                        th,
-                        td {
-                            padding-top: @indent__base;
-                        }
-                    }
-                }
-                th {
-                    box-sizing: border-box;
-                    float: left;
-                    padding-left: 0;
-                    padding-right: 0;
-                    text-align: left;
-                    width: 70%;
-                }
-                td {
-                    box-sizing: border-box;
-                    float: left;
-                    padding-left: 0;
-                    padding-right: 0;
-                    text-align: right;
-                    width: 30%;
-                }
->>>>>>> 45e7f269
-            }
+            }            
         }
     }
 }