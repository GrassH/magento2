/**
 * Copyright © 2015 Magento. All rights reserved.
 * See COPYING.txt for license details.
 */

@import 'source/lib/_lib.less'; // Global lib
@import 'source/_theme.less'; // Theme overrides
@import 'source/_variables.less'; // Local theme variables

@baseDir: "../"; // Default

// Magento/blank
.page-print {
    .logo {
        float: none;
        display: block;
        text-align: left;
    }
}

@media print {
    * {
        background: transparent !important;
<<<<<<< HEAD
        color: black !important;
=======
        color: @color-black !important;
        text-shadow: none !important;
>>>>>>> ac75be27
        -webkit-filter: none !important; // Use in 41 Chrome
        filter: none !important;
        text-shadow: none !important;
    }

    // Black prints faster:h5bp.com/s
    a,
    a:visited {
        text-decoration: underline !important;
    }

    // Don't show links for images, or javascript/internal links
    pre,
    blockquote {
        border: 1px solid @color-gray60;
        page-break-inside: avoid;
    }

    thead {
        display: table-header-group;
    }

    .table-wrapper table {
        width: 100%;

        td {
            width: auto;
        }

        table-layout: fixed;

        & > tfoot > tr:first-child {
            border-top: 1px solid @color-gray60;
        }
    }

    .box,
    tr,
    img {
        page-break-inside: avoid;
    }

    img {
        max-width: 100% !important;
    }

    @page {
        margin: 1cm;
    }

    .block-content,
    p,
    h2,
    h3 {
        orphans: 3;
        widows: 3;
    }

    .block-content {
        page-break-before: avoid;
    }

    .block-title,
    h2,
    h3 {
        page-break-after: avoid;
    }

    .nav-toggle {
        display: none !important;
    }

    .sidebar,
    .nav-sections,
    .header.content > *[class],
    .panel.wrapper > *[class],
    .footer.content > *[class] {
        display: none;
    }

    .logo,
    .footer .copyright {
        display: block !important;
        margin: 10px 0;
    }

    .order-details-items {
        .order-items {
            .order-gift-message {
                &:not(.expanded-content) {
                    height: auto;
                    visibility: visible;
                }
            }
        }
    }

    .column.main {
        float: none !important;
        width: 100% !important;
    }

    .breadcrumbs {
        margin: 0 auto;
        text-align: right;
    }

    .footer.content {
        padding: 0;
    }
}<|MERGE_RESOLUTION|>--- conflicted
+++ resolved
@@ -21,12 +21,7 @@
 @media print {
     * {
         background: transparent !important;
-<<<<<<< HEAD
-        color: black !important;
-=======
         color: @color-black !important;
-        text-shadow: none !important;
->>>>>>> ac75be27
         -webkit-filter: none !important; // Use in 41 Chrome
         filter: none !important;
         text-shadow: none !important;
