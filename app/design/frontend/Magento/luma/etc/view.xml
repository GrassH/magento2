--- conflicted
+++ resolved
@@ -188,11 +188,7 @@
         <var name="gallery:loop">false</var> <!-- Gallery navigation loop (true/false) -->
         <var name="gallery:keyboard">true</var> <!-- Turn on/off keyboard arrows navigation (true/false) -->
         <var name="gallery:arrows">true</var> <!-- Turn on/off arrows on the sides preview (true/false) -->
-<<<<<<< HEAD
-        <var name="gallery:show_caption">true</var> <!-- Display alt text as image title (true/false) -->
-=======
         <var name="gallery:showCaption">true</var> <!-- Display alt text as image title (true/false) -->
->>>>>>> 8c4ea236
 
         <var name="magnifier:top"></var> <!-- Top position of magnifier -->
         <var name="magnifier:left"></var> <!-- Right position of magnifier -->
