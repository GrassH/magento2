// /**
//  * Copyright © Magento, Inc. All rights reserved.
//  * See COPYING.txt for license details.
//  */

//
//  Variables
//  _____________________________________________

@account-title-border-color: @color-gray-middle2;
@account-table-border-bottom-color: @color-gray-middle1;
@account-table-action-delete: @color-red12;

@_password-default: @color-gray-light01;
@_password-weak: #ffafae;
@_password-medium: #ffd6b3;
@_password-strong: #c5eeac;
@_password-very-strong: #81b562;

//
//  Common
//  _____________________________________________

& when (@media-common = true) {
    .login-container {
        .block {
            &-new-customer {
                .actions-toolbar {
                    margin-top: 25px;
                }
            }

            .block-title {
                &:extend(.abs-login-block-title all);
                .lib-font-size(18);
            }
        }

        .fieldset {
            .lib-form-hasrequired(bottom);

            &:after {
                margin-top: 35px;
            }
        }
    }

    .block-addresses-list {
        .items.addresses {
            > .item {
                margin-bottom: @indent__base;

                &:last-child {
                    margin-bottom: 0;
                }
            }

            .item.actions {
                margin-top: @indent__xs;

                .action {
                    &:extend(.abs-account-actions all);
                }
            }
        }

        address {
            &:extend(.abs-account-block-line-height all);
        }
    }

    .form-address-edit {
        .region_id {
            display: none;
        }

        .actions-toolbar .action.primary {
            &:extend(.abs-button-l all);
        }
    }

    .form-edit-account {
        .fieldset.password {
            display: none;
        }
    }

    .form-create-account {
        .fieldset-fullname {
            .fields {
                .field {
                    float: none;
                }
            }
        }
        .fieldset.create.account {
            .lib-form-hasrequired(bottom);
            &:after {
                margin-top: 35px;
            }
        }
    }

    .form.password.forget {
        .fieldset {
            .lib-form-hasrequired(bottom);
            &:after {
                margin-top: 35px;
            }
        }
    }

    //  Full name fieldset
    .fieldset {
        .fullname {
            > .label {
                &:extend(.abs-visually-hidden all);
            }
        }
    }

    .box-billing-address,
    .box-shipping-address,
    .box-address-billing,
    .box-address-shipping,
    .box-information,
    .box-newsletter {
        .box-content {
            &:extend(.abs-account-block-line-height all);
        }
    }

    //  My account
    .account {
        .page-title-wrapper {
            .page-title {
                display: inline-block;
            }
        }

        .messages {
            margin-bottom: @indent__base;
        }

        .column.main {
            margin-bottom: @indent__l;

            h2 {
                margin-top: 0;
            }

            .block:not(.widget) {
                &:extend(.abs-account-blocks all);
            }
        }

        .sidebar-additional {
            margin-top: @indent__xl;
        }

        .table-wrapper {
            .lib-css(margin-bottom, @indent__base);
            border-bottom: 1px solid @account-table-border-bottom-color;
            overflow-x: auto;

            &:last-child {
                margin-bottom: 0;
            }
        }

        .legend {
            &:extend(.abs-account-title all);
        }
    }

    .account,
    [class^='sales-guest-'],
    .sales-guest-view {
        .column.main {
            .order-details-items {
                .table-wrapper {
                    .data.table {
                        &:extend(.abs-table-striped all);
                    }
                }
            }
        }

        .data.table {
            .col.actions {
                .action {
                    &:extend(.abs-account-actions all);
                    &.delete {
                        .lib-css(color, @account-table-action-delete);
                    }
                }
            }
        }
    }

    //  Checkout address (create shipping address)
    .field.street {
        .field.additional {
            .label {
                &:extend(.abs-visually-hidden all);
            }
        }
    }

    //
    //  Blocks & Widgets
    //  ---------------------------------------------

    .block {
        &:extend(.abs-margin-for-blocks-and-widgets all);
        .column.main & {
            &:last-child {
                margin-bottom: 0;
            }
        }

        .title {
            strong {
                .lib-heading(h4);
                .column.main & {
                }
            }
            display: block;
            margin-bottom: @indent__s;
        }

        p {
            &:last-child {
                margin: 0;
            }
        }

        .box-actions {
            margin-top: @indent__xs;

            .action {
                &:extend(.abs-account-actions all);
            }
        }
    }

    //
    //  Password Strength Meter
    //  ---------------------------------------------

    .field.password {
        .control {
            .lib-vendor-prefix-display();
            .lib-vendor-prefix-flex-direction();

            .mage-error {
                .lib-vendor-prefix-order(2);
            }

            .input-text {
                .lib-vendor-prefix-order(0);
                z-index: 2;
            }
        }
    }

    .password-strength-meter {
        background-color: @_password-default;
        height: @form-element-input__height;
        line-height: @form-element-input__height;
        padding: @form-element-input__padding;
        position: relative;
        z-index: 1;

        &:before {
            content: '';
            height: 100%;
            left: 0;
            position: absolute;
            top: 0;
            z-index: -1;
        }

        .password-none & {
            &:before {
                background-color: @_password-default;
                width: 100%;
            }
        }

        .password-weak & {
            &:before {
                background-color: @_password-weak;
                width: 25%;
            }
        }

        .password-medium & {
            &:before {
                background-color: @_password-medium;
                width: 50%;
            }
        }

        .password-strong & {
            &:before {
                background-color: @_password-strong;
                width: 75%;
            }
        }

        .password-very-strong & {
            &:before {
                background-color: @_password-very-strong;
                width: 100%;
            }
        }
    }

    .control.captcha-image {
        .lib-css(margin-top, @indent__s);

        .captcha-img {
            vertical-align: middle;
        }
    }

    .account {
        .data.table-return-items {
            .qty {
                .input-text {
                    &:extend(.abs-input-qty all);
                }
            }
        }
    }

    .order-products-toolbar,
    .customer-addresses-toolbar {
        position: relative;

        .toolbar-amount {
            position: relative;
            text-align: center;
        }
        .pages {
            position: relative;
        }
    }
}

//
//  Desktop
//  _____________________________________________

.media-width(@extremum, @break) when (@extremum = 'min') and (@break = @screen__m) {
    .login-container {
        &:extend(.abs-add-clearfix-desktop all);

        .block {
            &:extend(.abs-blocks-2columns all);
            &.login {
                .actions-toolbar {
                    > .primary {
                        margin-bottom: 0;
                        margin-right: @indent__l;
                    }

                    > .secondary {
                        float: left;
                    }
                }
            }
        }

        .fieldset {
            > .field {
                > .control {
                    width: 80%;
                }
            }
        }
    }

    .form-create-account {
        .fieldset-fullname {
            .fields {
                display: table;
                width: 100%;

                .field {
                    display: table-cell;

                    + .field {
                        padding-left: @indent__s;
                    }
                }
            }

            .field-name-prefix,
            .field-name-suffix {
                width: 50px;
            }
        }
    }

    .form.password.reset,
    .form.send.confirmation,
    .form.password.forget,
    .form.create.account,
<<<<<<< HEAD
    .form.search.advanced {
=======
    .form.form-orders-search {
>>>>>>> c427332a
        min-width: 600px;
        width: 50%;
    }

    //  My account
    .account.page-layout-2columns-left {
        .sidebar-main,
        .sidebar-additional {
            width: 22.3%;
        }

        .column.main {
            width: 77.7%;
        }

        .sidebar-main {
            .block {
                margin-bottom: 0;
            }
        }
    }

    .account {
        .page-title-wrapper {
            &:extend(.abs-add-clearfix-desktop all);
        }

        .column.main {
            .block:not(.widget) {
                .block-content {
                    &:extend(.abs-add-clearfix-desktop all);

                    .box {
                        &:extend(.abs-blocks-2columns all);
                    }
                }
            }
        }

        .data.table {
            margin-bottom: 0;

            .col {
                &.actions {
                    white-space: nowrap;
                }
            }
        }

        .toolbar {
            &:extend(.abs-pager-toolbar all);
        }
    }

    .block-addresses-list {
        .items.addresses {
            &:extend(.abs-add-clearfix-desktop all);
            font-size: 0;

            > .item {
                display: inline-block;
                font-size: @font-size__base;
                margin-bottom: @indent__base;
                vertical-align: top;
                width: 48%;

                &:nth-last-child(1),
                &:nth-last-child(2) {
                    margin-bottom: 0;
                }

                &:nth-child(even) {
                    margin-left: 4%;
                }
            }
        }

        address {
            &:extend(.abs-account-block-font-size all);
        }
    }

    .page-main {
        .block {
            &:extend(.abs-margin-for-blocks-and-widgets-desktop all);
        }
    }

    .form-address-edit {
        > .fieldset {
            &:extend(.abs-blocks-2columns all);
        }
    }

    .form-edit-account {
        .fieldset {
            &:extend(.abs-blocks-2columns all);

            .fieldset {
                margin-bottom: @indent__base;
                width: 100%;
            }
        }
    }

    .box-billing-address,
    .box-shipping-address,
    .box-address-billing,
    .box-address-shipping,
    .box-information {
        .box-content {
            &:extend(.abs-account-block-font-size all);
        }
    }

    .control.captcha-image {
        .captcha-img {
            margin: 0 @indent__s @indent__s 0;
        }
    }
}

//
//  Mobile @screen__s
//  _____________________________________________

.media-width(@extremum, @break) when (@extremum = 'max') and (@break = @screen__s) {
    .account {
        .column.main,
        .sidebar-additional {
            margin: 0;
            padding: 0;
        }

        .data.table {
            &:extend(.abs-table-striped-mobile all);
        }

        .sidebar-main {
            .account-nav {
                margin-bottom: 0;
            }
        }
    }
}

//
//  Mobile @screen__m
//  _____________________________________________

.media-width(@extremum, @break) when (@extremum = 'max') and (@break = @screen__m) {
    .login-container {
        .fieldset {
            &:after {
                text-align: center;
            }
        }
    }

    .account {
        .messages {
            margin-bottom: 0;
        }

        .column.main {
            .block:not(.widget) {
                .block-title {
                    &:extend(.abs-add-clearfix-mobile-m all);

                    > .action {
                        float: right;
                        .lib-css(margin-top, @indent__xs);
                    }
                }

                .block-content {
                    .box {
                        .lib-css(margin-bottom, @indent__base);
                        &:last-child {
                            margin-bottom: 0;
                        }
                    }
                }
            }
        }
    }

    .control.captcha-image {
        .captcha-img {
            display: block;
            .lib-css(margin-bottom, @indent__s);
        }
    }

    .customer-account-index {
        .page-title-wrapper {
            position: relative;
        }
    }

    .form.search.advanced {
        .field.price {
            .with-addon {
                .input-text {
                    width: 100%;
                    flex-basis: auto;
                }
            }
        }
    }
}<|MERGE_RESOLUTION|>--- conflicted
+++ resolved
@@ -408,11 +408,8 @@
     .form.send.confirmation,
     .form.password.forget,
     .form.create.account,
-<<<<<<< HEAD
-    .form.search.advanced {
-=======
+    .form.search.advanced,
     .form.form-orders-search {
->>>>>>> c427332a
         min-width: 600px;
         width: 50%;
     }
