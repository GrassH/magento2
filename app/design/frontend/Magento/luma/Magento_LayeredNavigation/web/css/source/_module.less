// /**
//  * Copyright © 2015 Magento. All rights reserved.
//  * See COPYING.txt for license details.
//  */

//
//  Common
//  _____________________________________________

& when (@media-common = true) {
    .filter {
        &.block {
            margin-bottom: 0;
        }
        &-title {
            strong {
                @_shadow: inset 0 1px 0 0 @color-white, inset 0 -1px 0 0 fade(@border-color__base, 30);

                .lib-css(background-color, @toolbar-element-background);
                .lib-css(box-shadow, @_shadow);
                border-radius: 3px;
                border: 1px solid @border-color__base;
                font-weight: 400;
                left: 0;
                line-height: 16px;
                padding: 7px @indent__s;
                position: absolute;
                text-align: center;
                top: 0;
                z-index: 2;
                &[data-count]:after {
                    .lib-css(color, @color-white);
                    background: @color-orange-red4;
                    border-radius: 2px;
                    content: attr(data-count);
                    display: inline-block;
                    font-size: .8em;
                    line-height: 1;
                    margin: 0 @indent__xs;
                    min-width: 1em;
                    padding: 2px;
                }
                &.disabled {
                    opacity: .5;
                }
            }
        }
        .block-subtitle {
            border-bottom: @border-width__base solid @border-color__base;
            font-size: @font-size__base;
            font-weight: @font-weight__semibold;
            line-height: 1em;
            padding: @indent__s @indent__s @indent__base;
        }
        &-subtitle {
            display: none;
        }
        &-current {
            margin: 0;
            .items {
                padding: @indent__xs @indent__s;
            }
            .item {
                padding-left: 17px;
                position: relative;
                z-index: 1;
            }
            .filter &-subtitle {
                border: none;
                display: block;
                padding-bottom: @indent__s;
            }
            .action.remove {
                &:extend(.abs-remove-button-for-blocks all);
                left: -2px;
                position: absolute;
                top: -1px;
            }
        }
        &-actions {
            margin-bottom: @indent__m;
            padding: 0 @indent__s;
        }
        &-label {
            font-weight: @font-weight__bold;
            &:after {
                content: ': ';
            }
        }
        &-value {
            .lib-css(color, @filter-quantity);
        }
        &-options {
            display: none;
            margin: 0;
<<<<<<< HEAD
            overflow: hidden;
            padding: @indent__s 30px+@indent__s 0 @indent__s;
            position: relative;
            z-index: 1;
            text-transform: uppercase;
            word-break: break-all;

            .lib-icon-font(
=======
            &-item {
                border-bottom: @border-width__base solid @border-color__base;
                padding-bottom: @indent__s;
            }
            &-title {
                cursor: pointer;
                font-weight: @font-weight__semibold;
                margin: 0;
                overflow: hidden;
                padding: @indent__s 20px+@indent__s 0 @indent__s;
                position: relative;
                text-transform: uppercase;
                z-index: 1;
                .lib-icon-font(
>>>>>>> 02e0378c
                @_icon-font-content: @icon-down,
                @_icon-font-size: 13px,
                @_icon-font-position: after,
                @_icon-font-display: block
                );

                &:after {
                    position: absolute;
                    right: 13px;
                    top: 9px;
                }
                &:hover {
                    .lib-css(color, @filter-link-hover);
                }
                .active > & {
                    .lib-icon-font-symbol(
                        @_icon-font-content: @icon-up,
                        @_icon-font-position: after
                    );
                }
            }
            &-content {
                margin: 0;
                padding: @indent__s;
                .item {
                    margin: @indent__s 0;
                    line-height: 1.5em;
                }
                a {
                    .lib-css(color, @filter-link);
                    margin-left: -5px;
                    margin-right: -5px;
                    padding-left: 5px;
                    padding-right: 7px;
                    &:hover {
                        background-color: @color-gray91;
                        text-decoration: none;
                        & + .count {
                            background-color: @color-gray91;
                        }
                    }
                }
                .count {
                    .lib-css(color, @filter-quantity);
                    padding-right: 5px;
                    &:before {
                        content: '(';
                    }
                    &:after {
                        content: ')';
                    }
                }
                .filter-count-label {
                    &:extend(.abs-visually-hidden all);
                }
            }
        }
    }
}

//
//  Mobile
//  _____________________________________________

.media-width(@extremum, @break) when (@extremum = 'max') and (@break = @screen__s) {
    body {
        &.filter-active {
            .page-wrapper {
                height: 0;
                margin-top: -999999em;
                visibility: hidden;
            }
            .columns {
                z-index: 999;
            }
        }
    }

    .filter {
        &.active {
            position: relative;
            visibility: visible;
            z-index: 99;
            .filter-options-item:last-child {
                margin-bottom: @indent__xl;
            }
            .filter-title {
                border-bottom: 1px solid @border-color__base;
                height: 48px;
                left: 0;
                position: fixed;
                right: 0;
                top: 0;
                z-index: 2;
                strong {
                    .lib-css(box-shadow, none);
                    background: none;
                    border: 0;
                    color: transparent;
                    left: auto;
                    right: 3px;
                    top: 10px;
                    .lib-icon-font(
                    @icon-remove,
                    @_icon-font-color: @text__color__muted,
                    @_icon-font-size: 16px,
                    @_icon-font-position: after
                    );
                }
            }
            .filter-subtitle {
                .lib-css(background, @toolbar-background);
                display: block;
                height: 50px;
                left: 0;
                line-height: 32px;
                position: fixed;
                right: 0;
                top: 0;
                z-index: 1;
            }
            .filter-options {
                .lib-css(background, @color-white);
                bottom: 0;
                display: block;
                left: 0;
                overflow: scroll;
                position: fixed;
                right: 0;
                top: 50px;
                z-index: 10;
            }
        }
    }

    .filter {
        & &-subtitle {
            font-size: 20px;
            font-weight: @font-weight__light;
        }
        &-actions {
            margin: -35px -@indent__s @indent__m;
        }
        &-options-content {
            padding: @indent__xs @indent__s;
        }
    }
    .filter .filter-current {
        border: solid @border-color__base;
        border-width: 1px 0;
        margin: @indent__xs -@indent__s 0;

        .items {
            display: none;
        }
        &-subtitle {
            position: relative;
            text-transform: uppercase;
            z-index: 1;
            .lib-icon-font(
            @_icon-font-content: @icon-down,
            @_icon-font-size: 13px,
            @_icon-font-position: before,
            @_icon-font-display: block
            );
            &:before {
                position: absolute;
                right: 10px;
                top: 10px;
            }

            &:after {
                .lib-css(color, @text__color__muted);
                content:' (' attr(data-count) ')';
                font-size:.9em;
            }
        }
        &.active {
            padding-bottom: 30px;
            .block-subtitle {
                .lib-icon-font-symbol(
                @_icon-font-content: @icon-up,
                @_icon-font-position: before
                );
            }
            .items {
                display: block;
            }
            & + .block-actions {
                display: block;
            }
        }
        & + .block-actions {
            display: none;
        }
    }
    .filter-no-options {
        .filter-title {
            &:before {
                background: rgba(255,255,255,.5);
                content: '';
                display: block;
                height: 40px;
                left: -15px;
                margin-top: -60px;
                position: relative;
                width: 100px;
                z-index: 99;
            }
        }
        .filter-content {
            margin-bottom: @indent__base;
        }
    }
    .page-with-filter {
        .columns {
            .sidebar-main {
                .lib-vendor-prefix-order(0);
            }
        }
    }
}

.media-width(@extremum, @break) when (@extremum = 'min') and (@break = @screen__s) {

    .filter {
        &.block {
            margin-bottom: @indent__xl;
        }
        &-title {
            display: none;
        }
        &-content {
            .item {
                margin: @indent__s 0;
            }
        }
        &-actions {
            margin-bottom: @indent__l;
        }
        &.active &-options,
        &-options {
            background: transparent;
            clear: both;
            display: block;
            overflow: initial;
            position: static;
        }
        &-subtitle {
            position: static;
            display: block;
        }
    }
    .page-layout-1column {
        .toolbar-products {
            position: absolute;
            top: 0;
            width: 100%;
        }
        .products ~ .toolbar-products {
            position: static;
        }
        &.page-with-filter .column.main {
            padding-top: 45px;
            position: relative;
            z-index: 1;
        }
        .filter {
            &.block {
                border-top: 1px solid @border-color__base;
            }
            &-content {
                margin-top: @indent__s;
            }
            &-subtitle {
                display: none;
            }
            &-options {
                &-item {
                    border: 0;
                    display: inline-block;
                    margin-right: @indent__m;
                    &.active {
                        position: relative;
                        z-index: 2;
                        &:hover {
                            z-index: 3;
                        }
                        &:after,
                        &:before {
                            .lib-arrow(up, 8px, @color-black);
                            bottom: -1px;
                            content: '';
                            display: block;
                            left: 50%;
                            margin-left: -@indent__base;
                            position: absolute;
                            z-index: 3;
                        }
                        &:after {
                            .lib-css(border-bottom-color, @color-white);
                            margin-top:2px;
                            z-index: 4;
                        }
                    }
                }
                &-title {
                    padding: 0 @indent__base 0 0;
                    &:after {
                        right: 2px;
                        top: 3px;
                        z-index: 3;
                    }
                }
                &-content {
                    @_shadow: 0 3px 5px 0 rgba(50, 50, 50, .75);

                    .lib-css(background, @color-white);
                    .lib-css(box-shadow, @_shadow, 1);
                    border: 1px solid @border-color__base;
                    padding: @indent__xs 0;
                    position: absolute;
                    top: 100%;
                    width: 180px;
                    z-index: 2;
                    .item {
                        padding: @indent__xs;
                        margin:0;
                        a {
                            margin-left: 0;
                        }
                        &:hover {
                            background-color: @color-gray91;
                        }
                    }
                }
            }
            &-current {
                display: inline;
                line-height: 35px;
                &-subtitle {
                    .lib-css(color, @text__color__muted);
                    display: inline;
                    font-size: @font-size__base;
                    font-weight: normal;
                    padding: 0;
                    &:after {
                        content: ':';
                    }
                }
                .item,
                .items {
                    display: inline;
                }
                .item {
                    margin-right: @indent__m;
                }
                .action.remove {
                    line-height: normal;
                }
            }
            &-actions {
                display: inline;
                & ~ .filter-options {
                    margin-top: @indent__m;
                }
            }
        }
    }
}<|MERGE_RESOLUTION|>--- conflicted
+++ resolved
@@ -93,16 +93,6 @@
         &-options {
             display: none;
             margin: 0;
-<<<<<<< HEAD
-            overflow: hidden;
-            padding: @indent__s 30px+@indent__s 0 @indent__s;
-            position: relative;
-            z-index: 1;
-            text-transform: uppercase;
-            word-break: break-all;
-
-            .lib-icon-font(
-=======
             &-item {
                 border-bottom: @border-width__base solid @border-color__base;
                 padding-bottom: @indent__s;
@@ -112,12 +102,12 @@
                 font-weight: @font-weight__semibold;
                 margin: 0;
                 overflow: hidden;
-                padding: @indent__s 20px+@indent__s 0 @indent__s;
+                padding: @indent__s 30px+@indent__s 0 @indent__s;
                 position: relative;
                 text-transform: uppercase;
+                word-break: break-all;
                 z-index: 1;
                 .lib-icon-font(
->>>>>>> 02e0378c
                 @_icon-font-content: @icon-down,
                 @_icon-font-size: 13px,
                 @_icon-font-position: after,
@@ -278,10 +268,10 @@
             text-transform: uppercase;
             z-index: 1;
             .lib-icon-font(
-            @_icon-font-content: @icon-down,
-            @_icon-font-size: 13px,
-            @_icon-font-position: before,
-            @_icon-font-display: block
+                @_icon-font-content: @icon-down,
+                @_icon-font-size: 13px,
+                @_icon-font-position: before,
+                @_icon-font-display: block
             );
             &:before {
                 position: absolute;
@@ -299,8 +289,8 @@
             padding-bottom: 30px;
             .block-subtitle {
                 .lib-icon-font-symbol(
-                @_icon-font-content: @icon-up,
-                @_icon-font-position: before
+                    @_icon-font-content: @icon-up,
+                    @_icon-font-position: before
                 );
             }
             .items {
