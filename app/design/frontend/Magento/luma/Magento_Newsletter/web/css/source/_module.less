// /**
//  * Copyright © Magento, Inc. All rights reserved.
//  * See COPYING.txt for license details.
//  */

//
//  Common
//  _____________________________________________

& when (@media-common = true) {

    //  Newsletter subscription
    .block.newsletter {
        margin-bottom: 20px;

        .form.subscribe {
            display: table;
            width: 100%;
        }

        .fieldset {
            display: table-cell;
            margin: 0;
            padding: 0;
            vertical-align: top;
        }

        .field {
            margin: 0;

            .control {
                .lib-icon-font(
                @icon-envelope,
                @_icon-font-size: 16px,
                @_icon-font-line-height: 32px,
                @_icon-font-color: @form-element-input-placeholder__color,
                @_icon-font-margin: 0 0 0 8px
                );

                &:before {
                    position: absolute;
                }

                display: block;
            }
        }

        input {
            padding-left: 35px;
        }

        .title {
            display: none;
        }

        .label {
            &:extend(.abs-visually-hidden all);
        }

        .actions {
            display: table-cell;
            vertical-align: top;
            width: 1%;
        }

        .action.subscribe {
            border-bottom-left-radius: 0;
            border-top-left-radius: 0;
            margin-left: -1px;
<<<<<<< HEAD
            white-space : nowrap;
=======
            white-space: nowrap;
>>>>>>> 3881f04b
        }
    }
}

//
//  Desktop
//  _____________________________________________

.media-width(@extremum, @break) when (@extremum = 'min') and (@break = @screen__m) {
    .block.newsletter {
        width: 34%;
    }
}<|MERGE_RESOLUTION|>--- conflicted
+++ resolved
@@ -67,11 +67,7 @@
             border-bottom-left-radius: 0;
             border-top-left-radius: 0;
             margin-left: -1px;
-<<<<<<< HEAD
-            white-space : nowrap;
-=======
             white-space: nowrap;
->>>>>>> 3881f04b
         }
     }
 }
