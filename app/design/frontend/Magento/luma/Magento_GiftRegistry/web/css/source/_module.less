--- conflicted
+++ resolved
@@ -77,14 +77,6 @@
     }
 
     .form-giftregistry-edit {
-<<<<<<< HEAD
-=======
-        .giftregistry-type {
-            .lib-css(margin-bottom, @indent__l);
-            .lib-css(margin-top, -@indent__m);
-        }
-
->>>>>>> 8b12310e
         .field.date {
             &:extend(.abs-field-date all);
         }
