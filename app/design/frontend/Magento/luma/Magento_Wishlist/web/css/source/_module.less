--- conflicted
+++ resolved
@@ -284,14 +284,6 @@
 .media-width(@extremum, @break) when (@extremum = 'min') and (@break = @screen__s) {
     .wishlist-index-index {
         .products-grid {
-<<<<<<< HEAD
-=======
-            .product-item {
-                margin-bottom: 20px;
-                width: 50%;
-            }
-
->>>>>>> 2bcd7f3a
             .product-item-actions {
                 margin: 0;
             }
