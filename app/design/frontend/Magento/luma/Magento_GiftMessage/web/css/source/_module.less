// /**
//  * Copyright © 2016 Magento. All rights reserved.
//  * See COPYING.txt for license details.
//  */

//
//  Variables
//  _____________________________________________

@gift-message-field-label__color: @color-gray40;

@gift-item-block__border-color: @color-gray-light5;
@gift-item-block__border-width: @border-width__base;

@gift-item-block-title__color: @color-blue1;
@gift-item-block-title-icon__content: @icon-down;
@gift-item-block-title-icon__active__content: @icon-up;
@gift-item-block-title-icon__color: @color-gray52;
@gift-item-block-title-icon__font-size: 1.2rem;
@gift-item-block-title-icon__line-height: 20px;
@gift-item-block-title-icon__margin: 0 0 0 @indent__s;

//
//  Common
//  _____________________________________________

& when (@media-common = true) {
    .gift-message {
        .field {
            &:extend(.abs-clearfix all);
            margin-bottom: @indent__base;

            .label {
                .lib-css(color, @gift-message-field-label__color);
                .lib-css(font-weight, @font-weight__regular);
            }
        }
    }

    .gift-options {
        margin: @indent__base 0;

        .actions-toolbar {
            .action-cancel {
                &:extend(.abs-action-button-as-link all);
                display: none;
            }
        }
    }

    .gift-options-title {
        .lib-css(font-weight, @font-weight__semibold);
        margin: 0 0 @indent__base;
    }

    .gift-options-content {
        .fieldset {
            margin: 0 0 @indent__base;
        }
    }

    .gift-summary {
        position: relative;
        margin-top: @indent__s;

        .actions-toolbar {
            > .secondary {
                .action {
                    margin: 0 0 0 @indent__base;
                    width: auto;
                }
            }
        }

        .action-edit,
        .action-delete {
            &:extend(.abs-action-button-as-link all);
            .lib-icon-font(
            @icon-edit,
            @_icon-font-size: 18px,
            @_icon-font-line-height: 20px,
            @_icon-font-text-hide: true,
            @_icon-font-color: @minicart-icons-color,
            @_icon-font-color-hover: @primary__color,
            @_icon-font-color-active: @minicart-icons-color
            );
        }

        .action-delete {
            .lib-icon-font-symbol(
            @_icon-font-content: @icon-trash
            );
        }
    }

    .action-gift {
        &:extend(.abs-action-button-as-link all);

        .lib-icon-font(
            @icon-down,
            @_icon-font-size: 1.2rem,
            @_icon-font-line-height: 20px,
            @_icon-font-color: @minicart-icons-color,
            @_icon-font-color-hover: @primary__color,
            @_icon-font-color-active: @minicart-icons-color,
            @_icon-font-margin: 0 0 0 @indent__s,
            @_icon-font-position: after
        );

        &.active,
        &._active {
            &:after {
                content: @icon-up;
            }
        }
    }

    .gift-summary,
    .cart.table-wrapper .gift-summary {
        .actions-toolbar {
            padding: 0;
            position: absolute;
            right: 0;
            top: 0;
        }
    }

    //
    //  In-table block
    //  ---------------------------------------------

<<<<<<< HEAD
    .cart.table-wrapper {
        .gift-content {
            box-sizing: border-box;
            clear: left;
            display: none;
            float: left;
            margin-right: -100%;
            padding: @indent__base 0;
            width: 100%;

            &._active {
                display: block;
=======
    .cart {
        &.table-wrapper {
            .gift-content {
                clear: left;
                display: none;
                float: left;
                margin-right: -100%;
                padding: @indent__base 0;
                width: 100%;

                &._active {
                    display: table;
                    table-layout: fixed;
                }
            }

            .item-gift {
                &._active {
                    .lib-css(border-top, @gift-item-block__border-width solid @gift-item-block__border-color);
                }

                .action {
                    margin-right: 0;
                }
>>>>>>> e38fbfe3
            }
        }
    }

    //
    //  Collapsible block
    //  ---------------------------------------------

    .gift-item-block {
        .lib-css(border-bottom, @gift-item-block__border-width solid @gift-item-block__border-color);
        margin: 0;

        &._active {
            .title {
                &:after {
                    .lib-css(content, @gift-item-block-title-icon__active__content);
                }
            }
        }

        .title {
            .lib-css(color, @gift-item-block-title__color);
            cursor: pointer;
            margin: 0;
            padding: @indent__s @indent__xl @indent__s 15px;
            position: relative;

            .lib-icon-font(
            @gift-item-block-title-icon__content,
            @_icon-font-size: @gift-item-block-title-icon__font-size,
            @_icon-font-line-height: @gift-item-block-title-icon__line-height,
            @_icon-font-color: @gift-item-block-title-icon__color,
            @_icon-font-color-hover: @primary__color,
            @_icon-font-margin: @gift-item-block-title-icon__margin,
            @_icon-font-position: after,
            @_icon-font-display: block
            );
        }

        .content {
            &:extend(.abs-add-clearfix all);
            padding: @indent__s 0 @indent__base;
            position: relative;
        }
    }

    //
    //  Account order gift message
    //  ---------------------------------------------

    .order-details-items {
        .order-gift-message,
        .block-order-details-gift-message {
            &:extend(.abs-add-clearfix all);

            dt {
                &:after {
                    content: '';
                }
            }

            .label {
                &:extend(.abs-colon all);
            }

            .item-message {
                clear: left;
            }

            .item-options {
                dt {
                    .lib-css(font-weight, @font-weight__regular);
                    margin: @indent__s 0;
                }
            }
        }

        .order-items {
            .order-gift-message {
                &:not(.expanded-content) {
                    &:extend(.abs-hidden);
                }

                .action.close {
                    &:extend(.abs-no-display all);
                }
            }
        }
    }

    .gift-messages-order {
        margin-bottom: @indent__m;
    }
}

//
//  Mobile
//  _____________________________________________

.media-width(@extremum, @break) when (@extremum = 'max') and (@break = @screen__m) {
    .gift-message {
        .actions-toolbar {
            .action-update {
                .lib-font-size(20);
                padding: 15px;
                width: 100%;
            }
        }
    }

    .gift-item-block {
        .lib-css(border-top, @gift-item-block__border-width solid @gift-item-block__border-color);
        border-bottom: 0;

        .title {
            &:after {
                .lib-font-size(12);
                position: absolute;
                right: 20px;
                top: 10px;
            }
        }

        .content {
            padding-left: 1.5rem;
            padding-right: 1.5rem;
        }
    }

    .gift-message-summary {
        padding-right: 7rem;
    }

    //
    //  In-table block
    //  ---------------------------------------------

    .cart {
        &.table-wrapper {
            .gift-content {
                border-top: @border-width__base solid @color-gray-light5;
                margin-right: -@mobile-cart-padding;
                overflow: hidden;
                padding-left: @mobile-cart-padding;
                padding-right: @mobile-cart-padding;
            }
        }

        .action-gift {
            .lib-icon-font(
                @icon-present,
                @_icon-font-size: 18px,
                @_icon-font-line-height: 20px,
                @_icon-font-text-hide: true,
                @_icon-font-color: @minicart-icons-color,
                @_icon-font-color-hover: @primary__color,
                @_icon-font-color-active: @minicart-icons-color,
                @_icon-font-margin: 0,
                @_icon-font-position: after
            );

            &._active {
                border: @border-width__base solid @color-gray-light5;
                border-bottom-color: @color-white;
                margin: -@indent__xs 14px -1px -15px;
                padding: 4px @indent__s 9px 14px;

                &:after {
                    color: @primary__color;
                }
            }
        }
    }

    .gift-options-cart-item {
        & + .action-towishlist {
            left: 43px;
            position: absolute;
        }
    }
}

//
//  Desktop
//  _____________________________________________

.media-width(@extremum, @break) when (@extremum = 'min') and (@break = @screen__m) {
    .gift-options {
        position: relative;
        z-index: 1;

        .actions-toolbar {
            clear: both;
            padding: 0;
            position: static;

            .secondary {
                float: right;

                .action {
                    float: right;
                    margin-left: @indent__base;
                    margin-right: 0;
                }

                .action-cancel {
                    display: block;
                    float: left;
                    margin-top: 6px;
                }
            }

            &:nth-child(3) {
                &:before {
                    .lib-css(border-left, 1px solid @gift-item-block__border-color);
                    bottom: 5rem;
                    content: '';
                    display: block;
                    left: 50%;
                    overflow: hidden;
                    position: absolute;
                    top: 0;
                    width: 0;
                }
            }
        }
    }

    .gift-options-title {
        .lib-css(font-weight, @font-weight__light);
        .lib-font-size(18);
    }

    .gift-item-block {
        .title {
            font-size: 1.6rem;
            padding: @indent__base 0;
        }
    }

    .item-gift {
        td {
            padding-left: 0;
            padding-right: 0;
        }
    }

    //
    //  In-table block
    //  ---------------------------------------------

    .cart {
        &.table-wrapper {
            .gift-options {
                .actions-toolbar {
                    clear: both;
                    padding: 0;
                    position: static;
                }
            }
        }

        .action-gift {
            float: left;
        }
    }

    .cart-container {
        .cart-gift-item {
            &:extend(.abs-shopping-cart-items-desktop all);
            margin-bottom: @indent__base;

            .gift-options,
            .gift-summary {
                padding-bottom: @indent__base;
            }
        }
    }
}<|MERGE_RESOLUTION|>--- conflicted
+++ resolved
@@ -129,23 +129,10 @@
     //  In-table block
     //  ---------------------------------------------
 
-<<<<<<< HEAD
-    .cart.table-wrapper {
-        .gift-content {
-            box-sizing: border-box;
-            clear: left;
-            display: none;
-            float: left;
-            margin-right: -100%;
-            padding: @indent__base 0;
-            width: 100%;
-
-            &._active {
-                display: block;
-=======
     .cart {
         &.table-wrapper {
             .gift-content {
+                box-sizing: border-box;
                 clear: left;
                 display: none;
                 float: left;
@@ -154,8 +141,7 @@
                 width: 100%;
 
                 &._active {
-                    display: table;
-                    table-layout: fixed;
+                    display: block;
                 }
             }
 
@@ -167,7 +153,6 @@
                 .action {
                     margin-right: 0;
                 }
->>>>>>> e38fbfe3
             }
         }
     }
@@ -318,15 +303,15 @@
 
         .action-gift {
             .lib-icon-font(
-                @icon-present,
-                @_icon-font-size: 18px,
-                @_icon-font-line-height: 20px,
-                @_icon-font-text-hide: true,
-                @_icon-font-color: @minicart-icons-color,
-                @_icon-font-color-hover: @primary__color,
-                @_icon-font-color-active: @minicart-icons-color,
-                @_icon-font-margin: 0,
-                @_icon-font-position: after
+            @icon-present,
+            @_icon-font-size: 18px,
+            @_icon-font-line-height: 20px,
+            @_icon-font-text-hide: true,
+            @_icon-font-color: @minicart-icons-color,
+            @_icon-font-color-hover: @primary__color,
+            @_icon-font-color-active: @minicart-icons-color,
+            @_icon-font-margin: 0,
+            @_icon-font-position: after
             );
 
             &._active {
