// /**
//  * Copyright © 2015 Magento. All rights reserved.
//  * See COPYING.txt for license details.
//  */

//
//  Variables
//  _____________________________________________

@popup-marker__size: 7px;

//
//  Common
//  _____________________________________________

& when (@media-common = true) {

    //  Popup working with dropdown dialog
    .ui-dialog {
        &.popup {
            .action {
                &.close {
                    .lib-css(bottom, @popup-button-close__position-bottom);
                    .lib-css(left, @popup-button-close__position-left);
                    .lib-css(position, @popup-button-close__position);
                    height: 40px;
                    right: 0;
                    top: 0;
                    width: 40px;
                    z-index: 1001;
<<<<<<< HEAD

                    ._lib-popup-button-close-icon(
=======
                    .lib-popup-button-close-icon(
>>>>>>> a74292e0
                    @popup-button-close__icon,
                    @popup-icon-font__content,
                    @popup-icon-font,
                    @popup-icon-font__size,
                    @popup-icon-font__line-height,
                    @popup-icon-font__color,
                    @popup-icon-font__color-hover,
                    @popup-icon-font__color-active,
                    @popup-icon-font__margin,
                    @popup-icon-font__vertical-align,
                    @popup-icon-font__position,
                    @popup-icon-font__text-hide
                    );
                    ._lib-popup-button-close-reset(
                    @popup-button-close__reset
                    );
                }
            }
        }
    }

    .popup {
        .actions-toolbar {
            .action {
                &.cancel {
                    &:extend(.abs-action-button-as-link all);
                    font-weight: @font-weight__regular;
                }
            }
        }
    }

    .popup-pointer {
        .lib-pointer(
        @_size: @popup-marker__size,
        @_background-color: @popup__background,
        @_border-color: @popup__border-color,
        @_position__vertical__value: 2px,
        @_position__horizontal__value: 2px
        );
        margin-left: -@popup-marker__size * 2;
        position: absolute;
        top: -@popup-marker__size * 2;
    }
}

//
//  Mobile
//  _____________________________________________

.media-width(@extremum, @break) when (@extremum = 'min') and (@break = @screen__m) {
    .popup-content {
        .fieldset {
            .actions-toolbar {
                .secondary {
                    display: inline-block;
                    float: none;
                }

                .action {
                    &.cancel {
                        margin-top: @actions-toolbar-actions-links-secondary__margin-top;
                    }
                }
            }
        }
    }
}

//
//  Desktop
//  _____________________________________________

.media-width(@extremum, @break) when (@extremum = 'min') and (@break = @screen__s) {
    .ui-dialog {
        &.popup {
            width: 420px;
        }
    }
}<|MERGE_RESOLUTION|>--- conflicted
+++ resolved
@@ -28,12 +28,8 @@
                     top: 0;
                     width: 40px;
                     z-index: 1001;
-<<<<<<< HEAD
-
-                    ._lib-popup-button-close-icon(
-=======
+                    
                     .lib-popup-button-close-icon(
->>>>>>> a74292e0
                     @popup-button-close__icon,
                     @popup-icon-font__content,
                     @popup-icon-font,
