--- conflicted
+++ resolved
@@ -132,13 +132,8 @@
         display: block;
     }
 
-<<<<<<< HEAD
     ._has-datepicker {
-        + .ui-datepicker-trigger {
-=======
-    .hasDatepicker {
         ~ .ui-datepicker-trigger {
->>>>>>> 4d71bb47
             .lib-button-reset();
             .lib-icon-font(
             @_icon-font-content: @icon-calendar,
