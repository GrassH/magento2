// /**
//  * Copyright © Magento, Inc. All rights reserved.
//  * See COPYING.txt for license details.
//  */

@mobile-cart-padding: 15px;
@cart-price-color: @color-gray40;
@cart-item-cell-padding-top: 20px;

//
//  Common
//  _____________________________________________

& when (@media-common = true) {

    //
    //  Shopping cart
    //  ---------------------------------------------

    .checkout-cart-index {
        .page-main {
            padding-left: 0;
            padding-right: 0;
        }

        .page-title-wrapper {
            padding-left: @layout__width-xs-indent;
            padding-right: @layout__width-xs-indent;
        }
    }

    //  Cart container
    .cart-container {
        .form-cart {
            &:extend(.abs-shopping-cart-items all);
        }
    }

    //  Summary block
    .cart-summary {
        &:extend(.abs-add-box-sizing all);
        .lib-css(background, @sidebar__background-color);
        margin-bottom: @indent__m;
        padding: 1px 0 @indent__m;

        > .title {
            .lib-font-size(24);
            display: none;
            font-weight: @font-weight__light;
            margin: 12px 0;
        }

        .block {
            form:not(:last-of-type) {
                .fieldset {
                    margin: 0 0 @indent__m;
                }
            }

            .price {
                font-weight: @font-weight__bold;
            }

            .field {
                margin: 0 0 16px;
            }

            .actions-toolbar {
                > .primary {
                    text-align: left;

                    .action.primary {
                        &:extend(.abs-revert-to-action-secondary all);
                        width: auto;
                    }
                }
            }

            .fieldset.estimate {
                > .legend,
                > .legend + br {
                    &:extend(.abs-no-display all);
                }
            }

            &:extend(.abs-cart-block all);
            .title {
                strong {
                    .lib-font-size(14);
                    font-weight: @font-weight__semibold;
                }
            }

            .item-options {
                margin: 0 0 16px;

                .field {
                    .radio {
                        float: left;
                        margin-top: 4px;
                    }

                    .radio {
                        + .label {
                            display: block;
                            margin: 0;
                            overflow: hidden;
                        }
                    }
                }
            }
        }

        .page-main & {
            .block {
                margin-bottom: 0;
            }
        }

        .checkout-methods-items {
            &:extend(.abs-reset-list all);
            margin: @indent__base 0 0;
            padding: 0 @mobile-cart-padding;
            text-align: center;

            .action.primary.checkout {
                &:extend(.abs-button-l all);
                width: 100%;
            }

            .item {
                margin-bottom: @indent__m;

                &:last-child {
                    margin-bottom: 0;
                }
            }
        }

        .message {
            padding-left: @indent__base;

            > *:first-child:before {
                display: none;
            }
        }

        &:extend(.abs-adjustment-incl-excl-tax all);
    }

    //  Totals block
    .cart-totals {
        &:extend(.abs-sidebar-totals all);
        tbody,
        tfoot {
            .mark {
                text-align: left;
            }
        }

        .discount.coupon {
            display: none;
        }
    }

    //  Products table
    .cart {
        &.table-wrapper {
            .cart {
                thead {
                    tr th.col {
                        border-bottom: @border-width__base solid @border-color__base;
                        padding-bottom: 15px;
                        padding-top: 24px;
                    }
                }

                tbody {
                    td {
                        border: 0;
                    }
                }

                > .item {
                    border-bottom: @border-width__base solid @border-color__base;
                    position: relative;
                }
            }

            .col {
                padding-top: 15px;

                &.price,
                &.subtotal,
                &.msrp {
                    padding: @cart-item-cell-padding-top 11px @indent__s;
                    text-align: center;
                    &:extend(.abs-incl-excl-tax all);
                }

                &.qty {
                    padding: @indent__base 11px @indent__s;
                    text-align: center;

                    .label {
                        &:extend(.abs-visually-hidden all);
                    }

                    .input-text {
                        height: 36px;
                        margin-top: -7px;
                        text-align: center;
                        width: 45px;
                    }
                }

                > .price {
                    .lib-css(color, @primary__color__lighter);
                    .lib-font-size(18);
                    font-weight: @font-weight__bold;
                }
            }

            .item-actions {
                td {
                    padding-bottom: 0;
                    padding-left: @mobile-cart-padding;
                    padding-right: @mobile-cart-padding;
                    white-space: normal;
                }
            }

            .item {
                .col.item {
                    display: block;
                    min-height: 75px;
                    padding: 15px @mobile-cart-padding @indent__s 90px;
                    position: relative;
                }
            }

            .actions-toolbar {
                &:extend(.abs-add-clearfix all);
                min-height: 20px;
                padding-bottom: 15px;
                position: relative;

                > .action-edit,
                > .action-delete {
                    position: absolute;
                    right: 16px;
                    top: 0;
                    .lib-icon-font(
                    @icon-edit,
                    @_icon-font-size: 18px,
                    @_icon-font-line-height: 20px,
                    @_icon-font-text-hide: true,
                    @_icon-font-color: @minicart-icons-color,
                    @_icon-font-color-hover: @primary__color,
                    @_icon-font-color-active: @minicart-icons-color
                    );
                }

                > .action-delete {
                    &:extend(.abs-action-button-as-link all);
                    right: 0;
                    .lib-icon-font-symbol(
                    @_icon-font-content: @icon-trash
                    );
                }
            }

            .action {
                margin-right: @indent__m;

                &:last-child {
                    margin-right: 0;
                }

                &.help.map {
                    &:extend(.abs-action-button-as-link all);
                    font-weight: @font-weight__regular;
                }
            }

            .product {
                &-item-photo {
                    display: block;
                    left: @mobile-cart-padding;
                    max-width: 65px;
                    padding: 0;
                    position: absolute;
                    top: 15px;
                    width: 100%;
                }

                &-item-name {
                    .lib-font-size(18);
                    display: block;
                    margin: -3px 0 @indent__xs;
                }
            }

            .gift-registry-name-label {
                &:after {
                    content: ':';
                }
            }

            //  Product options
            .item-options {
                margin-bottom: 0;
                &:extend(.abs-product-options-list all);
                &:extend(.abs-add-clearfix all);
            }

            .product-item-name + .item-options {
                margin-top: @indent__base;
            }

            .cart-tax-total {
                &:extend(.abs-tax-total all);
                &-expanded {
                    &:extend(.abs-tax-total-expanded all);
                }
            }

            .product-image-wrapper {
                &:extend(.abs-reset-image-wrapper all);
            }

            .action.configure {
                display: inline-block;
                margin: @indent__s 0 0;
            }

            .item .message {
                margin-top: @indent__base;
            }
        }
    }

    //  Products pager
    .cart-products-toolbar {
        .toolbar-amount {
            left: inherit;
            margin: @indent__m 0 15px;
            padding: 0;
            position: relative;
            text-align: center;
            top: inherit;
        }
    }

    .cart-products-toolbar-top {
        border-bottom: @border-width__base solid @border-color__base;
    }

    //  Discount
    .cart-discount {
        border-bottom: @border-width__base solid @border-color__base;
        clear: left;
        &:extend(.abs-discount-block all);
    }

    //  Empty cart
    .cart-empty {
        padding-left: @layout__width-xs-indent;
        padding-right: @layout__width-xs-indent;
    }

    .cart-tax-info,
    .cart .cart-tax-info {
        + .cart-tax-total {
            display: block;
        }
    }

    .cart.table-wrapper,
    .order-items.table-wrapper {
        .col.price,
        .col.qty,
        .col.subtotal,
        .col.msrp {
            text-align: right;
        }
    }
}

//
//  Mobile
//  _____________________________________________

.media-width(@extremum, @break) when (@extremum = 'max') and (@break = @screen__s) {
    .cart {
        .table.items {
            .col.item,
            .item-actions td {
                &:extend(.abs-col-no-prefix all);
            }

            .col.qty {
                text-align: center;
            }

            tbody > tr > td:last-child {
                &:extend(.abs-no-border-bottom-top all);
            }
        }
    }
    .cart-totals {
        .totals {
            &:extend(.abs-sidebar-totals-mobile all);
        }
    }
}

.media-width(@extremum, @break) when (@extremum = 'max') and (@break = @screen__m) {
    //  Cart container
    .cart-container {
        .form-cart {
            .actions.main {
                text-align: center;
            }
        }
    }

    .cart-discount {
        border-bottom: @border-width__base solid @border-color__base;
    }

    .cart {
        &.table-wrapper {
            border-top: @border-width__base solid @border-color__base;
            thead {
                .col {
                    &.item,
                    &.qty,
                    &.price,
                    &.subtotal,
                    &.msrp {
                        display: none;
                    }
                }
            }

            .col {
                &.qty,
                &.price,
                &.subtotal,
                &.msrp {
                    box-sizing: border-box;
                    display: block;
                    float: left;
                    white-space: nowrap;
                    width: 33%;

                    &[data-th]:before {
                        content: attr(data-th);
                        display: block;
                        font-weight: @font-weight__semibold;
                        padding-bottom: 10px;
                    }
                }

                &.msrp {
                    white-space: normal;
                }
            }

            .item .col.item {
                padding-bottom: 0;
            }

            tbody > tr > td:last-child {
                border: 0;
            }
        }
    }

    .cart-totals {
        padding-left: @mobile-cart-padding;
        padding-right: @mobile-cart-padding;

        .table-wrapper {
            border-top: 0;
        }

        .totals {
            tbody > tr:not(:last-child) > td:last-child {
                border: 0;
            }
        }
    }

    .cart.table-wrapper,
    .order-items.table-wrapper {
        .col.price,
        .col.qty,
        .col.subtotal,
        .col.msrp {
            text-align: left;
        }
    }

}

//
//  Common
//  _____________________________________________

& when (@media-common = true) {
    //  Cross sell
    .block {
        &.crosssell {
            .lib-css(padding, 0 @mobile-cart-padding);
            margin-top: 70px;

            .product-item-info {
                width: 200px;
            }
        }
    }
}

//
//  Desktop
//  _____________________________________________

.media-width(@extremum, @break) when (@extremum = 'min') and (@break = @screen__s) {
    .cart-container {
        .block.crosssell {
<<<<<<< HEAD
            .products-grid  {
                .product-item-actions {
                    margin: 0 0 @indent__s;
                }
            } 
        }
    } 
=======
            .products-grid {
                .product-item-actions {
                    margin: 0 0 @indent__s;
                }
            }
        }
    }
>>>>>>> f8e7c900
}

.media-width(@extremum, @break) when (@extremum = 'min') and (@break = @screen__m) {
    .checkout-cart-index {
        .page-main {
            padding-left: @layout__width-xs-indent;
            padding-right: @layout__width-xs-indent;
        }

        .page-title-wrapper {
            &:extend(.abs-revert-side-paddings all);
        }
    }

    //  Cart container
    .cart-container {
        &:extend(.abs-add-clearfix-desktop all);
        .form-cart {
            &:extend(.abs-shopping-cart-items-desktop all);
            .actions.main {
                text-align: right;
            }
        }

        .widget {
            float: left;
        }
    }

    //  Summary block
    .cart-summary {
        .lib-layout-column(2, 2, @layout-column-checkout__width-left);
        padding: 1px @indent__base @indent__m;
        position: relative;

        > .title {
            display: block;
        }

        .fieldset {
            .actions-toolbar {
                margin-left: 0;

                > .secondary {
                    float: none;
                }
            }
        }

        .block {
            > .title {
                padding-left: 0;

                &:after {
                    right: 3px;
                }
            }

            .content {
                &:extend(.abs-revert-side-paddings all);
            }

            .fieldset {
                .field {
                    .lib-form-field-type-revert(@_type: block);
                    margin: 0 0 @indent__s;
                }
            }
        }

        .checkout-methods-items {
            padding: 0;
        }
    }

    //  Products table
    .cart {
        &.table-wrapper {
            .items { // Google Chrome version 44.0.2403.107 m fix
                min-width: 100%;
                width: auto;
            }

            tbody td {
                padding-top: @cart-item-cell-padding-top;
            }

            .item {
                .col.item {
                    padding: @cart-item-cell-padding-top 8px @indent__base 0;
                }
            }

            .item-actions td {
                padding: 0;
            }

            .product {
                &-item-photo {
                    display: table-cell;
                    max-width: 100%;
                    padding-right: @indent__base;
                    position: static;
                    vertical-align: top;
                    width: 1%;
                }

                &-item-details {
                    display: table-cell;
                    padding-bottom: 35px;
                    vertical-align: top;
                    white-space: normal;
                    width: 99%;
                }
            }
        }
    }

    //  Products pager
    .cart-products-toolbar {
        margin: 2px 0 0;

        .toolbar-amount {
            line-height: 30px;
            margin: 0;
        }

        .pages {
            float: right;

            .item {
                &:last-child {
                    margin-right: 0;
                }
            }
        }
    }

    .cart.table-wrapper {
        .cart-products-toolbar {
            + .cart {
                thead {
                    tr {
                        th.col {
                            padding-bottom: @indent__s;
                            padding-top: @indent__s;
                        }
                    }
                }
            }
        }

        .cart {
            + .cart-products-toolbar {
                margin-top: @indent__m;
            }
        }
    }

    //  Discount
    .cart-discount {
        &:extend(.abs-discount-block-desktop all);
        .lib-layout-column(2, 1, @layout-column-checkout__width-main);
        border: 0;
        box-sizing: border-box;
        padding-right: 4%;

        .block {
            .title {
                &:after {
                    display: inline;
                    margin-left: @indent__s;
                    position: static;
                }
            }
            &.discount {
                width: auto;
            }
        }
    }

    //  Empty cart
    .cart-empty {
        &:extend(.abs-revert-side-paddings all);
    }

    //  Cross sell
    .block {
        &.crosssell {
            .lib-layout-column(2, 1, @layout-column-checkout__width-main);
            &:extend(.abs-add-box-sizing-desktop all);
            padding: 0 4% 0 0;

            .products-grid .product-item {
                width: 100%/4;
            }
        }
    }
}<|MERGE_RESOLUTION|>--- conflicted
+++ resolved
@@ -530,15 +530,6 @@
 .media-width(@extremum, @break) when (@extremum = 'min') and (@break = @screen__s) {
     .cart-container {
         .block.crosssell {
-<<<<<<< HEAD
-            .products-grid  {
-                .product-item-actions {
-                    margin: 0 0 @indent__s;
-                }
-            } 
-        }
-    } 
-=======
             .products-grid {
                 .product-item-actions {
                     margin: 0 0 @indent__s;
@@ -546,7 +537,6 @@
             }
         }
     }
->>>>>>> f8e7c900
 }
 
 .media-width(@extremum, @break) when (@extremum = 'min') and (@break = @screen__m) {
