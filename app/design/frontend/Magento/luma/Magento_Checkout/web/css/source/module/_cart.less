// /**
//  * Copyright © 2015 Magento. All rights reserved.
//  * See COPYING.txt for license details.
//  */

@mobile-cart-padding: 15px;
@cart-price-color: @color-gray40;
@cart-item-cell-padding-top: 20px;

//
//  Common
//  _____________________________________________

& when (@media-common = true) {

    //
    //  Shopping cart
    //  ---------------------------------------------

    .checkout-cart-index {
        .page-main {
            padding-left: 0;
            padding-right: 0;
        }
        .page-title-wrapper {
            padding-left: @layout__width-xs-indent;
            padding-right: @layout__width-xs-indent;
        }
    }

    //  Cart container
    .cart-container {
        .form-cart {
            &:extend(.abs-shopping-cart-items all);
        }
    }

<<<<<<< HEAD
        //  Summary block
        &-summary {
            &:extend(.abs-add-box-sizing all);
            .lib-css(background, @sidebar__background-color);
            margin-bottom: @indent__m;
            padding: 1px 0 @indent__m;
            > .title {
                display: none;
                .lib-font-size(24);
                font-weight: @font-weight__light;
                margin: 12px 0;
            }
=======
    //  Summary block
    .cart-summary {
        &:extend(.abs-add-box-sizing all);
        .css(background, @sidebar__background-color);
        margin-bottom: @indent__m;
        padding: 1px 0 @indent__m;
        > .title {
            .font-size(24);
            display: none;
            font-weight: @font-weight__light;
            margin: 12px 0;
        }
>>>>>>> 45e7f269

        .block {
            form:not(:last-of-type) {
                .fieldset {
                    margin: 0 0 @indent__m;
                }
            }

            .price {
                font-weight: @font-weight__bold;
            }

            .field {
                margin: 0 0 16px;
                &.note {
                    display: none;
                }
            }

            .actions-toolbar {
                > .primary {
                    text-align: left;
                    .action.primary {
                        &:extend(.abs-revert-to-action-secondary all);
                        width: auto;
                    }
                }
            }

            .fieldset.estimate {
                > .legend,
                > .legend + br {
                    &:extend(.abs-no-display all);
                }
<<<<<<< HEAD
                &:extend(.abs-cart-block all);
                .title {
                    strong {
                        .lib-font-size(14);
                        font-weight: @font-weight__semibold;
                    }
=======
            }
            &:extend(.abs-cart-block all);
            .title {
                strong {
                    .font-size(14);
                    font-weight: @font-weight__semibold;
>>>>>>> 45e7f269
                }
            }
            .item-options {
                margin: 0 0 16px;
                .field {
                    .radio {
                        float: left;
                    }
                    .radio {
                        + .label {
                            display: block;
                            margin: 0;
                            overflow: hidden;
                        }
                    }
                }
            }
        }

        .page-main & {
            .block {
                margin-bottom: 0;
            }
        }

        .checkout-methods-items {
            &:extend(.abs-reset-list all);
            margin: @indent__base 0 0;
            padding: 0 @mobile-cart-padding;
            text-align: center;
            .action.primary.checkout {
                &:extend(.abs-button-l all);
                width: 100%;
            }
            .item {
                margin-bottom: @indent__m;
                &:last-child {
                    margin-bottom: 0;
                }
            }
        }

        .message {
            padding-left: @indent__base;
            > *:first-child:before {
                display: none;
            }
        }
        &:extend(.abs-adjustment-incl-excl-tax all);
    }

    //  Totals block
    .cart-totals {
        &:extend(.abs-sidebar-totals all);
        tbody,
        tfoot {
            .mark {
                text-align: left;
            }
        }
    }

    //  Products table
    .cart {
        &.table-wrapper {
            .cart {
                thead {
                    tr th.col {
                        border-bottom: @border-width__base solid @border-color__base;
                        padding-bottom: 15px;
                        padding-top: 24px;
                    }
                }
                tbody {
                    td {
                        border: 0;
                    }
                }
                > .item {
                    border-bottom: @border-width__base solid @border-color__base;
                    position: relative;
                }
            }
            .col {
                padding-top: 15px;
                &.price,
                &.subtotal,
                &.msrp {
                    padding: @cart-item-cell-padding-top 11px @indent__s;
                    text-align: center;
                    &:extend(.abs-incl-excl-tax all);
                }
                &.qty {
                    padding: @indent__base 11px @indent__s;
                    text-align: center;
                    .label {
                        &:extend(.abs-visually-hidden all);
                    }
                    .input-text {
                        height: 36px;
                        margin-top: -7px;
                        text-align: center;
                        width: 45px;
                    }
                }
                > .price {
                    .lib-css(color, @primary__color__lighter);
                    .lib-font-size(18);
                    font-weight: @font-weight__bold;
                }
            }

            .item-actions {
                td {
                    padding-bottom: 0;
                    padding-left: @mobile-cart-padding;
                    padding-right: @mobile-cart-padding;
                    white-space: normal;
                }
            }
            .item {
                .col.item {
                    display: block;
                    min-height: 75px;
                    padding: 15px @mobile-cart-padding @indent__s 90px;
                    position: relative;
                }
            }

            .actions-toolbar {
                &:extend(.abs-add-clearfix all);
                min-height: 20px;
                padding-bottom: 15px;
                position: relative;
                > .action-edit,
                > .action-delete {
                    position: absolute;
                    right: 16px;
                    top: 0;
                    .lib-icon-font(
                    @icon-edit,
                    @_icon-font-size: 18px,
                    @_icon-font-line-height: 20px,
                    @_icon-font-text-hide: true,
                    @_icon-font-color: @minicart-icons-color,
                    @_icon-font-color-hover: @primary__color,
                    @_icon-font-color-active: @minicart-icons-color
                    );
                }
                > .action-delete {
                    &:extend(.abs-action-button-as-link all);
                    right: 0;
                    .lib-icon-font-symbol(
                    @_icon-font-content: @icon-trash
                    );
                }
            }
            .action {
                margin-right: @indent__m;
                &:last-child {
                    margin-right: 0;
                }
                &.help.map {
                    &:extend(.abs-action-button-as-link all);
                    font-weight: @font-weight__regular;
                }
            }

            .product {
                &-item-photo {
                    display: block;
                    left: @mobile-cart-padding;
                    max-width: 65px;
                    padding: 0;
                    position: absolute;
                    top: 15px;
                    width: 100%;
                }
                &-item-name {
                    display: block;
                    .lib-font-size(18);
                    margin: -3px 0 @indent__xs;
                }
            }
            .gift-registry-name-label {
                &:after {
                    content: ':';
                }
            }

            //  Product options
            .item-options {
                margin-bottom: 0;
                &:extend(.abs-product-options-list all);
                &:extend(.abs-add-clearfix all);
            }

            .product-item-name + .item-options {
                margin-top: @indent__base;
            }

            .cart-tax-total {
                &:extend(.abs-tax-total all);
                &-expanded {
                    &:extend(.abs-tax-total-expanded all);
                }
            }
            .product-image-wrapper {
                &:extend(.abs-reset-image-wrapper all);
            }
            .action.configure {
                display: inline-block;
                margin: @indent__s 0 0;
            }
            .item .message {
                margin-top: @indent__base;
            }
        }
    }

    //  Discount
    .cart-discount {
        border-bottom: @border-width__base solid @border-color__base;
        clear: left;
        &:extend(.abs-discount-block all);
    }

    //  Empty cart
    .cart-empty {
        padding-left: @layout__width-xs-indent;
        padding-right: @layout__width-xs-indent;
    }

    .cart-tax-info + .cart-tax-total {
        display: block;
    }
}

//
//  Mobile
//  _____________________________________________

.media-width(@extremum, @break) when (@extremum = 'max') and (@break = @screen__s) {
    .cart {
        .table.items {
            .col.item,
            .item-actions td {
                &:extend(.abs-col-no-prefix all);
            }
            .col.qty {
                text-align: center;
            }
            tbody > tr > td:last-child {
                &:extend(.abs-no-border-bottom-top all);
            }
        }
    }
    .cart-totals {
        .totals {
            &:extend(.abs-sidebar-totals-mobile all);
        }
    }
}

.media-width(@extremum, @break) when (@extremum = 'max') and (@break = @screen__m) {
    //  Cart container
    .cart-container {
        .form-cart {
            .actions.main {
                text-align: center;
            }
        }
    }

    .cart-discount {
        border-bottom: @border-width__base solid @border-color__base;
    }

    .cart {
        &.table-wrapper {
            border-top: @border-width__base solid @border-color__base;
            thead {
                .col {
                    &.item,
                    &.qty,
                    &.price,
                    &.subtotal,
                    &.msrp {
                        display: none;
                    }
                }
            }
            .col {
                &.qty,
                &.price,
                &.subtotal,
                &.msrp {
                    box-sizing: border-box;
                    display: block;
                    float: left;
                    white-space: nowrap;
                    width: 33%;
                    &:before {
                        content: attr(data-th);
                        display: block;
                        font-weight: @font-weight__semibold;
                        padding-bottom: 10px;
                    }
                }
                &.msrp {
                    white-space: normal;
                }
            }
            .item .col.item {
                padding-bottom: 0;
            }
            tbody > tr > td:last-child {
                border: 0;
            }
        }
    }

    .cart-totals {
        padding-left: @mobile-cart-padding;
        padding-right: @mobile-cart-padding;
        .table-wrapper {
            border-top: 0;
        }
        .totals {
            tbody > tr:not(:last-child) > td:last-child {
                border: 0;
            }
        }
    }
}

//
//  Common
//  _____________________________________________

& when (@media-common = true) {
    //  Cross sell
<<<<<<< HEAD
    .block.crosssell {
        margin-top: 70px;
        .lib-css(padding, 0 @mobile-cart-padding);
        .product-item-info {
            width: 200px;
=======
    .block {
        &.crosssell {
            margin-top: 70px;
            .css(padding, 0 @mobile-cart-padding);
            .product-item-info {
                width: 200px;
            }
>>>>>>> 45e7f269
        }
    }
}

//
//  Desktop
//  _____________________________________________

.media-width(@extremum, @break) when (@extremum = 'min') and (@break = @screen__m) {
    .checkout-cart-index {
        .page-main {
            padding-left: @layout__width-xs-indent;
            padding-right: @layout__width-xs-indent;
        }
        .page-title-wrapper {
            &:extend(.abs-revert-side-paddings all);
        }
    }

    //  Cart container
    .cart-container {
        &:extend(.abs-add-clearfix-desktop all);
        .form-cart {
            &:extend(.abs-shopping-cart-items-desktop all);
            .actions.main {
                text-align: right;
            }
        }
        .widget {
            float: left;
        }
    }

<<<<<<< HEAD
        //  Summary block
        &-summary {
            .lib-layout-column(2, 2, @layout-column-checkout__width-left);
            padding: 1px @indent__base @indent__m;
            position: relative;
            > .title {
                display: block;
            }
            .fieldset .actions-toolbar {
=======
    //  Summary block
    .cart-summary {
        .layout-column(2, 2, @layout-column-checkout__width-left);
        padding: 1px @indent__base @indent__m;
        position: relative;
        > .title {
            display: block;
        }
        .fieldset {
            .actions-toolbar {
>>>>>>> 45e7f269
                margin-left: 0;
                > .secondary {
                    float: none;
                }
            }
<<<<<<< HEAD
            .block {
                > .title {
                    padding-left: 0;
                    &:after {
                        right: 3px;
                    }
                }
                .content {
                    &:extend(.abs-revert-side-paddings all);
                }
                .fieldset {
                    .field {
                        .lib-form-field-type-revert(@_type: block);
                        margin: 0 0 @indent__s;
                    }
=======
        }
        .block {
            > .title {
                padding-left: 0;
                &:after {
                    right: 3px;
>>>>>>> 45e7f269
                }
            }
            .content {
                &:extend(.abs-revert-side-paddings all);
            }
            .fieldset {
                .field {
                    .form-field-type-revert(@_type: block);
                    margin: 0 0 @indent__s;
                }
            }
        }
        .checkout-methods-items {
            padding: 0;
        }
    }

    //  Products table
    .cart {
        &.table-wrapper {
            .items { // Google Chrome version 44.0.2403.107 m fix
                min-width: 100%;
                width: auto;
            }
            tbody td {
                padding-top: @cart-item-cell-padding-top;
            }

            .item {
                .col.item {
                    padding: @cart-item-cell-padding-top 8px @indent__base 0;
                }
            }

            .item-actions td {
                padding: 0;
            }

            .product {
                &-item-photo {
                    display: table-cell;
                    max-width: 100%;
                    padding-right: @indent__base;
                    position: static;
                    vertical-align: top;
                    width: 1%;
                }
                &-item-details {
                    padding-bottom: 35px;
                }
                &-item-details {
                    display: table-cell;
                    vertical-align: top;
                    white-space: normal;
                    width: 99%;
                }
            }
        }
    }

<<<<<<< HEAD
        //  Discount
        &-discount {
            border: 0;
            .lib-layout-column(2, 1, @layout-column-checkout__width-main);
            &:extend(.abs-add-box-sizing-desktop all);
            padding-right: 4%;
            .block {
                &:extend(.abs-blocks-2columns all);
                width: 48%;
                > .title {
                    border: 0;
                    cursor: default;
                    padding: 0 0 10px;
                    .column.main & strong {
                        .lib-font-size(16);
                    }
                    &:after {
                        display: none;
                    }
                }
                .content {
                    display: block !important; // Need for overwriting collapsible widget
                    padding: 0;
                }
            }
            .actions-toolbar {
                .secondary {
                    bottom: -30px;
                    left: 0;
                    position: absolute;
                }
            }
        }
=======
    //  Discount
    .cart-discount {
        &:extend(.abs-discount-block-desktop all);
        .layout-column(2, 1, @layout-column-checkout__width-main);
        border: 0;
        box-sizing: border-box;
        padding-right: 4%;
    }
>>>>>>> 45e7f269

    //  Empty cart
    .cart-empty {
        &:extend(.abs-revert-side-paddings all);
    }

    //  Cross sell
<<<<<<< HEAD
    .block.crosssell {
        .lib-layout-column(2, 1, @layout-column-checkout__width-main);
        &:extend(.abs-add-box-sizing-desktop all);
        padding: 0 4% 0 0;
        .products-grid .product-item {
            width: 100%/4;
=======
    .block {
        &.crosssell {
            .layout-column(2, 1, @layout-column-checkout__width-main);
            &:extend(.abs-add-box-sizing-desktop all);
            padding: 0 4% 0 0;
            .products-grid .product-item {
                width: 100%/4;
            }
>>>>>>> 45e7f269
        }
    }
}<|MERGE_RESOLUTION|>--- conflicted
+++ resolved
@@ -35,33 +35,18 @@
         }
     }
 
-<<<<<<< HEAD
-        //  Summary block
-        &-summary {
-            &:extend(.abs-add-box-sizing all);
-            .lib-css(background, @sidebar__background-color);
-            margin-bottom: @indent__m;
-            padding: 1px 0 @indent__m;
-            > .title {
-                display: none;
-                .lib-font-size(24);
-                font-weight: @font-weight__light;
-                margin: 12px 0;
-            }
-=======
     //  Summary block
     .cart-summary {
         &:extend(.abs-add-box-sizing all);
-        .css(background, @sidebar__background-color);
+        .lib-css(background, @sidebar__background-color);
         margin-bottom: @indent__m;
         padding: 1px 0 @indent__m;
         > .title {
-            .font-size(24);
+            .lib-font-size(24);
             display: none;
             font-weight: @font-weight__light;
             margin: 12px 0;
         }
->>>>>>> 45e7f269
 
         .block {
             form:not(:last-of-type) {
@@ -96,21 +81,12 @@
                 > .legend + br {
                     &:extend(.abs-no-display all);
                 }
-<<<<<<< HEAD
-                &:extend(.abs-cart-block all);
-                .title {
-                    strong {
-                        .lib-font-size(14);
-                        font-weight: @font-weight__semibold;
-                    }
-=======
             }
             &:extend(.abs-cart-block all);
             .title {
                 strong {
-                    .font-size(14);
+                    .lib-font-size(14);
                     font-weight: @font-weight__semibold;
->>>>>>> 45e7f269
                 }
             }
             .item-options {
@@ -290,8 +266,8 @@
                     width: 100%;
                 }
                 &-item-name {
+                    .lib-font-size(18);
                     display: block;
-                    .lib-font-size(18);
                     margin: -3px 0 @indent__xs;
                 }
             }
@@ -453,21 +429,13 @@
 
 & when (@media-common = true) {
     //  Cross sell
-<<<<<<< HEAD
-    .block.crosssell {
-        margin-top: 70px;
-        .lib-css(padding, 0 @mobile-cart-padding);
-        .product-item-info {
-            width: 200px;
-=======
     .block {
         &.crosssell {
+            .lib-css(padding, 0 @mobile-cart-padding);
             margin-top: 70px;
-            .css(padding, 0 @mobile-cart-padding);
             .product-item-info {
                 width: 200px;
             }
->>>>>>> 45e7f269
         }
     }
 }
@@ -501,20 +469,9 @@
         }
     }
 
-<<<<<<< HEAD
-        //  Summary block
-        &-summary {
-            .lib-layout-column(2, 2, @layout-column-checkout__width-left);
-            padding: 1px @indent__base @indent__m;
-            position: relative;
-            > .title {
-                display: block;
-            }
-            .fieldset .actions-toolbar {
-=======
     //  Summary block
     .cart-summary {
-        .layout-column(2, 2, @layout-column-checkout__width-left);
+        .lib-layout-column(2, 2, @layout-column-checkout__width-left);
         padding: 1px @indent__base @indent__m;
         position: relative;
         > .title {
@@ -522,36 +479,17 @@
         }
         .fieldset {
             .actions-toolbar {
->>>>>>> 45e7f269
                 margin-left: 0;
                 > .secondary {
                     float: none;
                 }
             }
-<<<<<<< HEAD
-            .block {
-                > .title {
-                    padding-left: 0;
-                    &:after {
-                        right: 3px;
-                    }
-                }
-                .content {
-                    &:extend(.abs-revert-side-paddings all);
-                }
-                .fieldset {
-                    .field {
-                        .lib-form-field-type-revert(@_type: block);
-                        margin: 0 0 @indent__s;
-                    }
-=======
         }
         .block {
             > .title {
                 padding-left: 0;
                 &:after {
                     right: 3px;
->>>>>>> 45e7f269
                 }
             }
             .content {
@@ -559,7 +497,7 @@
             }
             .fieldset {
                 .field {
-                    .form-field-type-revert(@_type: block);
+                    .lib-form-field-type-revert(@_type: block);
                     margin: 0 0 @indent__s;
                 }
             }
@@ -612,50 +550,14 @@
         }
     }
 
-<<<<<<< HEAD
-        //  Discount
-        &-discount {
-            border: 0;
-            .lib-layout-column(2, 1, @layout-column-checkout__width-main);
-            &:extend(.abs-add-box-sizing-desktop all);
-            padding-right: 4%;
-            .block {
-                &:extend(.abs-blocks-2columns all);
-                width: 48%;
-                > .title {
-                    border: 0;
-                    cursor: default;
-                    padding: 0 0 10px;
-                    .column.main & strong {
-                        .lib-font-size(16);
-                    }
-                    &:after {
-                        display: none;
-                    }
-                }
-                .content {
-                    display: block !important; // Need for overwriting collapsible widget
-                    padding: 0;
-                }
-            }
-            .actions-toolbar {
-                .secondary {
-                    bottom: -30px;
-                    left: 0;
-                    position: absolute;
-                }
-            }
-        }
-=======
     //  Discount
     .cart-discount {
         &:extend(.abs-discount-block-desktop all);
-        .layout-column(2, 1, @layout-column-checkout__width-main);
+        .lib-layout-column(2, 1, @layout-column-checkout__width-main);
         border: 0;
         box-sizing: border-box;
         padding-right: 4%;
     }
->>>>>>> 45e7f269
 
     //  Empty cart
     .cart-empty {
@@ -663,23 +565,14 @@
     }
 
     //  Cross sell
-<<<<<<< HEAD
-    .block.crosssell {
-        .lib-layout-column(2, 1, @layout-column-checkout__width-main);
-        &:extend(.abs-add-box-sizing-desktop all);
-        padding: 0 4% 0 0;
-        .products-grid .product-item {
-            width: 100%/4;
-=======
     .block {
         &.crosssell {
-            .layout-column(2, 1, @layout-column-checkout__width-main);
+            .lib-layout-column(2, 1, @layout-column-checkout__width-main);
             &:extend(.abs-add-box-sizing-desktop all);
             padding: 0 4% 0 0;
             .products-grid .product-item {
                 width: 100%/4;
             }
->>>>>>> 45e7f269
         }
     }
 }