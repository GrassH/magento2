// /**
//  * Copyright © Magento, Inc. All rights reserved.
//  * See COPYING.txt for license details.
//  */

//
//  Variables
//  _____________________________________________

@minicart__border-color: @color-gray80;
@minicart__padding-horizontal: @indent__base;

@minicart-qty__height: 24px;

//
//  Common
//  _____________________________________________

& when (@media-common = true) {

    //
    //  Minicart
    //  ---------------------------------------------

    .block-minicart {
        .items-total {
            float: left;
            margin: 0 @indent__s;

            .count {
                font-weight: @font-weight__bold;
            }
        }

        .subtotal {
            margin: 0 @indent__s @indent__s;
            text-align: right;

            .label {
                &:extend(.abs-colon all);
            }
        }

        .amount {
            .price-wrapper {
                &:first-child {
                    .price {
                        font-size: @font-size__l;
                        font-weight: @font-weight__bold;
                    }
                }
            }
        }

        .subtitle {
            display: none;

            &.empty {
                display: block;
                font-size: 14px;
                padding: @indent__l 0 @indent__base;
                text-align: center;
            }
        }

        dl {
            &.product.options.list {
                display: inline-block;
                vertical-align: top;
            }
        }

        .text {
            &.empty {
                text-align: center;
            }
        }

        .block-content {
            > .actions {
                margin-top: 15px;

                > .secondary {
                    text-align: center;
                }

                > .primary {
                    margin: 0 @indent__s 15px;

                    .action {
                        &.primary {
                            &:extend(.abs-button-l all);
                            display: block;
                            width: 100%;
                        }
                    }
                }

                .paypal-logo {
                    margin-top: 15px;
                    text-align: center;
                }
            }
        }

        .block-category-link,
        .block-product-link,
        .block-cms-link,
        .block-banners {
            margin: 15px 0 0;
            text-align: center;
        }
    }

    .minicart-wrapper {
        .lib-dropdown(
            @_toggle-selector: ~'.action.showcart',
            @_options-selector: ~'.block-minicart',
            @_dropdown-list-width: 320px,
            @_dropdown-list-position-right: -10px,
            @_dropdown-list-pointer-position: right,
            @_dropdown-list-pointer-position-left-right: 12px,
            @_dropdown-list-z-index: 101,
            @_dropdown-toggle-icon-content: @icon-cart,
            @_dropdown-toggle-active-icon-content: @icon-cart,
            @_dropdown-list-item-padding: false,
            @_dropdown-list-item-hover: false,
            @_icon-font-position: before,
            @_icon-font-size: 22px,
            @_icon-font-line-height: 28px,
            @_icon-font-color: @minicart-icons-color,
            @_icon-font-color-hover: @minicart-icons-color-hover,
            @_icon-font-color-active: @minicart-icons-color
        );
        float: right;

        .block-minicart {
            .lib-css(padding, 25px @minicart__padding-horizontal);

            .block-title {
                display: none;
            }
        }

        .product {
            .actions {
                float: right;
                margin: -24px 0 0;

                > .primary,
                > .secondary {
                    display: inline;

                    &:not(:last-child) {
                        margin-right: 15px;
                    }
                }
            }
        }

        .action {
            &.close {
                height: 30px;
                position: absolute;
                right: 0;
                top: 0;
                width: 25px;
                .lib-button-reset();
                .lib-button-icon(
                    @icon-remove,
                    @_icon-font-color: @minicart-icons-color,
                    @_icon-font-size: 14px,
                    @_icon-font-line-height: 14px,
                    @_icon-font-text-hide: true
                );
            }

            &.showcart {
                white-space: nowrap;

                .text {
                    &:extend(.abs-visually-hidden all);
                }

                .counter.qty {
                    .lib-css(background, @active__color);
                    .lib-css(color, @page__background-color);
                    .lib-css(height, @minicart-qty__height);
                    .lib-css(line-height, @minicart-qty__height);
                    border-radius: 2px;
                    display: inline-block;
                    margin: 3px 0 0;
                    min-width: 18px;
                    overflow: hidden;
                    padding: 0 3px;
                    text-align: center;
                    white-space: normal;

                    &.empty {
                        display: none;
                    }

                    .loader {
                        > img {
                            .lib-css(max-width, @minicart-qty__height);
                        }
                    }
                }

                .counter-number {
                    text-shadow: 0 0 7px rgba(0, 0, 0, 1);
                }

                .counter-label {
                    &:extend(.abs-visually-hidden all);
                }
            }
        }

        .minicart-widgets {
            margin-top: 15px;
        }
    }

    .minicart-items-wrapper {
        .lib-css(border, 1px solid @minicart__border-color);
        .lib-css(margin, 0 -@minicart__padding-horizontal);
        border-left: 0;
        border-right: 0;
        overflow-x: auto;
        padding: 15px;
    }

    .minicart-items {
        .lib-list-reset-styles();

        .product-item {
            padding: @indent__base 0;

            &:not(:first-child) {
                .lib-css(border-top, 1px solid @minicart__border-color);
            }

            &:first-child {
                padding-top: 0;
            }

            > .product {
                &:extend(.abs-add-clearfix all);
            }
        }

        .product-image-wrapper {
            &:extend(.abs-reset-image-wrapper all);
        }

        .product-item-pricing {
            .label {
                display: inline-block;
            }
        }

        .price-minicart {
            margin-bottom: @indent__xs;
        }

        .product-item-name {
            font-weight: @font-weight__regular;
            margin: 0 0 @indent__s;

            a {
                .lib-css(color, @link__color);
            }
        }

        .product-item-details {
            padding-left: 88px;

            .price {
                font-weight: @font-weight__bold;
            }

            .price-including-tax,
            .price-excluding-tax {
                margin: @indent__xs 0;
            }

            .weee[data-label] {
                .lib-font-size(11);
                .label {
                    &:extend(.abs-no-display all);
                }
            }

            .details-qty {
                margin-top: @indent__s;
            }

            .product {
                .options {
                    &.list {
                        &:extend(.abs-product-options-list all);
                        &:extend(.abs-add-clearfix all);
                    }
                }
            }
        }

        .product {
            > .product-item-photo,
            > .product-image-container {
                float: left;
            }

            .toggle {
                &:extend(.abs-toggling-title all);
                border: 0;
<<<<<<< HEAD
                padding: 0 @indent__m @indent__xs 0;
                
=======
                padding: 0 @indent__xl @indent__xs 0;

>>>>>>> 65763df7
                &:after {
                    .lib-css(color, @color-gray56);
                    margin: 0 0 0 @indent__xs;
                    position: static;
                }
            }

            .active {
                > .toggle {
                    .lib-icon-font-symbol(
                        @_icon-font-content: @icon-up,
                        @_icon-font-position: after
                    );
                }
            }

            &.pricing {
                margin-top: 3px;
            }

            &.options {
                .toggle {
                    &.tooltip {
                        .lib-icon-font(
                            @icon-down,
                            @_icon-font-size: 12px,
                            @_icon-font-line-height: 12px,
                            @_icon-font-text-hide: true,
                            @_icon-font-margin: -3px 0 0 7px,
                            @_icon-font-position: after
                        );
                    }

                    > span {
                        &:extend(.abs-visually-hidden-reset all);
                    }
                }

                .details {
                    display: none;
                }
            }
        }

        .details-qty,
        .price-minicart {
            .label {
                &:extend(.abs-colon all);
            }
        }

        .item-qty {
            text-align: center;
            width: 60px;
        }

        .update-cart-item {
            .lib-font-size(11);
            vertical-align: top;
        }

        .subtitle {
            display: none;
        }

        .action {
            &.edit,
            &.delete {
                .lib-icon-font(
                    @icon-edit,
                    @_icon-font-size: 18px,
                    @_icon-font-line-height: 20px,
                    @_icon-font-text-hide: true,
                    @_icon-font-color: @minicart-icons-color,
                    @_icon-font-color-hover: @primary__color,
                    @_icon-font-color-active: @minicart-icons-color
                );
            }

            &.delete {
                .lib-icon-font-symbol(
                    @_icon-font-content: @icon-trash
                );
            }
        }
    }
}

//
//  Mobile
//  _____________________________________________

.media-width(@extremum, @break) when (@extremum = 'max') and (@break = @screen__xs) {
    .minicart-wrapper .block-minicart {
        width: 290px;
    }
}

.media-width(@extremum, @break) when (@extremum = 'max') and (@break = @screen__m) {
    .minicart-wrapper {
        margin-top: @indent__s;
        .lib-clearfix();
        .product {
            .actions {
                float: left;
                margin: 10px 0 0 0;
            }
        }
        .update-cart-item {
            float: right;
        }
    }
}

//
//  Desktop
//  _____________________________________________

.media-width(@extremum, @break) when (@extremum = 'min') and (@break = @screen__m) {
    .minicart-wrapper {
        margin-left: 13px;

        .block-minicart {
            width: 390px;
        }
    }
    .minilist .action.delete,
    .minicart-wrapper .action.edit {
        .lib-icon-font-size(
            @_icon-font-size: 16px
        );
    }
}<|MERGE_RESOLUTION|>--- conflicted
+++ resolved
@@ -315,13 +315,8 @@
             .toggle {
                 &:extend(.abs-toggling-title all);
                 border: 0;
-<<<<<<< HEAD
                 padding: 0 @indent__m @indent__xs 0;
                 
-=======
-                padding: 0 @indent__xl @indent__xs 0;
-
->>>>>>> 65763df7
                 &:after {
                     .lib-css(color, @color-gray56);
                     margin: 0 0 0 @indent__xs;
