// /**
//  * Copyright © Magento, Inc. All rights reserved.
//  * See COPYING.txt for license details.
//  */

//
//  Variables
//  _____________________________________________

@minicart__border-color: @color-gray80;
@minicart__padding-horizontal: @indent__base;

@minicart-qty__height: 24px;

//
//  Common
//  _____________________________________________

& when (@media-common = true) {

    //
    //  Minicart
    //  ---------------------------------------------

    .block-minicart {
        .items-total {
            float: left;
            margin: 0 @indent__s;

            .count {
                font-weight: @font-weight__bold;
            }
        }

        .subtotal {
            margin: 0 @indent__s @indent__s;
            text-align: right;

            .label {
                &:extend(.abs-colon all);
            }
        }

        .amount {
            .price-wrapper {
                &:first-child {
                    .price {
                        font-size: @font-size__l;
                        font-weight: @font-weight__bold;
                    }
                }
            }
        }

        .subtitle {
            display: none;

            &.empty {
                display: block;
                font-size: 14px;
                padding: @indent__l 0 @indent__base;
                text-align: center;
            }
        }

        .text {
            &.empty {
                text-align: center;
            }
        }

        .block-content {
            > .actions {
                margin-top: 15px;

                > .secondary {
                    text-align: center;
                }

                > .primary {
                    margin: 0 @indent__s 15px;

                    .action {
                        &.primary {
                            &:extend(.abs-button-l all);
                            display: block;
                            width: 100%;
                        }
                    }
                }

                .paypal-logo {
                    margin-top: 15px;
                    text-align: center;
                }
            }
        }

        .block-category-link,
        .block-product-link,
        .block-cms-link,
        .block-banners {
            margin: 15px 0 0;
            text-align: center;
        }
    }

    .minicart-wrapper {
        .lib-dropdown(
            @_toggle-selector: ~'.action.showcart',
            @_options-selector: ~'.block-minicart',
            @_dropdown-list-width: 320px,
<<<<<<< HEAD
            @_dropdown-list-position-right: 0,
            @_dropdown-list-pointer-position: right,
            @_dropdown-list-pointer-position-left-right: 26px,
=======
            @_dropdown-list-position-right: -10px,
            @_dropdown-list-pointer-position: right,
            @_dropdown-list-pointer-position-left-right: 12px,
>>>>>>> 8b7e6838
            @_dropdown-list-z-index: 101,              
            @_dropdown-toggle-icon-content: @icon-cart,
            @_dropdown-toggle-active-icon-content: @icon-cart,
            @_dropdown-list-item-padding: false,
            @_dropdown-list-item-hover: false,
            @_icon-font-position: before,
            @_icon-font-size: 22px,
            @_icon-font-line-height: 28px,
            @_icon-font-color: @minicart-icons-color,
            @_icon-font-color-hover: @minicart-icons-color-hover,
            @_icon-font-color-active: @minicart-icons-color
        );
        float: right;

        .block-minicart {
            .lib-css(padding, 25px @minicart__padding-horizontal);
            
            .block-title {
                display: none;
            }
        }

        .product {
            .actions {
                float: right;
                margin: -24px 0 0;

                > .primary,
                > .secondary {
                    display: inline;

                    &:not(:last-child) {
                        margin-right: 15px;
                    }
                }
            }
        }

        .action {
            &.close {
                height: 30px;
                position: absolute;
                right: 0;
                top: 0;
                width: 25px;
                .lib-button-reset();
                .lib-button-icon(
                    @icon-remove,
                    @_icon-font-color: @minicart-icons-color,
                    @_icon-font-size: 14px,
                    @_icon-font-line-height: 14px,
                    @_icon-font-text-hide: true
                );
            }

            &.showcart {
                white-space: nowrap;

                .text {
                    &:extend(.abs-visually-hidden all);
                }

                .counter.qty {
                    .lib-css(background, @active__color);
                    .lib-css(color, @page__background-color);
                    .lib-css(height, @minicart-qty__height);
                    .lib-css(line-height, @minicart-qty__height);
                    border-radius: 2px;
                    display: inline-block;
                    margin: 3px 0 0;
                    min-width: 18px;
                    overflow: hidden;
                    padding: 0 3px;
                    text-align: center;
                    white-space: normal;

                    &.empty {
                        display: none;
                    }

                    .loader {
                        > img {
                            .lib-css(max-width, @minicart-qty__height);
                        }
                    }
                }

                .counter-number {
                    text-shadow: 0 0 7px rgba(0, 0, 0, 1);
                }

                .counter-label {
                    &:extend(.abs-visually-hidden all);
                }
            }
        }

        .minicart-widgets {
            margin-top: 15px;
        }
    }

    .minicart-items-wrapper {
        .lib-css(border, 1px solid @minicart__border-color);
        .lib-css(margin, 0 -@minicart__padding-horizontal);
        border-left: 0;
        border-right: 0;
        overflow-x: auto;
        padding: 15px;
    }

    .minicart-items {
        .lib-list-reset-styles();
        
        .product-item {
            padding: @indent__base 0;

            &:not(:first-child) {
                .lib-css(border-top, 1px solid @minicart__border-color);
            }

            &:first-child {
                padding-top: 0;
            }

            > .product {
                &:extend(.abs-add-clearfix all);
            }
        }

        .product-image-wrapper {
            &:extend(.abs-reset-image-wrapper all);
        }

        .product-item-pricing {
            .label {
                display: inline-block;
            }
        }

        .price-minicart {
            margin-bottom: @indent__xs;
        }

        .product-item-name {
            font-weight: @font-weight__regular;
            margin: 0 0 @indent__s;

            a {
                .lib-css(color, @link__color);
            }
        }

        .product-item-details {
            padding-left: 88px;

            .price {
                font-weight: @font-weight__bold;
            }

            .price-including-tax,
            .price-excluding-tax {
                margin: @indent__xs 0;
            }

            .weee[data-label] {
                .lib-font-size(11);
                .label {
                    &:extend(.abs-no-display all);
                }
            }

            .details-qty {
                margin-top: @indent__s;
            }
        }

        .product {
            > .product-item-photo,
            > .product-image-container {
                float: left;
            }

            .toggle {
                &:extend(.abs-toggling-title all);
                border: 0;
                padding: 0 @indent__xl @indent__xs 0;
                
                &:after {
                    .lib-css(color, @color-gray56);
                    margin: 0 0 0 @indent__xs;
                    position: static;
                }
            }

            .active {
                > .toggle {
                    .lib-icon-font-symbol(
                        @_icon-font-content: @icon-up,
                        @_icon-font-position: after
                    );
                }
            }

            &.pricing {
                margin-top: 3px;
            }

            &.options {
                .toggle {
                    &.tooltip {
                        .lib-icon-font(
                            @icon-down,
                            @_icon-font-size: 12px,
                            @_icon-font-line-height: 12px,
                            @_icon-font-text-hide: true,
                            @_icon-font-margin: -3px 0 0 7px,
                            @_icon-font-position: after
                        );
                    }
                    
                    > span {
                        &:extend(.abs-visually-hidden-reset all);
                    }
                }

                .details {
                    display: none;
                }
            }
        }

        .details-qty,
        .price-minicart {
            .label {
                &:extend(.abs-colon all);
            }
        }

        .item-qty {
            margin-right: @indent__s;
            text-align: center;
            width: 40px;
        }

        .update-cart-item {
            .lib-font-size(11);
            vertical-align: top;
        }

        .subtitle {
            display: none;
        }

        .action {
            &.edit,
            &.delete {
                .lib-icon-font(
                    @icon-edit,
                    @_icon-font-size: 18px,
                    @_icon-font-line-height: 20px,
                    @_icon-font-text-hide: true,
                    @_icon-font-color: @minicart-icons-color,
                    @_icon-font-color-hover: @primary__color,
                    @_icon-font-color-active: @minicart-icons-color
                );
            }

            &.delete {
                .lib-icon-font-symbol(
                    @_icon-font-content: @icon-trash
                );
            }
        }
    }
}

//
//  Mobile
//  _____________________________________________

.media-width(@extremum, @break) when (@extremum = 'max') and (@break = @screen__xs) {
    .minicart-wrapper .block-minicart {
        width: 290px;
    }
}

.media-width(@extremum, @break) when (@extremum = 'max') and (@break = @screen__s) {
    .minicart-wrapper {
        margin-top: @indent__s;
    }
}

//
//  Desktop
//  _____________________________________________

.media-width(@extremum, @break) when (@extremum = 'min') and (@break = @screen__m) {
    .minicart-wrapper {
        margin-left: 13px;

        .block-minicart {
            width: 390px;
        }
    }
    .minilist .action.delete,
    .minicart-wrapper .action.edit {
        .lib-icon-font-size(
            @_icon-font-size: 16px
        );
    }
}<|MERGE_RESOLUTION|>--- conflicted
+++ resolved
@@ -110,15 +110,9 @@
             @_toggle-selector: ~'.action.showcart',
             @_options-selector: ~'.block-minicart',
             @_dropdown-list-width: 320px,
-<<<<<<< HEAD
-            @_dropdown-list-position-right: 0,
-            @_dropdown-list-pointer-position: right,
-            @_dropdown-list-pointer-position-left-right: 26px,
-=======
             @_dropdown-list-position-right: -10px,
             @_dropdown-list-pointer-position: right,
             @_dropdown-list-pointer-position-left-right: 12px,
->>>>>>> 8b7e6838
             @_dropdown-list-z-index: 101,              
             @_dropdown-toggle-icon-content: @icon-cart,
             @_dropdown-toggle-active-icon-content: @icon-cart,
