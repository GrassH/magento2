// /**
//  * Copyright © 2015 Magento. All rights reserved.
//  * See COPYING.txt for license details.
//  */

//
//  Variables
//  _____________________________________________

@minicart__border-color: @color-gray80;
@minicart__padding-horizontal: @indent__base;

@minicart-qty__height: 24px;


//
//  Common
//  _____________________________________________

& when (@media-common = true) {

    //
    //  Minicart
    //  ---------------------------------------------

    .block-minicart {
        .items-total {
            float: left;
            margin: 0 @indent__s;
            .count {
                font-weight: @font-weight__bold;
            }
        }
        .subtotal {
            margin: 0 @indent__s;
            text-align: right;
            .label {
                &:extend(.abs-colon all);
            }
        }
        .amount {
            .price-wrapper {
                &:first-child {
                    .price {
                        font-size: @font-size__l;
                        font-weight: @font-weight__bold;
                    }
                }
            }
        }
        .subtitle {
            display: none;
            &.empty {
                display: block;
                padding: @indent__l 0 @indent__base;
                text-align: center;
                font-size: 14px;
            }
        }
        .text {
            &.empty {
                text-align: center;
            }
        }
        .block-content {
            > .actions {
                margin-top: 15px;
                > .secondary {
                    text-align: center;
                }
                > .primary {
                    margin: 0 @indent__s 15px;
                    .action {
                        &.primary {
                            &:extend(.abs-button-l all);
                            display: block;
                            width: 100%;
                        }
                    }
                }
                .paypal-logo {
                    margin-top: 15px;
                    text-align: center;
                }
            }
        }
        .block-category-link,
        .block-product-link,
        .block-cms-link,
        .block-banners {
            margin: 15px 0 0;
            text-align: center;
        }
    }

    .minicart-wrapper {
        .mixin-dropdown(
            @_toggle-selector: ~".action.showcart",
            @_options-selector: ~".block-minicart",
            @_dropdown-toggle-icon-content: @icon-cart,
            @_dropdown-toggle-active-icon-content: @icon-cart,
            @_dropdown-list-item-padding: false,
            @_dropdown-list-item-hover: false,
            @_icon-font-position: before,
            @_icon-font-size: 22px,
            @_icon-font-line-height: 28px,
            @_icon-font-color: @minicart-icons-color,
            @_icon-font-color-hover: @minicart-icons-color-hover,
            @_icon-font-color-active: @minicart-icons-color
        );
        float: right;
        .block-minicart {
            .mixin-css(padding, 25px @minicart__padding-horizontal);
            right: 0;
            width: 320px;
            .block-title {
                display: none;
            }
            &:after {
                left: auto;
                right: 25px;
            }
            &:before {
                left: auto;
                right: 26px;
            }
        }
        .product {
            .actions {
                float: right;
                margin: -24px 0 0;
                > .primary,
                > .secondary {
                    display: inline;
                    &:not(:last-child) {
                        margin-right: 15px;
                    }
                }
            }
        }
        .action {
            &.close {
                width: 40px;
                height: 40px;
                top: 0;
                right: 0;
                position: absolute;
                .mixin-button-reset();
                .mixin-button-icon(
                    @icon-remove,
                    @_icon-font-color: @minicart-icons-color,
                    @_icon-font-size: 16px,
                    @_icon-font-line-height: 16px,
                    @_icon-font-text-hide: true
                );
            }
            &.showcart {
                .text {
                    &:extend(.abs-visually-hidden all);
                }
                white-space: nowrap;
                .counter.qty {
<<<<<<< HEAD
                    &.empty {
                       display: none;
                    }
                    .mixin-css(background, @active__color);
                    border-radius: 2px;
                    .mixin-css(color, @page__background-color);
                    clip: none;
=======
                    .css(background, @active__color);
                    .css(color, @page__background-color);
                    .css(height, @minicart-qty__height);
                    .css(line-height, @minicart-qty__height);
                    border-radius: 2px;
>>>>>>> eef95ce1
                    display: inline-block;
                    margin: 3px 0 0;
                    min-width: 18px;
                    overflow: hidden;
                    padding: 0 3px;
                    text-align: center;
                    white-space: normal;
                    &.empty {
                        display: none;
                    }
                    .loader {
                        > img {
                            .css(max-width, @minicart-qty__height);
                        }
                    }
                }
                .counter-label {
                    &:extend(.abs-visually-hidden all);
                }
            }
        }
        .minicart-widgets {
            margin-top: 15px;
        }
    }

    .minicart-items-wrapper {
        .mixin-css(border, 1px solid @minicart__border-color);
        .mixin-css(margin, 0 -@minicart__padding-horizontal);
        border-left: 0;
        border-right: 0;
        overflow-x: auto;
        padding: 15px;
    }

    .minicart-items {
        .mixin-list-reset-styles();
        .product-item {
            &:not(:first-child) {
                .mixin-css(border-top, 1px solid @minicart__border-color);
            }
            padding: @indent__base 0;
            &:first-child {
                padding-top: 0;
            }
            > .product {
                &:extend(.abs-add-clearfix all);
            }
        }
        .product-image-wrapper {
            &:extend(.abs-reset-image-wrapper all);
        }
        .product-item-pricing {
            .label {
                display: inline-block;
                width: 4.5rem;
            }
        }
        .price-minicart {
            margin-bottom: @indent__xs;
        }
        .product-item-name {
            font-weight: @font-weight__regular;
            margin: 0 0 @indent__s;
            a {
                .mixin-css(color, @link__color);
            }
        }
        .product-item-details {
            padding-left: 88px;
            .price {
                font-weight: @font-weight__bold;
            }
            .price-including-tax,
            .price-excluding-tax {
                margin: @indent__xs 0;
            }
            .weee[data-label] {
                .mixin-font-size(11);
                .label {
                    &:extend(.abs-no-display all);
                }
            }
            .details-qty {
                margin-top: @indent__s;
            }
        }
        .product {
            > .product-item-photo,
            > .product-image-container {
                float: left;
            }
            .toggle {
                &:extend(.abs-toggling-title all);
                &:after {
                    position: static;
                    margin: 0 0 0 @indent__xs;
                    .mixin-css(color, @color-gray56);
                }
                border: 0;
                padding: 0 @indent__xl @indent__xs 0;
            }
            .active {
                > .toggle {
                    .mixin-icon-font-symbol(
                        @_icon-font-content: @icon-up,
                        @_icon-font-position: after
                    );
                }
            }
            &.pricing {
                margin-top: 3px;
            }
            &.options {
                .tooltip.toggle {
                    .mixin-icon-font(
                        @icon-down,
                        @_icon-font-size: 12px,
                        @_icon-font-line-height: 12px,
                        @_icon-font-text-hide: true,
                        @_icon-font-margin: -3px 0 0 7px,
                        @_icon-font-position: after
                    );
                }
                .details {
                    display: none;
                }
            }
        }
        .details-qty,
        .price-minicart {
            .label {
                &:extend(.abs-colon all);
            }
        }
        .item-qty {
            width: 40px;
            text-align: center;
            margin-right: @indent__s;
        }
        .update-cart-item {
            vertical-align: top;
            .mixin-font-size(11);
        }
        .action {
            &.edit,
            &.delete {
                .mixin-icon-font(
                    @icon-edit,
                    @_icon-font-size: 18px,
                    @_icon-font-line-height: 20px,
                    @_icon-font-text-hide: true,
                    @_icon-font-color: @minicart-icons-color,
                    @_icon-font-color-hover: @primary__color,
                    @_icon-font-color-active: @minicart-icons-color
                );
            }
            &.delete {
                .mixin-icon-font-symbol(
                    @_icon-font-content: @icon-trash
                );
            }
        }
        .subtitle {
            display: none;
        }
    }

}

//
//  Mobile
//  _____________________________________________

.media-width(@extremum, @break) when (@extremum = 'max') and (@break = @screen__xs) {
    .minicart-wrapper .block-minicart {
        width: 290px;
    }
}

.media-width(@extremum, @break) when (@extremum = 'max') and (@break = @screen__s) {
    .minicart-wrapper {
        margin-top: @indent__s;
    }
}


//
//  Desktop
//  _____________________________________________

.media-width(@extremum, @break) when (@extremum = 'min') and (@break = @screen__m) {
    .minicart-wrapper {
        margin-left: 13px;
        .block-minicart {
            right: -15px;
            width: 390px;
        }
    }
    .minilist .action.delete,
    .minicart-wrapper .action.edit {
        .mixin-icon-font-size(
            @_icon-font-size: 16px
        );
    }
}<|MERGE_RESOLUTION|>--- conflicted
+++ resolved
@@ -160,21 +160,11 @@
                 }
                 white-space: nowrap;
                 .counter.qty {
-<<<<<<< HEAD
-                    &.empty {
-                       display: none;
-                    }
                     .mixin-css(background, @active__color);
+                    .mixin-css(color, @page__background-color);
+                    .mixin-css(height, @minicart-qty__height);
+                    .mixin-css(line-height, @minicart-qty__height);
                     border-radius: 2px;
-                    .mixin-css(color, @page__background-color);
-                    clip: none;
-=======
-                    .css(background, @active__color);
-                    .css(color, @page__background-color);
-                    .css(height, @minicart-qty__height);
-                    .css(line-height, @minicart-qty__height);
-                    border-radius: 2px;
->>>>>>> eef95ce1
                     display: inline-block;
                     margin: 3px 0 0;
                     min-width: 18px;
@@ -187,7 +177,7 @@
                     }
                     .loader {
                         > img {
-                            .css(max-width, @minicart-qty__height);
+                            .mixin-css(max-width, @minicart-qty__height);
                         }
                     }
                 }
