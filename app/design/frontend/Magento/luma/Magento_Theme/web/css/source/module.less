--- conflicted
+++ resolved
@@ -519,13 +519,8 @@
         position: relative;
         transition: margin .3s ease-out 0;
         > .breadcrumbs,
-<<<<<<< HEAD
         > .top-container,
         > .widget {
-            width: 100%;
-=======
-        > .top-container {
->>>>>>> e5e076e3
             box-sizing: border-box;
             width: 100%;
         }
