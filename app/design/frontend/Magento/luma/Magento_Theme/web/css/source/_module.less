// /**
//  * Copyright © Magento, Inc. All rights reserved.
//  * See COPYING.txt for license details.
//  */

@import 'module/_collapsible_navigation.less';

//
//  Theme variables
//  _____________________________________________

//  Messages
@message-global-note__color: @text__color;
@message-global-note__background: @color-yellow-light2;
@message-global-note-link__color: @link__color;
@message-global-note-link__color-hover: @link__hover__color;
@message-global-note-link__color-active: @link__active__color;
@message-global-note__border-color: @color-yellow-light3;

@message-global-caution__color: @color-white;
@message-global-caution__background: @color-red9;
@message-global-caution-link__color: @link__color;
@message-global-caution-link__color-hover: @link__hover__color;
@message-global-caution-link__color-active: @link__active__color;
@message-global-caution__border-color: none;

@header__background-color: false;
@header-panel__background-color: @color-gray-middle4;
@header-panel__text-color: @color-white;
@header-icons-color: @color-gray46;
@header-icons-color-hover: @color-gray20;
@customer-welcome__z-index: @dropdown-list__z-index + 1;

@addto-color: @color-gray40;
@addto-hover-color: @primary__color;
@minicart-icons-color: @header-icons-color;
@minicart-icons-color-hover: @header-icons-color-hover;

@price-color: @color-gray34;
@price-size: 22px;
@price-size-desktop: 36px;

@button__shadow: inset 0 1px 0 0 rgba(255, 255, 255, 1), inset 0 -1px 0 0 fade(@border-color__base, 30); // Used for secondary button and catalog toolbar controls
@button__shadow-active: inset 0 1px 0 0 fade(@border-color__base, 80), inset 0 -1px 0 0 fade(@border-color__base, 30); // Used for secondary button and catalog toolbar controls

@h1__margin-bottom__desktop: @indent__xl;

//  Footer
@footer__background-color: @color-gray-light01;
@footer-links-separator-border-color: @color-gray-light4;
@footer-links-color: @color-gray34;
@footer-links-color-hover: @color-gray20;
@footer-links-color-current: @primary__color__light;

//  Layered navigation
@filter-title-background-color: @color-gray94;
@filter-link: @color-gray-darken4;
@filter-link-hover: darken(@filter-link, 30%);
@filter-quantity: @color-gray46;

//
//  Common
//  _____________________________________________

& when (@media-common = true) {
    body {
        .lib-css(background-color, @page__background-color);
    }

    .page-wrapper {
        .lib-vendor-prefix-display(flex);
        .lib-vendor-prefix-flex-direction(column);
        min-height: 100vh; // Stretch content area for sticky footer
    }

    .page-main {
        .lib-vendor-prefix-flex-grow(1);
    }

    .page-main {
        > .page-title-wrapper {
            .page-title {
<<<<<<< HEAD
                word-break: break-all;
=======
                hyphens: auto;
>>>>>>> f85e6644
            }
        }
    }

    //
    //  Header
    //  ---------------------------------------------

    .page-header {
        .lib-css(background-color, @header__background-color);
        border-bottom: 1px solid @border-color__base;
        margin-bottom: @indent__base;

        .panel.wrapper {
            .lib-css(background-color, @header-panel__background-color);
            .lib-css(color, @header-panel__text-color);
        }
    }

    .header.panel {
        > .header.links {
            .lib-list-inline();
            float: right;
            font-size: 0;
            margin-left: auto;
            margin-right: @indent__base;

            > li {
                font-size: @font-size__base;
                margin: 0 0 0 15px;

                &.customer-welcome {
                    margin: 0 0 0 5px;
                }

                > a {
                    .lib-link(
                    @_link-color: @header-panel__text-color,
                    @_link-text-decoration: none,
                    @_link-color-visited: @header-panel__text-color,
                    @_link-text-decoration-visited: none,
                    @_link-color-hover: @header-panel__text-color,
                    @_link-text-decoration-hover: underline,
                    @_link-color-active: @header-panel__text-color,
                    @_link-text-decoration-active: underline
                    );
                }
            }
        }
    }

    .header {
        &.content:extend(.abs-add-clearfix all) {
            padding-top: @indent__s;
            position: relative;
        }
    }

    .logo {
        float: left;
        margin: 0 0 @indent__s @indent__xl;
        max-width: 50%;
        position: relative;
        z-index: 5;

        img {
            display: block;
        }

        .page-print & {
            display: inline-block;
            float: none;
        }
    }

    .page-print {
        .nav-toggle {
            display: none;
        }
    }

    .page-main {
        > .page-title-wrapper {
            .page-title + .action {
                margin-top: @indent__l;
            }
        }
    }

    .action.skip {
        &:not(:focus) {
            &:extend(.abs-visually-hidden all);
        }

        &:focus {
            .lib-css(background, @color-gray94);
            .lib-css(padding, @indent__s);
            box-sizing: border-box;
            left: 0;
            position: absolute;
            text-align: center;
            top: 0;
            width: 100%;
            z-index: 15;
        }
    }

    .action-skip-wrapper {
        height: 0;
        position: relative;
    }

    //
    //  Global notice
    //  ---------------------------------------------

    .message.global {
        p {
            margin: 0;
        }

        &.noscript,
        &.cookie {
            .lib-message(@_message-type: global-note);
            margin: 0;
        }

        &.cookie {
            bottom: 0;
            left: 0;
            position: fixed;
            right: 0;
            z-index: 3;

            .actions {
                margin-top: @indent__s;
            }
        }

        &.demo {
            .lib-message(@_message-type: global-caution);
            margin-bottom: 0;
            text-align: center;
        }
    }

    //
    //  Footer
    //  ---------------------------------------------

    .page-footer {
        margin-top: @indent__m;
    }

    .footer {
        &.content {
            border-top: 1px solid @footer-links-separator-border-color;
            padding-top: @indent__base;

            ul:extend(.abs-reset-list all) {
            }

            .links {
                > li {
                    .lib-css(background, @footer__background-color);
                    .lib-font-size(16);
                    border-top: 1px solid @footer-links-separator-border-color;
                    margin: 0 -@layout__width-xs-indent;
                    padding: 0 @layout__width-xs-indent;
                }

                a,
                strong {
                    display: block;
                    padding: @indent__s 0;
                }

                strong {
                    .lib-css(color, @footer-links-color-current);
                    font-weight: normal;
                }

                a {
                    .lib-link(
                    @_link-color: @footer-links-color,
                    @_link-text-decoration: none,
                    @_link-color-visited: @footer-links-color,
                    @_link-text-decoration-visited: none,
                    @_link-color-hover: @footer-links-color-hover,
                    @_link-text-decoration-hover: underline,
                    @_link-color-active: @footer-links-color-hover,
                    @_link-text-decoration-active: underline
                    );
                }
            }
        }
    }

    .copyright {
        .lib-css(background-color, @copyright__background-color);
        .lib-css(color, @color-white);
        box-sizing: border-box;
        display: block;
        padding: @indent__s;
        text-align: center;
    }

    .page-header,
    .page-footer {
        .switcher {
            .options {
                .lib-dropdown(
                @_dropdown-actions-padding: 0,
                @_dropdown-list-item-padding: 0,
                @_dropdown-toggle-icon-content: @icon-down,
                @_dropdown-toggle-active-icon-content: @icon-up,
                @_icon-font-text-hide: true,
                @_icon-font-size: 10px,
                @_icon-font-line-height: 22px,
                @_dropdown-list-min-width: 160px
                );

                ul.dropdown {
                    a {
                        .lib-link(
                        @_link-color: @color-gray20,
                        @_link-text-decoration: none,
                        @_link-color-visited: @color-gray20,
                        @_link-text-decoration-visited: none,
                        @_link-color-hover: @color-gray20,
                        @_link-text-decoration-hover: none,
                        @_link-color-active: @color-gray20,
                        @_link-text-decoration-active: none
                        );
                        display: block;
                        padding: 8px;
                    }
                }
            }

            strong {
                font-weight: @font-weight__regular;
            }

            .label {
                &:extend(.abs-visually-hidden all);
            }
        }
    }
    .page-header {
        .switcher {
            .options {
                ul.dropdown {
                    right: 0;
                    &:before {
                        left: auto;
                        right: 10px;
                    }
                    &:after {
                        left: auto;
                        right: 9px;
                    }
                }
            }
        }
    }

    //
    //  Widgets
    //  ---------------------------------------------
    .sidebar {
        .widget.block:not(:last-child),
        .widget:not(:last-child) {
            margin-bottom: @indent__xl;
        }
    }

    .widget {
        clear: both;

        .block-title:extend(.abs-block-widget-title all) {
        }
    }

    .page-header,
    .page-footer {
        .widget.block {
            .lib-css(margin, @indent__base 0);
        }

        .links .widget.block {
            margin: 0;
        }
    }

    .no-display:extend(.abs-no-display all) {
    }

    //
    //  Calendar
    //  ---------------------------------------------

    .ui-datepicker td {
        padding: 0;
    }

    .ui-tooltip {
        .lib-css(background, @tooltip__background);
        border: @tooltip__border-width solid @tooltip__border-color;
        padding: 10px;
    }
}

//
//  Navigation
//  _____________________________________________

.media-width(@extremum, @break) when (@extremum = 'max') and (@break = @screen__m) {
    .customer-name,
    .customer-welcome + .authorization-link {
        display: none;
    }

    .nav-sections .switcher-trigger strong:after {
        .lib-font-size(16);
        right: -25px;
        top: -2px;
    }

    .navigation .parent .level-top:after {
        .lib-font-size(16);
        right: 10px;
        top: 7px;
    }

    .page-footer .footer.content {
        .switcher-store {
            .lib-css(background, @footer__background-color);
            .lib-font-size(16);
            margin: 0 -@layout__width-xs-indent;

            .switcher-options {
                display: block;

                ul.dropdown {
                    background: none;
                    border: 0;
                    box-shadow: none;
                    margin: 0;
                    position: relative;

                    &:before,
                    &:after {
                        display: none;
                    }
                }

                .switcher-trigger,
                .switcher-option {
                    border-top: 1px solid @footer-links-separator-border-color;
                    display: block;
                    padding: @indent__s @layout-indent__width;
                }

                .switcher-trigger strong {
                    padding: @indent__s 0;
                }

                .switcher-option a {
                    padding: 0;
                }
            }
        }
    }
}

.media-width(@extremum, @break) when (@extremum = 'max') and (@break = @screen__m) {
    .logo {
        margin-bottom: 13px;
        margin-top: 4px;
    }
}

//
//  Mobile
//  _____________________________________________

.media-width(@extremum, @break) when (@extremum = 'max') and (@break = @screen__m) {
    .cms-page-view .page-main {
        padding-top: 0;
        position: relative;
    }
}

//
//  Desktop
//  _____________________________________________

.media-width(@extremum, @break) when (@extremum = 'min') and (@break = @screen__m) {
    html,
    body {
        height: 100%; // Stretch screen area for sticky footer
    }

    .navigation ul {
        padding: 0 8px;
    }

    .page-header {
        border: 0;
        margin-bottom: 0;

        .panel.wrapper {
            border-bottom: 1px solid @secondary__color;
            .lib-css(background-color, @header-panel__background-color);
        }

        .header.panel:extend(.abs-add-clearfix-desktop all) {
            padding-bottom: @indent__s;
            padding-top: @indent__s;
        }

        .switcher {
            float: right;
            margin-left: 15px;
            margin-right: -6px;
            .lib-vendor-prefix-order(1);
        }
    }

    .page-main {
        > .page-title-wrapper {
            .page-title {
                display: inline-block;
            }

            .page-title + .action {
                float: right;
                margin-top: @indent__base;
            }
        }
    }

    .customer-welcome {
        .lib-dropdown(
        @_toggle-selector: ~'.action.switch',
        @_options-selector: ~'ul',
        @_dropdown-actions-padding: 0,
        @_dropdown-list-item-padding: 0,
        @_dropdown-toggle-icon-content: @icon-down,
        @_dropdown-toggle-active-icon-content: @icon-up,
        @_icon-font-text-hide: true,
        @_icon-font-size: 10px,
        @_icon-font-line-height: 22px,
        @_dropdown-list-pointer-position: right,
        @_dropdown-list-position-right: 0,
        @_dropdown-list-z-index: @customer-welcome__z-index
        );

        li:extend(.switcher li all) {
            a {
                .lib-link(
                @_link-color: @color-gray20,
                @_link-text-decoration: none,
                @_link-color-visited: @color-gray20,
                @_link-text-decoration-visited: none,
                @_link-color-hover: @color-gray20,
                @_link-text-decoration-hover: none,
                @_link-color-active: @color-gray20,
                @_link-text-decoration-active: none
                );
                display: block;
                line-height: 1.4;
                padding: 8px;
            }
        }

        .customer-name {
            cursor: pointer;
        }

        .customer-menu {
            display: none;
        }

        .action.switch {
            .lib-button-reset();
            .lib-css(color, @color-white);
        }

        .header.links {
            min-width: 175px;
            z-index: 1000;
        }

        &.active {
            .action.switch {
                .lib-icon-font-symbol(
                @_icon-font-content: @icon-up,
                @_icon-font-position: after
                );
            }

            .customer-menu {
                display: block;
            }
        }

        .greet {
            display: none;
        }
    }

    .header {
        &.panel {
            > .header.links {
                .lib-list-inline();
                float: right;
                margin-left: auto;

                > li {
                    margin: 0 0 0 15px;

                    &.welcome,
                    > a {
                        display: inline-block;
                        line-height: 1.4;
                    }

                    &.welcome {
                        a {
                            .lib-css(color, @color-white);
                            .lib-css(padding-left, @indent__xs);
                        }
                    }
                }

                > .authorization-link {
                    &:after {
                        content: attr(data-label);
                        display: inline-block;
                        margin: 0 -@indent__xs 0 @indent__xs;
                    }

                    &:last-child {
                        &:after {
                            display: none;
                        }
                    }
                }

                > .customer-welcome + .authorization-link {
                    display: none;
                }
            }
        }

        &.content:extend(.abs-add-clearfix-desktop all) {
            padding: @indent__l @indent__base 0;
        }
    }

    .logo {
        margin: -8px auto @indent__m 0;

        img {
            max-height: inherit;
        }
    }

    .page-wrapper {
        margin: 0;
        position: relative;
        transition: margin .3s ease-out 0s;

        > .breadcrumbs,
        > .top-container,
        > .widget {
            box-sizing: border-box;
            width: 100%;
        }
    }

    .page-footer {
        .lib-css(background, @footer__background-color);
        margin-top: auto;
        padding-bottom: @indent__m;

        .switcher {
            .options {
                ul.dropdown {
                    bottom: -@indent__s;
                    left: 100%;
                    margin: 0 0 0 @indent__base;
                    top: auto;

                    &:before,
                    &:after {
                        bottom: @indent__base - 7px;
                        left: auto;
                        right: 100%;
                        top: auto;
                    }

                    &:before {
                        .lib-css(border-color, transparent @dropdown-list__background transparent transparent);
                    }

                    &:after {
                        .lib-css(border-color, transparent @dropdown-list-pointer__border transparent transparent);
                        margin: 0 0 -1px -1px;
                    }
                }
            }
        }
    }

    .footer {
        &.content {
            border-top: none;

            .block {
                float: right;
            }

            ul {
                padding-right: 50px;
            }

            .switcher.store {
                display: block;
                margin: 0;
            }

            .links {
                display: inline-block;
                padding-right: 50px;
                vertical-align: top;

                li {
                    background: transparent;
                    border: none;
                    font-size: 14px;
                    margin: 0 0 8px;
                    padding: 0;
                }

                a,
                strong {
                    display: inline;
                }
            }
        }
    }
}<|MERGE_RESOLUTION|>--- conflicted
+++ resolved
@@ -80,11 +80,7 @@
     .page-main {
         > .page-title-wrapper {
             .page-title {
-<<<<<<< HEAD
-                word-break: break-all;
-=======
                 hyphens: auto;
->>>>>>> f85e6644
             }
         }
     }
