// /**
//  * Copyright © 2015 Magento. All rights reserved.
//  * See COPYING.txt for license details.
//  */

//
//  Variables
//  ---------------------------------------------

@product-name-link__color: @text__color;
@product-name-link__color__active: @text__color;
@product-name-link__color__hover: @text__color;
@product-name-link__color__visited: @text__color;

@product-name-link__text-decoration: none;
@product-name-link__text-decoration__active: @link__hover__text-decoration;
@product-name-link__text-decoration__hover: @link__hover__text-decoration;
@product-name-link__text-decoration__visited: @link__hover__text-decoration;

@product-item__hover__background-color: @color-white;
@product-item__hover__box-shadow: 3px 3px 4px 0 rgba(0, 0, 0, .3);

//

//
//  Common
//  _____________________________________________

& when (@media-common = true) {
    //  Product Lists
    .products {
        margin: @indent__l 0;
    }

    .product {
        &-items {
            &:extend(.abs-reset-list all);
        }
        
        &-item {
            vertical-align: top;
            
            .products-grid & {
                display: inline-block;
                width: 100%/2;
            }
            
            &:extend(.abs-add-box-sizing all);

            &-name {
                &:extend(.abs-product-link all);
                display: block;
                margin: @indent__xs 0;
                word-wrap: break-word;
                -webkit-hyphens: auto;
                   -moz-hyphens: auto;
                    -ms-hyphens: auto;
                        hyphens: auto;
            }

            &-info {
                max-width: 100%;
                width: 152px;
                
                .page-products & {
                    width: 240px;
                }
            }

            &-actions {
                display: none;
                
                .actions-secondary {
                    > .action {
                        &:extend(.abs-actions-addto all);
                        &:before {
                            margin: 0;
                        }
                        
                        span {
                            &:extend(.abs-visually-hidden all);
                        }
                    }
                }
            }
            
            &-description {
                margin: @indent__m 0;
            }
            
            .product-reviews-summary {
                .rating-summary {
                    margin: 0 4px 0 0;
                }
                
                .reviews-actions {
                    font-size: @font-size__s;
                    margin-top: 5px;
                    text-transform: lowercase;
                }
            }

            .price-box {
                margin: @indent__s 0 @indent__m;
                
                .price {
                    font-weight: @font-weight__bold;
                }
                
                .price-label {
                    .lib-css(color, @text__color__muted);
                    font-size: @font-size__s;
                }
            }

            .old-price {
                margin: @indent__xs 0;
                
                .price {
                    font-weight: normal;
                }
            }

            .minimal-price {
                .price-container {
                    display: block;
                }
            }

            .minimal-price-link {
                margin-top: @indent__xs;
            }

            .price-from,
            .price-to {
                margin: 0;
            }

            .tocompare {
                .lib-icon-font-symbol(
                @icon-compare-full
                );
            }
            
            .tocart {
                .lib-font-size(13px);
                border-radius: 0;
                line-height: 1;
                padding-bottom: @indent__s;
                padding-top: @indent__s;
                white-space: nowrap;
            }
        }
    }

    .column.main {
        .product {
            &-items {
                margin-left: -@indent__base;
            }
            
            &-item {
                padding-left: @indent__base;
            }
        }
    }

    .price-container {
        .price {
            .lib-font-size(14);
        }

        .price-including-tax + .price-excluding-tax,
        .weee {
            margin-top: @indent__xs;
        }

        .price-including-tax + .price-excluding-tax,
        .weee,
        .price-including-tax + .price-excluding-tax .price,
        .weee .price,
        .weee + .price-excluding-tax:before,
        .weee + .price-excluding-tax .price {
            .lib-font-size(11);
        }

        .weee {
            &:before {
                content: '(' attr(data-label) ': ';
            }
            
            &:after {
                content: ')';
            }
            
            + .price-excluding-tax {
                &:before {
                    content: attr(data-label) ': ';
                }
            }
        }
    }

    .products-list {
        .product {
            &-item {
                display: table;
                width: 100%;

                &-info {
                    display: table-row;
                }

                &-photo {
                    display: table-cell;
                    padding: 0 @indent__l @indent__l 0;
                    vertical-align: top;
                    width: 1%;
                }

                &-details {
                    display: table-cell;
                    vertical-align: top;
                }
            }
        }

        .product-image-wrapper {
            &:extend(.abs-reset-image-wrapper all);
        }
    }
}

//
//  Mobile
//  _____________________________________________

.media-width(@extremum, @break) when (@extremum = 'max') and (@break = @screen__s) {
    .products-list .product {
        &-item {
            table-layout: fixed;

            &-photo {
                padding: 0 @indent__s @indent__s 0;
                width: 30%;
            }
        }
    }
}

.media-width(@extremum, @break) when (@extremum = 'min') and (@break = @screen__s) {
    .product-item-info {
        .products-grid & {
            &:hover,
            &.active {
<<<<<<< HEAD
                @_shadow: 3px 3px 4px 0 rgba(0, 0, 0, .3);
                
                .lib-css(background, @color-white);
                .lib-css(box-shadow, @_shadow);
=======
                .lib-css(background, @product-item__hover__background-color);
                .lib-css(box-shadow, @product-item__hover__box-shadow);
>>>>>>> eefb9cb1
                border: 1px solid @color-gray-light2;
                margin: -10px;
                padding: 9px;
                position: relative;
                z-index: 2;

                .product-item-inner {
                    display: block;
                }
            }
        }
    }

    .product-item-inner {
        .products-grid & {
<<<<<<< HEAD
            @_shadow: 3px 4px 4px 0 rgba(0, 0, 0, .3);
            
            .lib-css(background, @color-white);
            .lib-css(box-shadow, @_shadow);
=======
            .lib-css(background, @product-item__hover__background-color);
            .lib-css(box-shadow, @product-item__hover__box-shadow);
>>>>>>> eefb9cb1
            border: 1px solid @color-gray-light2;
            border-top: none;
            left: 0;
            margin: 9px 0 0 -1px;
<<<<<<< HEAD
            padding: 0 9px 9px 9px;
=======
            padding: 0 9px 9px;
>>>>>>> eefb9cb1
            position: absolute;
            right: -1px;
            z-index: 2;
        }
    }

    .product-item-actions {
        display: block;

        .products-grid & {
            margin: -@indent__s 0 @indent__s;
        }

        .actions-primary + .actions-secondary {
            display: table-cell;
            padding-left: 10px;
            width: 50%;
            
            > .action {
                margin-right: 10px;

                &:last-child {
                    margin-right: 0;
                }
            }
        }
        
        .actions-primary {
            display: table-cell;
        }
    }

    .page-products {
        .products-grid {
            .product-item-inner {
                &:before {
                    .lib-css(background, @product-item__hover__background-color);
                    content: '';
                    height: 3px;
                    left: 0;
                    position: absolute;
                    top: -2px;
                    width: 100%;
                    z-index: 1;
                }
            }
        }

        .product-item-actions {
            position: relative;
            z-index: 2;
        }
    }

    .products-grid {
        .product-item-info {
            &:not(:hover) {
                &:not(.active) {
                    .product-item-inner {
                        &:extend(.abs-visually-hidden-desktop-s all);
                    }
                }
            }
        }
    }

    .products-grid {
        .product-item {
            margin-bottom: @indent__base;
            width: 100%/3;
        }
    }

    .page-products,
    .page-layout-1column,
    .page-layout-3columns,
    .page-products.page-layout-1column,
    .page-products.page-layout-3columns {
        .products-grid {
            .product-item {
                width: 100%/3;
            }
        }
    }
}

//
//  Desktop
//  _____________________________________________

.media-width(@extremum, @break) when (@extremum = 'min') and (@break = @screen__m) {
    .page-products {
        .products-grid {
            .product-item {
                width: 100%/3;
            }
        }
    }

    .page-products.page-layout-1column {
        .products-grid {
            .product-item {
                width: 100%/4;
            }
        }
    }

    .page-products.page-layout-3columns {
        .products-grid {
            .product-item {
                width: 100%/2;
            }
        }
    }
}

.media-width(@extremum, @break) when (@extremum = 'min') and (@break = @screen__l) {

    .products-grid {
        .product-item {
            width: 100%/5;
        }
    }

    .page-layout-1column {
        .products-grid {
            .product-item {
                width: 100%/6;
            }
        }
    }

    .page-layout-3columns {
        .products-grid {
            .product-item {
                width: 100%/4;
            }
        }
    }

    .page-products {
        .products-grid {
            .product-items {
                margin: 0;
            }
            
            .product-item {
                margin-left: calc(~"(100% - 4 * 24.439%) / 3");
                padding: 0;
                width: 24.439%;

                &:nth-child(4n+1) {
                    margin-left: 0;
                }
            }
        }
    }

    .page-products {
        &.page-layout-1column {
            .products-grid {
                .product-item {
                    margin-left: 0;
                    width: 100%/5;
                }
            }
        }

        &.page-layout-3columns {
            .products-grid {
                .product-item {
                    margin-left: 1%;
                    width: 32.667%;

                    &:nth-child(3n) {
                        margin-left: 1%;
                    }

                    &:nth-child(3n+1) {
                        margin-left: 0;
                    }
                }
            }
        }
    }
}<|MERGE_RESOLUTION|>--- conflicted
+++ resolved
@@ -253,15 +253,8 @@
         .products-grid & {
             &:hover,
             &.active {
-<<<<<<< HEAD
-                @_shadow: 3px 3px 4px 0 rgba(0, 0, 0, .3);
-                
-                .lib-css(background, @color-white);
-                .lib-css(box-shadow, @_shadow);
-=======
                 .lib-css(background, @product-item__hover__background-color);
                 .lib-css(box-shadow, @product-item__hover__box-shadow);
->>>>>>> eefb9cb1
                 border: 1px solid @color-gray-light2;
                 margin: -10px;
                 padding: 9px;
@@ -277,24 +270,13 @@
 
     .product-item-inner {
         .products-grid & {
-<<<<<<< HEAD
-            @_shadow: 3px 4px 4px 0 rgba(0, 0, 0, .3);
-            
-            .lib-css(background, @color-white);
-            .lib-css(box-shadow, @_shadow);
-=======
             .lib-css(background, @product-item__hover__background-color);
             .lib-css(box-shadow, @product-item__hover__box-shadow);
->>>>>>> eefb9cb1
             border: 1px solid @color-gray-light2;
             border-top: none;
             left: 0;
             margin: 9px 0 0 -1px;
-<<<<<<< HEAD
-            padding: 0 9px 9px 9px;
-=======
             padding: 0 9px 9px;
->>>>>>> eefb9cb1
             position: absolute;
             right: -1px;
             z-index: 2;
@@ -321,7 +303,7 @@
                 }
             }
         }
-        
+
         .actions-primary {
             display: table-cell;
         }
