--- conflicted
+++ resolved
@@ -247,35 +247,20 @@
         }
     }
     .product-item-inner {
-<<<<<<< HEAD
         .products-grid & {
             display: none;
             position: absolute;
             left: 0;
             right: -1px;
             z-index: 2;
-            background: @color-white;
+            .css(background, @color-white);
             padding: 0 9px 9px 9px;
             margin: 9px 0 0 -1px;
-            border: 1px solid #bbb;
+            border: 1px solid @color-gray-light2;
             border-top: none;
             @_shadow: 3px 4px 4px 0 rgba(0, 0, 0, .3);
             .css(box-shadow, @_shadow);
         }
-=======
-        display: none;
-        position: absolute;
-        left: 0;
-        right: -1px;
-        z-index: 2;
-        .css(background, @color-white);
-        padding: 0 9px 9px 9px;
-        margin: 9px 0 0 -1px;
-        border: 1px solid @color-gray-light2;
-        border-top: none;
-        @_shadow: 3px 4px 4px 0 rgba(0, 0, 0, .3);
-        .css(box-shadow, @_shadow);
->>>>>>> e5e076e3
     }
 
     .product-item-actions {
