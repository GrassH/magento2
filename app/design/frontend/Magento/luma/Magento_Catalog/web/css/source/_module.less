--- conflicted
+++ resolved
@@ -171,11 +171,8 @@
         .price-box {
             display: table-cell;
             vertical-align: top;
-<<<<<<< HEAD
             width: 1px;
-=======
-
->>>>>>> 8b12310e
+
             .price-final_price > span {
                 display: block;
                 margin-bottom: @indent__xs;
