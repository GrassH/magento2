// /**
//  * Copyright © 2016 Magento. All rights reserved.
//  * See COPYING.txt for license details.
//  */

@import 'module/_listings.less';
@import 'module/_toolbar.less';

//
//  Variables
//  _____________________________________________

@product-info-price: @color-gray34;
@product-h1-margin-bottom-desktop: @indent__s + @indent__xs;

//
//  Common
//  _____________________________________________

& when (@media-common = true) {

    //  Category view
    .old-price,
    .old.price {
        .lib-css(color, @text__color__muted);
    }

    .prices-tier {
        .price-container {
            .price-including-tax {
                + .price-excluding-tax {
                    &:before {
                        content: '(' attr(data-label) ':';
                    }

                    &:last-child:after {
                        content: ')';
                    }
                }
            }

            .weee[data-label] {
                display: inline;

                &:before {
                    content: ' +' attr(data-label) ':';
                }
            }
        }
    }

    .actual-price {
        font-weight: @font-weight__bold;
    }

    .product.name a {
        &:extend(.abs-product-link all);
    }

    .special-price {
        .price-label {
            &:extend(.abs-visually-hidden all);
        }
    }

    .category {
        &-image {
            .image {
                display: block;
                height: auto;
                max-width: 100%;
            }
        }

        &-cms,
        &-image,
        &-description {
            margin-bottom: @indent__base;
        }
    }

    //
    //  Product images general container
    //  -----------------------------------------

    .product-image {
        &-container {
            display: inline-block;
            max-width: 100%;
        }

        &-wrapper {
            display: block;
            height: 0;
            overflow: hidden;
            position: relative;
            z-index: 1;
        }

        &-photo {
            bottom: 0;
            display: block;
            height: auto;
            left: 0;
            margin: auto;
            max-width: 100%;
            position: absolute;
            right: 0;
            top: 0;
        }
    }

    //
    //  Product view
    //  -----------------------------------------

    .product.media {
        .product.photo .photo.image {
            &:extend(.abs-adaptive-images-centered);
        }

        .placeholder .photo.container {
            max-width: 100%;
        }

        .notice {
            margin: @indent__s 0;
            .lib-css(color, @text__color__muted);
            .lib-font-size(@font-size__s);
        }

        .product.thumbs {
            margin: @indent__s 0 @indent__m;
        }

        .items.thumbs {
            .lib-list-inline();
            > li {
                margin: 1rem 0 0;
            }

            img {
                display: block;
            }

            .active {
                display: block;
                line-height: 1;
            }
        }
    }

    .product.info.detailed {
        clear: both;
        margin-bottom: 30px;

        .additional-attributes {
            width: auto;
            .lib-table-bordered(
                @_table_type: clear
            );
            .lib-table-resize(
                @_th-padding-left: 0,
                @_th-padding-right: @indent__l,
                @_th-padding-bottom: @indent__s,
                @_td-padding-bottom: @indent__s
            );
        }
    }

    .product-info-main {
        .product-info-price {
            .lib-css(color, @product-info-price);
            border-bottom: 1px solid @color-gray-light5;
            display: table;
            margin-bottom: @indent__s + @indent__xs;
            width: 100%;

            .price-box {
                display: table-cell;
                vertical-align: top;
                width: 1px;

                .price-container {
                    > span {
                        display: block;
                        margin-bottom: @indent__xs;

                        &:last-child {
                            margin-bottom: 0;
                        }
                    }
                }
            }

            .price-including-tax + .price-excluding-tax,
            .weee + .price-excluding-tax,
            .weee {
                .lib-font-size(14);
                .price {
                    .lib-font-size(14);
                    font-weight: @font-weight__semibold;
                    line-height: 16px;
                }
            }

            .price-wrapper .price {
                .lib-font-size(22);
                font-weight: @font-weight__semibold;
                line-height: 22px;
            }

            .old-price {
                .price-wrapper .price {
                    .lib-font-size(20);
                    font-weight: @font-weight__light;
                }
            }

            .special-price {
                .price-label {
                    &:after {
                        content: ': ';
                    }
                }
            }

            .price {
                white-space: nowrap;
            }
        }

        .product-info-stock-sku {
            display: table-cell;
            padding-bottom: @indent__s;
            padding-left: 10%;
            text-align: right;
            vertical-align: top;
        }

        .stock {
            margin: 0 0 3px;

            &.available,
            &.unavailable {
                font-weight: @font-weight__bold;
                text-transform: uppercase;
            }
        }

        .product.attribute.sku {
            word-break: break-all;
            word-wrap: break-word;
        }

        .product {
            &-add-form {
                clear: both;
                padding-top: @indent__s + @indent__xs;
            }

            &.attribute {
                &.sku {
                    .type {
                        font-weight: normal;
                        margin-right: @indent__xs;

                        &:after {
                            content: '#:';
                        }
                    }

                    .value {
                        display: inline-block;
                    }
                }

                &.overview {
                    margin: @indent__base 0;
                }
            }

            &.alert {
                margin: @indent__s 0;
            }
        }

        .product-reviews-summary {
            float: left;
        }

        .product-options-bottom {
            .box-tocart {
                margin-top: @form-field__vertical-indent;
            }
        }
    }

    .product-options-wrapper {
        .fieldset-product-options-inner {
            .legend {
<<<<<<< HEAD
                .lib-css(font-weight, @font-weight__semibold);
                .lib-font-size(14px);
                border: none;
                display: inline-block;
                float: none;
                margin: 0 0 8px;
                padding: 0;
            }

            &.required,
            &._required {
                .legend {
                    &:after {
                        content: '*';
                        .lib-typography(
                        @_font-size: @form-field-label-asterisk__font-size,
                        @_color: @form-field-label-asterisk__color,
                        @_font-family: @form-field-label-asterisk__font-family,
                        @_font-weight: @form-field-label-asterisk__font-weight,
                        @_line-height: @form-field-label-asterisk__line-height,
                        @_font-style: @form-field-label-asterisk__font-style
                        );
                        .lib-css(margin, @form-field-label-asterisk__margin);
                    }
=======
                &:after {
                    content: '*';
                    .lib-typography(
                    @_font-size: @form-field-label-asterisk__font-size,
                    @_color: @form-field-label-asterisk__color,
                    @_font-family: @form-field-label-asterisk__font-family,
                    @_font-weight: @form-field-label-asterisk__font-weight,
                    @_line-height: @form-field-label-asterisk__line-height,
                    @_font-style: @form-field-label-asterisk__font-style
                    );
>>>>>>> 79bcd91a
                }
            }
        }

        .field {
            .note {
                display: block;
                .lib-css(margin-top, @indent__xs);
            }
        }
    }

    .product-options-bottom .price-box,
    .product-info-price .price-box {
        .lib-css(color, @product-info-price);
        display: table-cell;
        padding-bottom: @indent__s;
        vertical-align: top;

        .old-price {
            font-size: 20px;
            font-weight: @font-weight__light;

            .price-container > span {
                display: inline-block;
            }
        }

        .price-container {
            > span {
                display: block;
                margin-bottom: @indent__xs;

                &:last-child {
                    margin-bottom: 0;
                }
            }

            .price {
                font-size: 22px;
                font-weight: @font-weight__semibold;
                line-height: 22px;
            }

            .price-including-tax + .price-excluding-tax,
            .weee + .price-excluding-tax,
            .weee {
                .lib-font-size(12);
                line-height: 14px;

                .price {
                    .lib-font-size(12);
                    font-weight: @font-weight__bold;
                }
            }
        }
    }

    .box-tocart {
        &:extend(.abs-box-tocart all);
        .field.qty {
        }

        .input-text.qty {
            &:extend(.abs-input-qty all);
        }

        .actions {
        }

        .action.tocart {
            &:extend(.abs-button-l all);
            &:extend(.abs-button-responsive all);

            &:not(:last-child) {
                margin-bottom: 15px;
            }

            vertical-align: top;
        }
    }

    .product-addto-links {
        display: inline;

        .action {
            margin-right: 5%;
        }
    }

    .product-social-links {
        margin: 0 0 20px;
        text-align: center;

        .action.tocompare {
            &:extend(.abs-actions-addto all);
            .lib-icon-font-symbol(
                @_icon-font-content: @icon-compare-full,
                @_icon-font-position: before
            );
        }
    }

    .prices-tier {
        &:extend(.abs-reset-list all);
        margin-bottom: @indent__s + @indent__xs;

        .item {
            margin-bottom: @indent__s;

            &:last-child {
                margin-bottom: 0;
            }
        }

        .price-excluding-tax,
        .price-including-tax {
            display: inline-block;
        }
    }

    .minimal-price-link,
    .price-excluding-tax,
    .price-including-tax {
        display: block;
        white-space: nowrap;
    }

    .ui-dialog-titlebar-close {
        .lib-button-as-link();
    }

    //
    //  Sidebar product view
    //  -----------------------------------------

    .sidebar {
        .product-items {
            .product-item {
                margin-bottom: @indent__base;
                position: relative;

                &-info {
                    position: relative;
                    width: auto;

                    .product-item-photo {
                        left: 0;
                        position: absolute;
                        top: 0;
                    }
                }

                &-name {
                    margin-top: 0;
                }

                &-details {
                    margin: 0 0 0 85px;
                }

                &-actions {
                    display: block;
                    margin-top: @indent__s;
                }
            }

            .price-box {
                display: block;
                margin: 7px 0;
            }

            .text {
                margin-right: 8px;
            }

            .counter {
                .lib-css(color, @primary__color__lighter);
                font-size: 12px;
                white-space: nowrap;
            }

            .minilist {
                .price {
                    display: inline;
                    padding: 0;
                }

                .weee:before {
                    display: inline-block;
                }
            }

            .action {
                &.delete {
                    &:extend(.abs-remove-button-for-blocks all);
                    position: absolute;
                    right: 0;
                    top: 0;
                }
            }
        }

        .action.tocart {
            border-radius: 0;
        }

        .subtitle {
            &:extend(.abs-no-display all);
        }

        //
        //  Product images only
        //  -------------------------------------

        .product-items-images {
            &:extend(.abs-add-clearfix all);
            margin-left: -@indent__xs;

            .product-item {
                &:extend(.abs-add-box-sizing all);
                float: left;
                padding-left: @indent__xs;
            }
        }

        //
        //  Product names only
        //  -------------------------------------

        .product-items-names {
            .product-item {
                margin-bottom: @indent__s;
            }

            .product-item-name {
                margin: 0;
            }
        }
    }
}

//
//  Mobile @screen__m
//  _____________________________________________

.media-width(@extremum, @break) when (@extremum = 'max') and (@break = @screen__m) {
    .catalog-product-view {
        .column.main {
            .lib-vendor-prefix-display(flex);
            .lib-vendor-prefix-flex-direction(column);
        }

        .product.media {
            .lib-vendor-prefix-order(-1);
        }
    }
}

//
//  Mobile @screen__s
//  _____________________________________________

.media-width(@extremum, @break) when (@extremum = 'max') and (@break = @screen__s) {
    .product-social-links {
        .action.tocompare {
            display: none;
        }
    }

    .product-info-price {
        margin: 0 -@indent__s 0;
        width: ~'calc(100% + 2*@{indent__s})' !important;

        > *:first-child {
            padding-left: @indent__s;
        }

        > *:last-child {
            padding-right: @indent__s;
        }
    }

    .product.info.detailed {
        .additional-attributes-wrapper {
            &:extend(.abs-no-border-top all);
        }
    }
}

//
//  Desktop
//  _____________________________________________

.media-width(@extremum, @break) when (@extremum = 'min') and (@break = @screen__m) {
    .product-info-main {
        .page-title-wrapper {
            h1 {
                .lib-css(margin-bottom, @product-h1-margin-bottom-desktop);
            }
        }

        .product-add-form {
            padding-top: @indent__base;
        }
    }

    .box-tocart {
        .action.tocart {
            margin-bottom: 0;
            margin-right: 1%;
            width: 49%;
        }
    }

    .product-social-links {
        text-align: left;
    }

    .product-options-bottom,
    .product-info-price {
        .price-box {
            .price-container {
                font-size: @font-size__xl;

                .price {
                    font-size: 36px;
                    line-height: 36px;
                }
            }

            .price-including-tax + .price-excluding-tax {
                .price {
                    .lib-font-size(14);
                    line-height: 16px;
                }
            }
        }
    }

    //
    //  Category page layout
    //  -----------------------------------------

    .product-info-main {
        float: right;
    }

    .product.media {
        float: left;
        margin-bottom: @indent__m;
    }

    .page-layout-1column {
        .product-info-main {
            width: 40%;
        }

        .product.media {
            width: 57%;
        }
    }

    .page-layout-2columns-left,
    .page-layout-2columns-right,
    .page-layout-3columns {
        .product-info-main {
            width: 48%;
        }

        .product.media {
            width: 50%;
        }
    }

    .product-add-form {
        .product-options-wrapper .field:not(.date) {
            > .control {
                width: 80%;
            }
        }
    }

    .sidebar {
        .product-items {
            .product-item {
                &-info {
                    .product-item-photo {
                        float: left;
                        left: auto;
                        margin: 0 @indent__s @indent__s 0;
                        position: relative;
                        top: auto;
                    }
                }

                &-details {
                    margin: 0;
                }

                &-actions {
                    clear: left;
                }
            }
        }
    }
}

//
//  Desktop large
//  _____________________________________________

.media-width(@extremum, @break) when (@extremum = 'min') and (@break = @screen__xl) {
    .sidebar {
        .product-items {
            .product-item {
                &-info {
                    .product-item-photo {
                        float: none;
                        left: 0;
                        margin: 0;
                        position: absolute;
                        top: 0;
                    }
                }

                &-details {
                    margin-left: 85px;
                }
            }
        }
    }
}

//
//  Common
//  _____________________________________________

& when (@media-common = true) {

    //
    //  Compare Products Page
    //  -----------------------------------------

    body.catalog-product-compare-index {
        .action.print {
            float: right;
            margin: 15px 0;
        }
    }

    .table-wrapper.comparison {
        clear: both;
        max-width: 100%;
        overflow-x: auto;

        .table-comparison > tbody > tr {
            > th,
            > td {
                border-top: 0;
            }
        }
    }

    .table-comparison {
        table-layout: fixed;

        .cell.label.remove,
        .cell.label.product {
            span {
                &:extend(.abs-visually-hidden all);
            }
        }

        .cell.label,
        td:last-child {
            border-right: @table__border-width @table__border-style @table__border-color;
        }

        .cell {
            padding: 15px;
            width: 180px;

            .attribute.value {
                overflow: hidden;
                width: 100%;
            }

            &.product.info,
            &.product.label {
                border-bottom: @table__border-width @table__border-style @table__border-color;
            }

            &.label {
                .attribute.label {
                    display: block;
                    width: 100%;
                    word-wrap: break-word;
                }
            }

            &.attribute {
                .lib-font-size(13);

                img {
                    height: auto;
                    max-width: 100%;
                }
            }

            &.remove {
                padding-bottom: 0;
                padding-top: 0;
                text-align: right;

                .action.delete {
                    &:extend(.abs-remove-button-for-blocks all);
                    margin-right: .6rem;
                }
            }
        }

        .product-item-photo {
            display: block;
            margin: 0 auto 15px;
        }

        .product-image-photo {
            margin-left: 0;
        }

        .product-item-actions,
        .price-box,
        .product.rating,
        .product-item-name {
            display: block;
            margin: 15px 0;
        }

        .product-addto-links {
            margin-top: 15px;

            .action.split,
            .action.toggle {
                .lib-button-s();
            }

            .action.toggle {
                padding: 0;
            }
        }

        .action {
            &.tocart {
                white-space: nowrap;
            }
        }
    }

    .comparison.headings {
        .lib-css(background, @color-white);
        left: 0;
        position: absolute;
        top: 0;
        width: auto;
        z-index: 2;
    }

    .block-compare {
        .block-title {
            &:extend(.abs-block-widget-title all);
        }

        .product-item .product-item-name {
            margin-left: 22px;
        }

        .action.delete {
            &:extend(.abs-remove-button-for-blocks all);
            left: 0;
            position: absolute;
            top: 0;
        }

        .counter {
            &:extend(.abs-block-items-counter all);
        }

        .actions-toolbar {
            margin: 17px 0 0;
        }

        .action.primary {
            &:extend(.abs-revert-to-action-secondary all);
        }
    }
}

//
//  Mobile
//  _____________________________________________

.media-width(@extremum, @break) when (@extremum = 'max') and (@break = @screen__s) {
    .table-wrapper.comparison {
        .table-comparison > tbody > tr {
            > th,
            > td {
                display: table-cell;
                &:extend(.abs-col-no-prefix all);
            }
        }
    }
}
.media-width(@extremum, @break) when (@extremum = 'max') and (@break = @screen__m) {
    .compare.wrapper,
    [class*='block-compare'] {
        display: none;
    }
}

//
//  Desktop
//  _____________________________________________

.media-width(@extremum, @break) when (@extremum = 'min') and (@break = @screen__m) {
    .compare.wrapper {
        float: right;
        .lib-list-reset-styles();

        .action.compare {
            line-height: @form-element-input__height;
            .lib-link(
                @_link-color: @primary__color,
                @_link-text-decoration: none,
                @_link-color-visited: @primary__color,
                @_link-text-decoration-visited: none,
                @_link-color-hover: @primary__color,
                @_link-text-decoration-hover: underline,
                @_link-color-active: @primary__color,
                @_link-text-decoration-active: underline
            );
        }

        .counter.qty {
            .lib-css(color, @primary__color__lighter);

            &:before {
                content: '(';
            }

            &:after {
                content: ')';
            }
        }
    }
}

//
//  Common
//  _____________________________________________

& when (@media-common = true) {

    .block.related {
        .action.select {
            &:extend(.abs-action-button-as-link all);
            vertical-align: top;
        }

        .product-item-details {
            position: relative;
            z-index: 1;
        }

        .related-available .product-item-name {
            margin-left: 20px;
        }

        .field.choice {
            left: 0;
            position: absolute;
            top: 2px;
    
            .label {
                &:extend(.abs-visually-hidden all);
            }
        }
    }
}

//
//  Desktop large
//  _____________________________________________

.media-width(@extremum, @break) when (@extremum = 'min') and (@break = @screen__l) {
    .box-tocart {
        .paypal:first-of-type {
            margin-top: 13px;
        }
    }
}<|MERGE_RESOLUTION|>--- conflicted
+++ resolved
@@ -299,7 +299,6 @@
     .product-options-wrapper {
         .fieldset-product-options-inner {
             .legend {
-<<<<<<< HEAD
                 .lib-css(font-weight, @font-weight__semibold);
                 .lib-font-size(14px);
                 border: none;
@@ -322,20 +321,7 @@
                         @_line-height: @form-field-label-asterisk__line-height,
                         @_font-style: @form-field-label-asterisk__font-style
                         );
-                        .lib-css(margin, @form-field-label-asterisk__margin);
                     }
-=======
-                &:after {
-                    content: '*';
-                    .lib-typography(
-                    @_font-size: @form-field-label-asterisk__font-size,
-                    @_color: @form-field-label-asterisk__color,
-                    @_font-family: @form-field-label-asterisk__font-family,
-                    @_font-weight: @form-field-label-asterisk__font-weight,
-                    @_line-height: @form-field-label-asterisk__line-height,
-                    @_font-style: @form-field-label-asterisk__font-style
-                    );
->>>>>>> 79bcd91a
                 }
             }
         }
