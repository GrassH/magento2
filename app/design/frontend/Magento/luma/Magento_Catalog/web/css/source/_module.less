--- conflicted
+++ resolved
@@ -24,41 +24,41 @@
     .old.price {
         .lib-css(color, @text__color__muted);
     }
-    
+
     .price-tier_price {
         .price-including-tax + .price-excluding-tax {
             &:before {
                 content: '(' attr(data-label) ':';
             }
-    
+
             &:last-child:after {
                 content: ')';
             }
         }
-    
+
         .weee[data-label] {
             display: inline;
-    
+
             &:before {
                 content: ' +' attr(data-label) ':';
             }
         }
     }
-    
+
     .actual-price {
         font-weight: @font-weight__bold;
     }
-    
+
     .product.name a {
         &:extend(.abs-product-link all);
     }
-    
+
     .special-price {
         .price-label {
             &:extend(.abs-visually-hidden all);
         }
     }
-    
+
     .category {
         &-image {
             .image {
@@ -67,14 +67,14 @@
                 max-width: 100%;
             }
         }
-    
+
         &-cms,
         &-image,
         &-description {
             margin-bottom: @indent__base;
         }
     }
-    
+
     //
     //  Product images general container
     //  -----------------------------------------
@@ -84,7 +84,7 @@
             display: inline-block;
             max-width: 100%;
         }
-    
+
         &-wrapper {
             display: block;
             height: 0;
@@ -92,7 +92,7 @@
             position: relative;
             z-index: 1;
         }
-    
+
         &-photo {
             bottom: 0;
             display: block;
@@ -105,50 +105,51 @@
             top: 0;
         }
     }
-    
+
     //
     //  Product view
     //  -----------------------------------------
+
     .product.media {
         .product.photo .photo.image {
             &:extend(.abs-adaptive-images-centered);
         }
-    
+
         .placeholder .photo.container {
             max-width: 100%;
         }
-    
+
         .notice {
             margin: @indent__s 0;
             .lib-css(color, @text__color__muted);
             .lib-font-size(@font-size__s);
         }
-    
+
         .product.thumbs {
             margin: @indent__s 0 @indent__m;
         }
-    
+
         .items.thumbs {
             .lib-list-inline();
             > li {
                 margin: 1rem 0 0;
             }
-    
+
             img {
                 display: block;
             }
-    
+
             .active {
                 display: block;
                 line-height: 1;
             }
         }
     }
-    
+
     .product.info.detailed {
         clear: both;
         margin-bottom: 30px;
-    
+
         .additional-attributes {
             width: auto;
             .lib-table-bordered(
@@ -162,7 +163,7 @@
             );
         }
     }
-    
+
     .product-info-main {
         .product-info-price {
             .lib-css(color, @product-info-price);
@@ -170,22 +171,22 @@
             display: table;
             margin-bottom: @indent__s + @indent__xs;
             width: 100%;
-    
+
             .price-box {
                 display: table-cell;
                 vertical-align: top;
                 width: 1px;
-    
+
                 .price-final_price > span {
                     display: block;
                     margin-bottom: @indent__xs;
-    
+
                     &:last-child {
                         margin-bottom: 0;
                     }
                 }
             }
-    
+
             .price-including-tax + .price-excluding-tax,
             .weee + .price-excluding-tax,
             .weee {
@@ -196,20 +197,20 @@
                     line-height: 16px;
                 }
             }
-    
+
             .price-wrapper .price {
                 .lib-font-size(22);
                 font-weight: @font-weight__semibold;
                 line-height: 22px;
             }
-    
+
             .old-price {
                 .price-wrapper .price {
                     .lib-font-size(20);
                     font-weight: @font-weight__light;
                 }
             }
-    
+
             .special-price {
                 .price-label {
                     &:after {
@@ -217,12 +218,12 @@
                     }
                 }
             }
-    
+
             .price {
                 white-space: nowrap;
             }
         }
-    
+
         .product-info-stock-sku {
             display: table-cell;
             padding-bottom: @indent__s;
@@ -230,89 +231,65 @@
             text-align: right;
             vertical-align: top;
         }
-    
+
         .stock {
             margin: 0 0 3px;
-    
+
             &.available,
             &.unavailable {
                 font-weight: @font-weight__bold;
                 text-transform: uppercase;
             }
         }
-<<<<<<< HEAD
-    
-        .product.attibute.sku {
+
+        .product.attribute.sku {
             word-break: break-all;
             word-wrap: break-word;
         }
-    
+
         .product {
             &-add-form {
                 clear: both;
                 padding-top: @indent__s + @indent__xs;
             }
-    
-            &.attibute {
+
+            &.attribute {
                 &.sku {
                     .type {
                         font-weight: normal;
                         margin-right: @indent__xs;
-    
+
                         &:after {
                             content: '#:';
                         }
                     }
-    
+
                     .value {
                         display: inline-block;
-=======
-    }
-
-    .product.attribute.sku {
-        word-break: break-all;
-        word-wrap: break-word;
-    }
-
-    .product {
-        &-add-form {
-            clear: both;
-            padding-top: @indent__s + @indent__xs;
-        }
-
-        &.attribute {
-            &.sku {
-                .type {
-                    font-weight: normal;
-                    margin-right: @indent__xs;
-
-                    &:after {
-                        content: '#:';
->>>>>>> 951694cc
                     }
                 }
-    
+
                 &.overview {
                     margin: @indent__base 0;
                 }
             }
-    
+
             &.alert {
                 margin: @indent__s 0;
             }
         }
-    
+
         .product-reviews-summary {
             float: left;
         }
-    
+
         .product-options-bottom {
             .box-tocart {
                 margin-top: @form-field__vertical-indent;
             }
         }
     }
-    
+
     .product-options-wrapper {
         .fieldset-product-options-inner {
             .legend {
@@ -324,7 +301,7 @@
                 margin: 0 0 8px;
                 padding: 0;
             }
-    
+
             &.required,
             &._required {
                 .legend {
@@ -343,7 +320,7 @@
                 }
             }
         }
-    
+
         .field {
             .note {
                 display: block;
@@ -351,45 +328,45 @@
             }
         }
     }
-    
+
     .product-options-bottom .price-box,
     .product-info-price .price-box {
         .lib-css(color, @product-info-price);
         display: table-cell;
         padding-bottom: @indent__s;
         vertical-align: top;
-    
+
         .old-price {
             font-size: 20px;
             font-weight: @font-weight__light;
-    
+
             .price-container > span {
                 display: inline-block;
             }
         }
-    
+
         .price-container {
             > span {
                 display: block;
                 margin-bottom: @indent__xs;
-    
+
                 &:last-child {
                     margin-bottom: 0;
                 }
             }
-    
+
             .price {
                 font-size: 22px;
                 font-weight: @font-weight__semibold;
                 line-height: 22px;
             }
-    
+
             .price-including-tax + .price-excluding-tax,
             .weee + .price-excluding-tax,
             .weee {
                 .lib-font-size(12);
                 line-height: 14px;
-    
+
                 .price {
                     .lib-font-size(12);
                     font-weight: @font-weight__bold;
@@ -397,43 +374,43 @@
             }
         }
     }
-    
+
     .box-tocart {
         &:extend(.abs-box-tocart all);
         .field.qty {
         }
-    
+
         .input-text.qty {
             &:extend(.abs-input-qty all);
         }
-    
+
         .actions {
         }
-    
+
         .action.tocart {
             &:extend(.abs-button-l all);
             &:extend(.abs-button-responsive all);
-    
+
             &:not(:last-child) {
                 margin-bottom: 15px;
             }
-    
+
             vertical-align: top;
         }
     }
-    
+
     .product-addto-links {
         display: inline;
-    
+
         .action {
             margin-right: 5%;
         }
     }
-    
+
     .product-social-links {
         margin: 0 0 20px;
         text-align: center;
-    
+
         .action.tocompare {
             &:extend(.abs-actions-addto all);
             .lib-icon-font-symbol(
@@ -442,97 +419,97 @@
             );
         }
     }
-    
+
     .prices-tier {
         &:extend(.abs-reset-list all);
         margin-bottom: @indent__s + @indent__xs;
-    
+
         .item {
             margin-bottom: @indent__s;
-    
+
             &:last-child {
                 margin-bottom: 0;
             }
         }
-    
+
         .price-excluding-tax,
         .price-including-tax {
             display: inline-block;
         }
     }
-    
+
     .minimal-price-link,
     .price-excluding-tax,
     .price-including-tax {
         display: block;
         white-space: nowrap;
     }
-    
+
     .ui-dialog-titlebar-close {
         .lib-button-as-link();
     }
-    
-    
+
     //
     //  Sidebar product view
     //  -----------------------------------------
+
     .sidebar {
         .product-items {
             .product-item {
                 margin-bottom: @indent__base;
                 position: relative;
-    
+
                 &-info {
                     position: relative;
                     width: auto;
-    
+
                     .product-item-photo {
                         left: 0;
                         position: absolute;
                         top: 0;
                     }
                 }
-    
+
                 &-name {
                     margin-top: 0;
                 }
-    
+
                 &-details {
                     margin: 0 0 0 85px;
                 }
-    
+
                 &-actions {
                     display: block;
                     margin-top: @indent__s;
                 }
             }
-    
+
             .price-box {
                 display: block;
                 margin: 7px 0;
             }
-    
+
             .text {
                 margin-right: 8px;
             }
-    
+
             .counter {
                 .lib-css(color, @primary__color__lighter);
                 font-size: 12px;
                 white-space: nowrap;
             }
-    
+
             .minilist {
                 .price {
                     display: inline;
                     padding: 0;
                 }
-    
+
                 .weee:before {
                     display: inline-block;
                 }
             }
-    
+
             .action {
                 &.delete {
                     &:extend(.abs-remove-button-for-blocks all);
@@ -542,37 +519,39 @@
                 }
             }
         }
-    
+
         .action.tocart {
             border-radius: 0;
         }
-    
+
         .subtitle {
             &:extend(.abs-no-display all);
         }
-    
+
         //
         //  Product images only
         //  -------------------------------------
+
         .product-items-images {
             &:extend(.abs-add-clearfix all);
             margin-left: -@indent__xs;
-    
+
             .product-item {
                 &:extend(.abs-add-box-sizing all);
                 float: left;
                 padding-left: @indent__xs;
             }
         }
-    
+
         //
         //  Product names only
         //  -------------------------------------
+
         .product-items-names {
             .product-item {
                 margin-bottom: @indent__s;
             }
-    
+
             .product-item-name {
                 margin: 0;
             }
@@ -777,7 +756,7 @@
 //  _____________________________________________
 
 & when (@media-common = true) {
-    
+
     //
     //  Compare Products Page
     //  -----------------------------------------
@@ -788,12 +767,12 @@
             margin: 15px 0;
         }
     }
-    
+
     .table-wrapper.comparison {
         clear: both;
         max-width: 100%;
         overflow-x: auto;
-    
+
         .table-comparison > tbody > tr {
             > th,
             > td {
@@ -801,57 +780,36 @@
             }
         }
     }
-<<<<<<< HEAD
-    
+
     .table-comparison {
         table-layout: fixed;
-    
+
         .cell.label.remove,
         .cell.label.product {
             span {
                 &:extend(.abs-visually-hidden all);
             }
-=======
-
-    .cell.label,
-    td:last-child {
-        border-right: @table__border-width @table__border-style @table__border-color;
-    }
-
-    .cell {
-        width: 180px;
-        padding: 15px;
-
-        .attribute.value {
-            width: 100%;
-            overflow: hidden;
-        }
-
-        &.product.info,
-        &.product.label {
-            border-bottom: @table__border-width @table__border-style @table__border-color;
->>>>>>> 951694cc
-        }
-    
+        }
+
         .cell.label,
         td:last-child {
             border-right: @table__border-width @table__border-style @table__border-color;
         }
-    
+
         .cell {
             padding: 15px;
             width: 180px;
-    
-            .attibute.value {
+
+            .attribute.value {
                 overflow: hidden;
                 width: 100%;
             }
-    
+
             &.product.info,
             &.product.label {
                 border-bottom: @table__border-width @table__border-style @table__border-color;
             }
-    
+
             &.label {
                 .attribute.label {
                     display: block;
@@ -859,37 +817,37 @@
                     word-wrap: break-word;
                 }
             }
-    
+
             &.attribute {
                 .lib-font-size(13);
-    
+
                 img {
                     height: auto;
                     max-width: 100%;
                 }
             }
-    
+
             &.remove {
                 padding-bottom: 0;
                 padding-top: 0;
                 text-align: right;
-    
+
                 .action.delete {
                     &:extend(.abs-remove-button-for-blocks all);
                     margin-right: .6rem;
                 }
             }
         }
-    
+
         .product-item-photo {
             display: block;
             margin: 0 auto 15px;
         }
-    
+
         .product-image-photo {
             margin-left: 0;
         }
-    
+
         .product-item-actions,
         .price-box,
         .product.rating,
@@ -897,27 +855,27 @@
             display: block;
             margin: 15px 0;
         }
-    
+
         .product-addto-links {
             margin-top: 15px;
-    
+
             .action.split,
             .action.toggle {
                 .lib-button-s();
             }
-    
+
             .action.toggle {
                 padding: 0;
             }
         }
-    
+
         .action {
             &.tocart {
                 white-space: nowrap;
             }
         }
     }
-    
+
     .comparison.headings {
         .lib-css(background, @color-white);
         left: 0;
@@ -926,31 +884,31 @@
         width: auto;
         z-index: 2;
     }
-    
+
     .block-compare {
         .block-title {
             &:extend(.abs-block-widget-title all);
         }
-    
+
         .product-item .product-item-name {
             margin-left: 22px;
         }
-    
+
         .action.delete {
             &:extend(.abs-remove-button-for-blocks all);
             left: 0;
             position: absolute;
             top: 0;
         }
-    
+
         .counter {
             &:extend(.abs-block-items-counter all);
         }
-    
+
         .actions-toolbar {
             margin: 17px 0 0;
         }
-    
+
         .action.primary {
             &:extend(.abs-revert-to-action-secondary all);
         }
@@ -1027,16 +985,16 @@
             &:extend(.abs-action-button-as-link all);
             vertical-align: top;
         }
-    
+
         .product-item-details {
             position: relative;
             z-index: 1;
         }
-    
+
         .related-available .product-item-name {
             margin-left: 20px;
         }
-    
+
         .field.choice {
             left: 0;
             position: absolute;
