// /**
//  * Copyright © 2015 Magento. All rights reserved.
//  * See COPYING.txt for license details.
//  */

//
//  Common
//  _____________________________________________

& when (@media-common = true) {
    .column {
        .block-addbysku {
            .fieldset {
                margin: 0;

                .fields {
                    position: relative;

                    .field {
                        display: inline-block;
                        margin-bottom: @indent__s;
                        vertical-align: top;
                    }

                    .actions-toolbar {
                        position: absolute;
                        right: 0;
                        top: 7px;
                    }
                }
            }

            .sku {
                &:extend(.abs-add-box-sizing all);
                margin-right: -155px;
                padding-right: 160px;
                width: 100%;
            }

            .qty {
                .qty {
                    &:extend(.abs-input-qty all);
                    + .mage-error {
                        width: 80px;
                    }
                }
            }

            .block-content {
                &:extend(.abs-add-clearfix-desktop all);

                .box {
                    &:extend(.abs-blocks-2columns all);
                }

                .actions-toolbar {
                    clear: both;
                    .lib-actions-toolbar(
                    @_actions-toolbar-actions-position: left,
                    @_actions-toolbar-margin: 0 0 @indent__base
                    );
                    .lib-actions-toolbar-clear-floats();

                    > .secondary {
                        text-align: left;
                    }
                }
            }

            .action {
                &.add {
                    .lib-button-icon(
                    @_icon-font-content: @icon-expand,
                    @_icon-font-text-hide: true,
                    @_icon-font-size: 20px
                    );
                    line-height: normal;
                    padding: 4px;
                    width: auto;
                }
            }

            .reset {
                margin: 7px 0;
            }

            .note {
                display: block;
                margin: 0 0 @indent__base;
                padding-top: @indent__s;
            }
        }
    }

    .block-cart-failed {
        margin: @indent__xl 0;
        &:extend(.abs-shopping-cart-items all);

        .block-title {
            .lib-font-size(@h2__font-size);

            strong {
                font-weight: @h2__font-weight;
            }
        }
<<<<<<< HEAD

        .actions.secondary {
=======
        .actions {
>>>>>>> 3b6c4971
            text-align: center;

            .action {
                display: block;
                margin: 0 auto @indent__s;
            }
        }
    }
}

//
//  Mobile
//  _____________________________________________

.media-width(@extremum, @break) when (@extremum = 'max') and (@break = @screen__s) {
    .column {
        .block-addbysku {
            .sku {
                margin-right: -85px;
                padding-right: 90px;
            }

            .action {
                &.remove {
                    .lib-button-icon(
                    @_icon-font-content: @icon-trash,
                    @_icon-font-text-hide: true,
                    @_icon-font-size: 18px,
                    @_icon-font-color: @minicart-icons-color
                    );
                    .lib-button-reset();
                }
            }
        }
    }
}

.media-width(@extremum, @break) when (@extremum = 'max') and (@break = @screen__m) {
    .block-cart-failed {
        .block-title {
            margin: 0 @indent__base @indent__base;
        }
    }
}

.media-width(@extremum, @break) when (@extremum = 'min') and (@break = @screen__s) {
    .column {
        .block-addbysku {
            .action {
                &.remove {
                    .lib-button-reset();
                    .lib-button-as-link();
                    margin-top: 4px;
                }
            }
        }
    }
}

//
//  Desktop
//  _____________________________________________

.media-width(@extremum, @break) when (@extremum = 'min') and (@break = @screen__m) {
    .block-cart-failed {
        &:extend(.abs-shopping-cart-items-desktop all);
<<<<<<< HEAD
        .actions.secondary {
            text-align: right;

=======
        .secondary {
>>>>>>> 3b6c4971
            .action {
                margin: 0;
            }
        }
        .actions.primary {
            float: right;
        }
        .block-content {
            &:extend(.abs-add-clearfix-desktop all);
        }
    }
}<|MERGE_RESOLUTION|>--- conflicted
+++ resolved
@@ -40,6 +40,7 @@
             .qty {
                 .qty {
                     &:extend(.abs-input-qty all);
+
                     + .mage-error {
                         width: 80px;
                     }
@@ -103,12 +104,8 @@
                 font-weight: @h2__font-weight;
             }
         }
-<<<<<<< HEAD
 
-        .actions.secondary {
-=======
         .actions {
->>>>>>> 3b6c4971
             text-align: center;
 
             .action {
@@ -175,20 +172,17 @@
 .media-width(@extremum, @break) when (@extremum = 'min') and (@break = @screen__m) {
     .block-cart-failed {
         &:extend(.abs-shopping-cart-items-desktop all);
-<<<<<<< HEAD
-        .actions.secondary {
-            text-align: right;
 
-=======
         .secondary {
->>>>>>> 3b6c4971
             .action {
                 margin: 0;
             }
         }
+
         .actions.primary {
             float: right;
         }
+
         .block-content {
             &:extend(.abs-add-clearfix-desktop all);
         }
