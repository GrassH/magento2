<?xml version="1.0"?>
<!--
/**
 * Copyright © 2015 Magento. All rights reserved.
 * See COPYING.txt for license details.
 */
-->
<page xmlns:xsi="http://www.w3.org/2001/XMLSchema-instance" xsi:noNamespaceSchemaLocation="../../../../../../../lib/internal/Magento/Framework/View/Layout/etc/page_configuration.xsd">
    <head>
        <css src="mui/mui_legacy.css"/>
        <css src="css/admin.css"/>
<<<<<<< HEAD
        <css src="css/pages.css"/>
        <css src="css/styles-old.css"/>
        <css src="mui/utils.css"/>
        <css src="Magento_Theme::prototype/magento.css"/>
        <css src="mui/print.css" media="print"/>

        <css src="css/styles-migration.css"/> <!--New styles scope -->
=======
        <css src="Magento_Core::prototype/magento.css"/>
>>>>>>> 4ec7a80d
    </head>

    <body/>
</page><|MERGE_RESOLUTION|>--- conflicted
+++ resolved
@@ -9,17 +9,9 @@
     <head>
         <css src="mui/mui_legacy.css"/>
         <css src="css/admin.css"/>
-<<<<<<< HEAD
-        <css src="css/pages.css"/>
-        <css src="css/styles-old.css"/>
-        <css src="mui/utils.css"/>
         <css src="Magento_Theme::prototype/magento.css"/>
-        <css src="mui/print.css" media="print"/>
 
         <css src="css/styles-migration.css"/> <!--New styles scope -->
-=======
-        <css src="Magento_Core::prototype/magento.css"/>
->>>>>>> 4ec7a80d
     </head>
 
     <body/>
