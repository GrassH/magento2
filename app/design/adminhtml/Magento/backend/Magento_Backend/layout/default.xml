<?xml version="1.0"?>
<!--
/**
 * Copyright © 2015 Magento. All rights reserved.
 * See COPYING.txt for license details.
 */
-->
<page xmlns:xsi="http://www.w3.org/2001/XMLSchema-instance" xsi:noNamespaceSchemaLocation="../../../../../../../lib/internal/Magento/Framework/View/Layout/etc/page_configuration.xsd">
    <head>
        <css src="mui/reset.css"/>
        <css src="mui/base.css"/>
        <css src="mui/elements.css"/>
        <css src="mui/form.css"/>
        <css src="mui/components.css"/>
        <css src="css/admin.css"/>
        <css src="css/pages.css"/>
<<<<<<< HEAD
        <css src="css/styles-old.css"/>
        <css src="jquery/farbtastic/css/farbtastic.css"/>
=======
        <css src="css/styles.css"/>
>>>>>>> 9e8434e9
        <css src="mui/utils.css"/>
        <css src="Magento_Core::prototype/magento.css"/>
        <css src="mui/print.css" media="print"/>
    </head>

    <body/>
</page><|MERGE_RESOLUTION|>--- conflicted
+++ resolved
@@ -14,12 +14,7 @@
         <css src="mui/components.css"/>
         <css src="css/admin.css"/>
         <css src="css/pages.css"/>
-<<<<<<< HEAD
         <css src="css/styles-old.css"/>
-        <css src="jquery/farbtastic/css/farbtastic.css"/>
-=======
-        <css src="css/styles.css"/>
->>>>>>> 9e8434e9
         <css src="mui/utils.css"/>
         <css src="Magento_Core::prototype/magento.css"/>
         <css src="mui/print.css" media="print"/>
