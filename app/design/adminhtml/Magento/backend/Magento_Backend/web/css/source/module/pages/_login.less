--- conflicted
+++ resolved
@@ -25,21 +25,13 @@
 
 //  Login box
 .page-layout-admin-login {
-<<<<<<< HEAD
     .lib-vendor-box-align(center);
-=======
->>>>>>> fe299537
     .lib-vendor-prefix-display(flex);
-    align-items: center;
     background-color: @login-page__background-color;
-<<<<<<< HEAD
     height: 101%;
     max-height: 100%;
+    min-width: 50rem;
 
-=======
-    min-width: 50rem;
-    padding: 2rem 0 20rem;
->>>>>>> fe299537
     .page-wrapper {
         .lib-vendor-prefix-flex-grow(0);
         .lib-vendor-prefix-flex-shrink(0);
@@ -123,24 +115,10 @@
     text-align: center;
     top: 100%;
     width: 100%;
-<<<<<<< HEAD
 
-    .copyright {
-        color: @color-heathered-grey;
-        font-size: @font-size__xs;
-        font-weight: @font-weight__regular;
-        margin: 5rem 0 2rem;
-        text-align: center;
-
-        .link-copyright {
-            &:before {
-                display: none;
-            }
-=======
     .link-copyright {
         &:before {
             display: none;
->>>>>>> fe299537
         }
     }
 }
