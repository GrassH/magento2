// /**
//  * Copyright © 2015 Magento. All rights reserved.
//  * See COPYING.txt for license details.
//  */

//
//  Page header -> Actions group -> User menu
//  _____________________________________________

//
//  Variables
//  ---------------------------------------------

@user-account__padding-bottom: .4rem;
@user-account__padding-left: 4rem;
@user-account__padding-top: .7rem;
@user-account__padding-right: 2.8rem;

@user-account-menu__min-width: 20rem;
@user-account-menu__z-index: @notifications-action-menu__z-index - 10; // Should be lower than notifications
@user-account-menu__hover__background-color: @color-blue-clear-sky;
@user-account-menu__active__background-color: darken(@color-blue-clear-sky, 5%);

//

.admin-user {
    float: right;
    line-height: @line-height__base; // ToDo UI: Delete with admin scope
    margin-left: .3rem;
    z-index: @user-account-menu__z-index;
    &._active,
    &.active {
        //  User account action
        .admin__action-dropdown {
            border-color: @action-dropdown__active__border-color;
            box-shadow: @component__box-shadow__base;
        }
    }
    //  User account action
    .admin__action-dropdown {
        .action-toggle-triangle(
            @_dropdown__padding-right: @user-account__padding-right;
            @_triangle__color: @action-dropdown__color;
            @_triangle__hover__color: @action-dropdown__hover__color;
            @_triangle__right: 1.3rem;
        );
        height: @page-header-action__height;
        padding-bottom: @user-account__padding-bottom;
        padding-left: @user-account__padding-left;
        padding-top: @user-account__padding-top;
        &:before {
            @_icon-user__size: 2rem;

            &:extend(.abs-icon all);
            content: @icon-account__content;
            font-size: @_icon-user__size;
            left: 1.1rem;
            margin-top: -(@_icon-user__size / 2) - .1rem;
            position: absolute;
            top: 50%;
        }
    }
    //  User account menu
    .admin__action-dropdown-menu {
        @_user-menu__indent-side: 1rem;
        min-width: @user-account-menu__min-width;
        padding-left: @_user-menu__indent-side;
        padding-right: @_user-menu__indent-side;
        > li {
            > a {
                padding-right: (@user-account__padding-right - @_user-menu__indent-side);
                padding-left: .5em;
                white-space: nowrap;
                &:hover {
                    background-color: @user-account-menu__hover__background-color;
                    color: @action-dropdown__color;
                }
                &:active {
                    background-color: @user-account-menu__active__background-color;
                    bottom: -1px;
                    position: relative;
                }
            }
        }
        .admin-user-name {
            .text-overflow-ellipsis();
            display: inline-block;
            max-width: @user-account-menu__min-width;
            overflow: hidden;
            vertical-align: top;
        }
    }
}

.admin-user-account-text {
    .text-overflow-ellipsis();
    display: inline-block;
    max-width: @user-account-menu__min-width - @user-account__padding-left - @user-account__padding-right - 2rem;
<<<<<<< HEAD
}

.admin-user-menu {
    @_user-menu__inden-side: 1rem;
    
    &:extend(.abs-page-header-action-menu all);
    line-height: @line-height__base;
    min-width: @user-account-menu__min-width;
    padding: .5em @_user-menu__inden-side;
    z-index: 1;
    &:before {
        z-index: 1;
    }
    > li {
        > a {
            color: @page-header-action__color;
            display: block;
            padding: .6rem (@user-account__padding-right - @_user-menu__inden-side) .6rem .5em;
            text-decoration: none;
            transition: background-color .1s linear;
            white-space: nowrap;
            &:hover {
                background-color: @dropdown-menu__hover__background-color;
                color: @page-header-action__color;
            }
            &:active {
                background-color: @dropdown-menu__active__background-color;
                bottom: -1px;
                position: relative;
            }
        }
    }
    .admin-user-name {
        .text-overflow-ellipsis();
        display: inline-block;
        max-width: @user-account-menu__min-width;
        overflow: hidden;
    }
=======
>>>>>>> 6df97d6d
}<|MERGE_RESOLUTION|>--- conflicted
+++ resolved
@@ -96,45 +96,4 @@
     .text-overflow-ellipsis();
     display: inline-block;
     max-width: @user-account-menu__min-width - @user-account__padding-left - @user-account__padding-right - 2rem;
-<<<<<<< HEAD
-}
-
-.admin-user-menu {
-    @_user-menu__inden-side: 1rem;
-    
-    &:extend(.abs-page-header-action-menu all);
-    line-height: @line-height__base;
-    min-width: @user-account-menu__min-width;
-    padding: .5em @_user-menu__inden-side;
-    z-index: 1;
-    &:before {
-        z-index: 1;
-    }
-    > li {
-        > a {
-            color: @page-header-action__color;
-            display: block;
-            padding: .6rem (@user-account__padding-right - @_user-menu__inden-side) .6rem .5em;
-            text-decoration: none;
-            transition: background-color .1s linear;
-            white-space: nowrap;
-            &:hover {
-                background-color: @dropdown-menu__hover__background-color;
-                color: @page-header-action__color;
-            }
-            &:active {
-                background-color: @dropdown-menu__active__background-color;
-                bottom: -1px;
-                position: relative;
-            }
-        }
-    }
-    .admin-user-name {
-        .text-overflow-ellipsis();
-        display: inline-block;
-        max-width: @user-account-menu__min-width;
-        overflow: hidden;
-    }
-=======
->>>>>>> 6df97d6d
 }