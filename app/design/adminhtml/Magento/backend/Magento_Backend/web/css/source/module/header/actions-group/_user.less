// /**
//  * Copyright © 2015 Magento. All rights reserved.
//  * See COPYING.txt for license details.
//  */

//
//  Page header -> Actions group -> User menu
//  _____________________________________________

//
//  Variables
//  ---------------------------------------------

@user-account__padding-bottom: .4rem;
@user-account__padding-left: 4rem;
@user-account__padding-top: .7rem;
@user-account__padding-right: 2.8rem;

@user-account-menu__min-width: 20rem;
@user-account-menu__z-index: @notifications-action-menu__z-index - 10; // Should be lower than notifications
<<<<<<< HEAD
@user-account-menu__hover__background-color: @color-blue-clear-sky;
=======
@user-account-menu__hover__background-color: @action__hover__background-color;
>>>>>>> 580f648a
@user-account-menu__active__background-color: darken(@color-blue-clear-sky, 5%);

//

.admin-user {
    float: right;
    line-height: @line-height__base; // ToDo UI: Delete with admin scope
    margin-left: .3rem;
    z-index: @user-account-menu__z-index;
    &._active,
    &.active {
        //  User account action
        .admin__action-dropdown {
            border-color: @action-dropdown__active__border-color;
            box-shadow: @component__box-shadow__base;
        }
    }
    //  User account action
    .admin__action-dropdown {
        .action-toggle-triangle(
            @_dropdown__padding-right: @user-account__padding-right;
            @_triangle__color: @action-dropdown__color;
            @_triangle__hover__color: @action-dropdown__hover__color;
            @_triangle__right: 1.3rem;
        );
        height: @page-header-action__height;
        padding-bottom: @user-account__padding-bottom;
        padding-left: @user-account__padding-left;
        padding-top: @user-account__padding-top;
        &:before {
            @_icon-user__size: 2rem;

            &:extend(.abs-icon all);
            content: @icon-account__content;
            font-size: @_icon-user__size;
            left: 1.1rem;
            margin-top: -(@_icon-user__size / 2) - .1rem;
            position: absolute;
            top: 50%;
        }
    }
    //  User account menu
    .admin__action-dropdown-menu {
        @_user-menu__indent-side: 1rem;
        min-width: @user-account-menu__min-width;
        padding-left: @_user-menu__indent-side;
        padding-right: @_user-menu__indent-side;
        > li {
            > a {
                padding-right: (@user-account__padding-right - @_user-menu__indent-side);
                padding-left: .5em;
                white-space: nowrap;
<<<<<<< HEAD
=======
                transition: @smooth__background-color;
>>>>>>> 580f648a
                &:hover {
                    background-color: @user-account-menu__hover__background-color;
                    color: @action-dropdown__color;
                }
                &:active {
                    background-color: @user-account-menu__active__background-color;
                    bottom: -1px;
                    position: relative;
                }
            }
        }
        .admin-user-name {
            .text-overflow-ellipsis();
            display: inline-block;
            max-width: @user-account-menu__min-width;
            overflow: hidden;
            vertical-align: top;
        }
    }
}

.admin-user-account-text {
    .text-overflow-ellipsis();
    display: inline-block;
    max-width: @user-account-menu__min-width - @user-account__padding-left - @user-account__padding-right - 2rem;
}<|MERGE_RESOLUTION|>--- conflicted
+++ resolved
@@ -18,11 +18,7 @@
 
 @user-account-menu__min-width: 20rem;
 @user-account-menu__z-index: @notifications-action-menu__z-index - 10; // Should be lower than notifications
-<<<<<<< HEAD
-@user-account-menu__hover__background-color: @color-blue-clear-sky;
-=======
 @user-account-menu__hover__background-color: @action__hover__background-color;
->>>>>>> 580f648a
 @user-account-menu__active__background-color: darken(@color-blue-clear-sky, 5%);
 
 //
@@ -75,10 +71,7 @@
                 padding-right: (@user-account__padding-right - @_user-menu__indent-side);
                 padding-left: .5em;
                 white-space: nowrap;
-<<<<<<< HEAD
-=======
                 transition: @smooth__background-color;
->>>>>>> 580f648a
                 &:hover {
                     background-color: @user-account-menu__hover__background-color;
                     color: @action-dropdown__color;
