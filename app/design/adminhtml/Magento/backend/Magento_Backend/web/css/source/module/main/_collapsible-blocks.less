--- conflicted
+++ resolved
@@ -29,16 +29,11 @@
 //  Mixins
 //  _____________________________________________
 
-<<<<<<< HEAD
-.admin__collapsible-block-wrapper() {
-    //border-bottom: 1px solid @collapsible__border-color;
-=======
 .__collapsible-block-wrapper-pattern() {
     border-bottom: 1px solid @collapsible__border-color;
     .admin__fieldset > &:last-child {
         border-bottom-width: 0;
     }
->>>>>>> e176fccc
 }
 
 .__collapsible-sub-block-wrapper-pattern() {
