// /**
//  * Copyright © 2015 Magento. All rights reserved.
//  * See COPYING.txt for license details.
//  */
//
//  Main elements -> Actions bar
//  _____________________________________________

//  ToDo UI: Consist old styles, should be changed with new design

//
//  Components
//  ---------------------------------------------

@import 'actions-bar/_store-switcher.less';

//
//  Variables
//  ---------------------------------------------

@page-main-actions__background-color: @color-white-fog;
@page-main-actions__border-color: @color-gray89;
@page-main-actions__padding-side: @content__indent / 2;

//

<<<<<<< HEAD
.page-main-actions,
.page-actions.fixed {
    &:extend(.abs-clearfix all);
=======
.page-main-actions:not(._hidden),
.page-actions._fixed {
    .extend__clearfix();
>>>>>>> 649b03a6
    background: @page-main-actions__background-color;
    border-bottom: 1px solid @page-main-actions__border-color;
    border-top: 1px solid @page-main-actions__border-color;
    padding: @page-main-actions__padding-side;
}

.page-main-actions {
    margin: 0 0 @indent__l;
    &._hidden {
        .store-switcher {
            display: none;
        }
    }
}

//
//  Page actions group
//  ---------------------------------------------

.page-actions {
    @_page-action__indent: 1.3rem;
    float: right;
    .page-main-actions & {
        &._fixed {
            left: @page-wrapper__indent-left;
            position: fixed;
            right: 0;
            top: 0;
            z-index: @page-actions__fixed__z-index;
            .page-actions-inner {
                &:before {
                    .text-overflow-ellipsis();
                    color: @page-title__color;
                    content: attr(data-title);
                    float: left;
                    font-size: @page-title__font-size;
                    margin-top: .3rem;
                    max-width: 50%;
                }
            }
        }
    }
    button,
    .page-actions-buttons > button {
        &:extend(.abs-action-l all);
    }
    > button,
    .page-actions-buttons > button {
        &:extend(.abs-action-quaternary all);
        float: right;
        margin-left: @_page-action__indent;
        &.back,
        &.action-back {
            //  ToDo UI: Should be changed to ._back
            float: left;
            .vendor-prefix-order(-1);
            &:before {
                &:extend(.abs-icon all);
                content: @icon-back-arrow__content;
                margin-right: .5em;
                position: relative;
                top: 1px;
            }
        }
        &.action-primary,
        &.primary {
            //  ToDo UI: Should be changed to .action-primary
            &:extend(.abs-action-primary all);
            &:extend(.abs-action-l all);
            .vendor-prefix-order(2);
        }
        &.save {
            //  ToDo UI: Should be changed to ._save
            &:not(.primary) {
                .vendor-prefix-order(1);
            }
        }
        &.delete {
            //  ToDo UI: Should be changed to ._delete
            .vendor-prefix-order(-1);
        }
    }
    .actions-split {
        &:extend(.abs-actions-split-xl all);
        float: right;
        margin-left: @_page-action__indent;
        .vendor-prefix-order(2);
        .dropdown-menu {
            .item {
                display: block;
            }
        }
    }
}

.page-actions-buttons {
    float: right;
    justify-content: flex-end;
    .vendor-prefix-display(flex);
    .customer-index-edit & {
        background-color: transparent;
    }
}<|MERGE_RESOLUTION|>--- conflicted
+++ resolved
@@ -24,15 +24,9 @@
 
 //
 
-<<<<<<< HEAD
-.page-main-actions,
-.page-actions.fixed {
-    &:extend(.abs-clearfix all);
-=======
 .page-main-actions:not(._hidden),
 .page-actions._fixed {
-    .extend__clearfix();
->>>>>>> 649b03a6
+    &:extend(.abs-clearfix all);
     background: @page-main-actions__background-color;
     border-bottom: 1px solid @page-main-actions__border-color;
     border-top: 1px solid @page-main-actions__border-color;
