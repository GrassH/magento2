// /**
//  * Copyright © 2015 Magento. All rights reserved.
//  * See COPYING.txt for license details.
//  */

.search-global {
    &.miniform {
        position: relative;
        z-index: 1000;
        display: inline-block;
        vertical-align: top;
        margin:6px 10px 0;
        .mage-suggest {
            border: 0;
            border-radius: 0;
        }
    }
    &-actions {
        display: none;
    }
    &-field {
        margin: 0;
        .label {
            position: absolute;
            right: 4px;
            z-index: 2;
            cursor: pointer;
            .icon-font(
                "\e01f",
                @_icon-font: 'MUI-Icons',
                @_icon-font-size: 18px,
                @_icon-font-line-height: 29px,
                @_icon-font-color: #cac3b4,
                @_icon-font-text-hide: true
                );
        }
        .control {
            width:48px;
            overflow: hidden;
            opacity: 0;
            transition: all .3s ease;
            input[type="text"] {
                height: 30px;
                background: transparent;
                border: none;
                width: 100%;
            }
        }
    }
    &-field.active {
        z-index: 2;
        .label:before {
            display: none;
        }
        .control {
            overflow: visible;
            opacity: 1;
            transition: all .3s ease;
            width:300px;
        }
    }
    &-menu {
        box-sizing: border-box;
        display: block;
        width: 100%;
    }
}

.notifications {
    &-summary {
        display: inline-block;
        text-align: left;
        position: relative;
        z-index: 1;
        &.active {
            z-index: 999;
        }
    }
    &-action {
        color: @primary7;
        display: inline-block;
        padding: 12px 22px 11px 22px;
        text-transform: capitalize;
        .icon-font(
            "\e06e",
            @_icon-font: "MUI-Icons",
            @_icon-font-size: 18px,
            @_icon-font-line-height: 18px
        );
        &:visited,
        &:focus,
        &:active,
        &:hover {
            color: @primary7;
            text-decoration: none;
        }
        &.active {
            background-color: #FFF; // @todo: color;
            color: #676056; // @todo: color;
        }
        .text {
            .visually-hidden();
        }
        .qty.counter {
            display: inline-block;
            background: #ed4f2e;
            color: @primary7;
            font-size: 12px;
            line-height: 12px;
            font-weight: bold;
            padding: 1px 3px;
            position: absolute;
            top: 6px;
            left: 50%;
            border-radius: 4px;
        }
    }
    &-list {
        width: 300px;
        padding: 0;
        margin: 0;
        .last {
            padding:10px;
            text-align: center;
            font-size: 12px;
        }
    }
    &-summary &-entry {
        padding: 15px;
        .style14();

    }
    &-entry {
        &:hover .action {
            display: block;
        }
        position: relative;
        z-index: 1;
        &-title {
            padding-right:15px;
            .style33();
            display: block;
            margin-bottom: 10px;
            }
        &-description {
            line-height:1.3;
            display: block;
            max-height: 1.3*3em;
            overflow: hidden;
            margin-bottom: 10px;
            text-overflow: ellipsis;
        }
    }
    &-close.action {
        position: absolute;
        z-index: 1;
        top: 12px;
        right: 12px;
        .icon-font(
            "\e07f",
            @_icon-font: 'MUI-Icons',
            @_icon-font-text-hide: true,
            @_icon-font-size: 16px
            );
        .button-reset();
        display: none;
    }
    &-dialog-content {
        display:none;
    }
    &-critical &-entry-title {
        padding-left: 25px;
        .icon-font(
            "\e086",
            @_icon-font: 'MUI-Icons',
            @_icon-font-size: 18px,
            @_icon-font-line-height: 18px,
            @_icon-font-color: #c00815
        )
    }
    &-critical &-entry-title:before {
        position: absolute;
        margin-left: -25px;
    }
    &-dialog-content &-entry-time {
        color: #8c867e;
        font-size: 13px;
        font-family: Helvetica, Arial, sans-serif;
        position: absolute;
        right: 17px;
        bottom: 27px;
        text-align: right;
    }
    &-url {
        .icon-font(
            "\e084",
            @_icon-font: 'MUI-Icons',
            @_icon-font-text-hide: true,
            @_icon-font-size: 16px,
            @_icon-font-position: after,
            @_icon-font-margin: -2px 0 0 10px
        );
    }
    &-dialog-content &-entry-title {
        font-size: 15px;
    }
}

.locale-switcher {
    white-space: nowrap;
    float: left;
    .label {
        vertical-align: middle;
        margin: 0 10px 0 0;
        display: inline-block;
    }
    .form-el-select {
        .css(appearance, none, 1);
        appearance: none;
        border: 1px solid #ada89e;
        max-width: 200px;
        height: 31px;
        background: url("@{baseDir}images/select-bg.svg") no-repeat 100% 50%;
        background-size:30px 60px;
        padding-right:29px;
        text-indent: .01px;
        text-overflow: '';
        &::-ms-expand {
          display:none;
        }
        .lt-ie10 & {
            background-image: none;
            padding-right: 4px;
        }
    }
    .form-select-label {
        display: inline-block;
    }
}
<<<<<<< HEAD
=======
@-moz-document url-prefix() {
    .locale-switcher-select {
        background-image: none;
    }
}

.link-copyright {
    display: none;
}

@-moz-document url-prefix() {
    .locale-switcher-select {
        background-image: none;
    }
}

.autocomplete-results {
}
>>>>>>> 0923f32c

.mage-suggest {
    text-align: left;
    box-sizing: border-box;
    position: relative;
    display: inline-block;
    vertical-align: top;
    width: 100%;
    background-color: #fff;
    border: 1px solid #ada89e;
    border-radius: 2px;
    &:after {
        position: absolute;
        top: 3px;
        right: 3px;
        bottom: 0;
        width: 22px;
        text-align: center;
        font-family: 'MUI-Icons';
        font-style: normal;
        speak: none;
        font-weight: normal;
        -webkit-font-smoothing: antialiased;
        content: '\e01f'; // search icon
        font-size: 18px;
        color: #b2b2b2;
    }
    input[type="search"],
    input.search {
        width: 100%;
        border: none;
        background: none;
        padding-right: 30px;
    }
    &.category-select {
        input[type="search"],
        input.search {
            height: 26px;
        }
    }
}

.mage-suggest-dropdown {
    position: absolute;
    left: 0;
    right: 0;
    top: 100%;
    margin: 1px -1px 0 -1px;
    border: 1px solid #cac2b5;
    background: #fff;
    box-shadow: 0 2px 4px rgba(0, 0, 0, .2);
    z-index: 990;
    ul {
        margin: 0;
        padding: 0;
        list-style: none;
    }
    li {
        border-bottom: 1px solid #e5e5e5;
        padding: 0;
        a {
            display: block;
            &.ui-state-focus {
                background: #f5f5f5;
            }
        }
    }
    li a,
    .jstree li a:hover,
    .jstree .jstree-hovered,
    .jstree .jstree-clicked {
        padding: 6px 12px 5px;
        text-decoration: none;
        color: #333;
    }
    .jstree {
        li a:hover,
        .jstree-hovered,
        .jstree-clicked {
            border: none;
        }
        li {
            border-bottom: 0;
            a {
                display: inline-block;
            }
        }
        .mage-suggest-selected > a {
            color: #000;
            background: #F1FFEB;
        }
    }
}

.field-category_ids .mage-suggest-dropdown,
.field-new_category_parent .mage-suggest-dropdown {
    max-height: 200px;
    overflow: auto;
}

.mage-suggest-dropdown .jstree .mage-suggest-selected > a:hover,
.mage-suggest-dropdown .jstree .mage-suggest-selected > .jstree-hovered,
.mage-suggest-dropdown .jstree .mage-suggest-selected > .jstree-clicked,
.mage-suggest-dropdown .jstree .mage-suggest-selected.mage-suggest-not-active > .jstree-hovered,
.mage-suggest-dropdown .jstree .mage-suggest-selected.mage-suggest-not-active > .jstree-clicked {
    background: #E5FFD9;
}

.mage-suggest-dropdown .jstree .mage-suggest-not-active > a {
    color: #D4D4D4;
}

.mage-suggest-dropdown .jstree .mage-suggest-not-active > a:hover,
.mage-suggest-dropdown .jstree .mage-suggest-not-active > .jstree-hovered,
.mage-suggest-dropdown .jstree .mage-suggest-not-active > .jstree-clicked {
    background: #F5F5F5;
}

.mage-suggest-dropdown .category-path {
    font-size: 11px;
    margin-left: 10px;
    color: #9ba8b5;
}

.suggest-expandable {
    .action-dropdown .action-toggle {
        display: inline-block;
        max-width: 500px;
        overflow: hidden;
        text-overflow: ellipsis;
        white-space: nowrap;
        background: none;
        border: none;
        box-shadow: none;
        color: #676056;
        font-size: 12px;
        padding: 5px 4px;
        filter: none;
        span {
            display: inline;
        }
        &:before {
            display: inline-block;
            float: right;
            margin-left: 4px;
            font-size: 13px;
            color: #b2b0ad;
        }
        &:hover:before {
            color: #7e7e7e;
        }
    }
    .dropdown-menu {
        margin: 1px 0 0;
        left: 0;
        right: auto;
        width: 245px;
        z-index: 4;
    }
    .mage-suggest {
        border: none;
        border-radius: 3px 3px 0 0;
        &:after {
            top: 10px;
            right: 8px;
        }
    }
    .mage-suggest-inner {
        .title {
            margin: 0;
            padding: 0 10px 4px;
            text-transform: uppercase;
            color: #a6a098;
            font-size: 12px;
            border-bottom: 1px solid #e5e5e5;
        }
        > input[type="search"],
        > input.search {
            position: relative;
            margin: 6px 5px 5px;
            padding-right: 20px;
            border: 1px solid #ada89e;
            width: 236px;
            z-index: 1;
        }
        > input.ui-autocomplete-loading,
        > input.mage-suggest-state-loading {
            background: #fff url("@{baseDir}mui/images/ajax-loader-small.gif") no-repeat 190px 50%;
        }
    }
    .mage-suggest-dropdown {
        margin-top: 0;
        border-top: 0;
        border-radius: 0 0 3px 3px;
        max-height: 300px;
        overflow: auto;
        width: 100%;
        float: left;
        ul {
            margin: 0;
            padding: 0;
            list-style: none;
        }
    }
}

.suggest-expandable .action-show-all {
    &:hover,
    &:active,
    &:focus,
    &[disabled] {
        border-top: 1px solid #e5e5e5;
        display: block;
        width: 100%;
        padding: 8px 10px 10px;
        text-align: left;
        font: 12px/1.333 Arial, Verdana, sans-serif;
        color: #676056;
    }
}

.product-actions .suggest-expandable {
    max-width: 500px;
    float: left;
    margin-top: 1px;
}

.page-actions.fixed #product-template-suggest-container {
    display: none;
}<|MERGE_RESOLUTION|>--- conflicted
+++ resolved
@@ -237,27 +237,10 @@
         display: inline-block;
     }
 }
-<<<<<<< HEAD
-=======
-@-moz-document url-prefix() {
-    .locale-switcher-select {
-        background-image: none;
-    }
-}
 
 .link-copyright {
     display: none;
 }
-
-@-moz-document url-prefix() {
-    .locale-switcher-select {
-        background-image: none;
-    }
-}
-
-.autocomplete-results {
-}
->>>>>>> 0923f32c
 
 .mage-suggest {
     text-align: left;
