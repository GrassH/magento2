// /**
//  * Copyright © 2015 Magento. All rights reserved.
//  * See COPYING.txt for license details.
//  */

//
//  Menu
//  _____________________________________________

//
//  Variables
//  ---------------------------------------------

@menu-wrapper__z-index: @menu__z-index - 1;

@menu__background-color: @color-very-dark-grayish-orange;

@menu-logo__padding-bottom: 2.2rem;
@menu-logo__outer-size: @menu-logo__padding-top + @menu-logo-img__height + @menu-logo__padding-bottom;
@menu-logo__padding-top: 1.2rem;
@menu-logo-img__height: 4.1rem;
@menu-logo-img__width: 3.5rem;

@menu-item__color: @color-gray65-lighten;
@menu-item__font-size: 1rem;
@menu-item__hover__background-color: @color-brownie-almost;
@menu-item__active__background-color: darken(@menu-item__hover__background-color, 3%);
@menu-item__active__color: @color-ivory;
@menu-item-icon__height: 2.2rem;

@menu-line-before__background-color: @color-brownie-vanilla;
@menu-line-before__height: 1px;

@menu-overlay__z-index: @menu__z-index - 3;

@submenu__background-color: @menu-item__active__background-color;
@submenu__padding-horizontal: 1.5rem;
@submenu__padding-vertical: 2rem;
@submenu__z-index: @menu__z-index - 2;
@submenu-column__width: 23.8rem;
@submenu-column__width__l: 19.8rem;
@submenu-title__color: @color-white;
@submenu-link__color: @color-very-light-gray;
@submenu-link__padding-vertical: 1.25rem;
@submenu-link__active__background-color: darken(@submenu-link__focus__background-color, 5%);
@submenu-link__focus__background-color: @color-black4-almost;
@submenu-section-label__color: @color-gray65-almost;
@submenu-heading-group__indent-bottom: 3.8rem;
@submenu-action-close__indent-right: 2.8rem;

//
//  Utilities
//  ---------------------------------------------

.admin__menu-link() {
    color: @menu-item__color;
    display: block;
    font-size: @menu-item__font-size;
    letter-spacing: .025em;
    min-height: 6.2rem;
    padding: 1.2rem .5rem .5rem;
    position: relative;
    text-align: center;
    text-decoration: none;
    text-transform: uppercase;
    transition: background-color .1s linear;
    word-wrap: break-word;
    z-index: @menu__z-index;
    &:focus {
        box-shadow: none;
    }
    &:before {
        &:extend(.abs-icon all);
        content: @icon-menu-item__content;
        display: block;
        font-size: 2.2rem;
        height: @menu-item-icon__height;
        margin-bottom: .3rem;
    }
}

//
//  Menu wrapper
//  ---------------------------------------------

.menu-wrapper {
    display: inline-block;
    position: relative;
    width: @menu__width;
    z-index: @menu__z-index;
    &:before {
        background-color: @menu__background-color;
        bottom: 0;
        content: '';
        left: 0;
        position: fixed;
        top: 0;
        width: @menu__width;
        z-index: @menu-wrapper__z-index;
    }
    &._fixed {
        left: 0;
        position: fixed;
        top: 0;
        ~ .page-wrapper {
            margin-left: @menu__width;
        }
    }

    .logo {
        display: block;
        height: @menu-logo-img__height + @menu-logo__padding-top + @menu-logo__padding-bottom;
        padding: @menu-logo__padding-top 0 @menu-logo__padding-bottom;
        position: relative;
        text-align: center;
        z-index: @menu__z-index;
        ._keyfocus & {
            &:focus {
                background-color: @menu-item__active__background-color;
                box-shadow: none;
                + .admin__menu {
                    .level-0 {
                        &:first-child {
                            > a {
                                background-color: @menu__background-color;
                                &:after {
                                    display: none;
                                }
                            }
                        }
                    }
                }
            }
        }
        &:hover {
            .logo-img {
                -webkit-filter: brightness(1.1);
                        filter: brightness(1.1);
            }
        }
        &:active {
            .logo-img {
                transform: scale(.95);
            }
        }
        .logo-img {
            height: @menu-logo-img__height;
            transition: -webkit-filter .2s linear,
                                filter .2s linear,
                        transform .1s linear;
            width: @menu-logo-img__width;
        }
    }
}

//
//  First menu level
//  ---------------------------------------------

.admin__menu {
    li {
        display: block;
    }
    .level-0 {
        &:first-child {
            > a {
                position: relative;
                //  Separator between logo and menu
                &:after {
                    @_menu-separator__width: 68%;

                    background-color: @menu-line-before__background-color;
                    content: '';
                    display: block;
                    height: @menu-line-before__height;
                    left: 0;
                    margin-left: (100% - @_menu-separator__width) / 2;
                    position: absolute;
                    top: 0;
                    width: @_menu-separator__width;
                }
            }
            &._active {
                > a {
                    &:after {
                        display: none;
                    }
                }
            }
        }
        //  Hover & active state for menu level 0 item
        &._active,
        &:hover {
            > a {
                color: @menu-item__active__color;
            }
        }
        &._active {
            > a {
                background-color: @menu-item__hover__background-color;
            }
        }
        &:hover {
            > a {
                background-color: @menu-item__active__background-color;
            }
        }
        > a {
            .admin__menu-link();
        }
    }

    //
    //  Second menu level
    //  ---------------------------------------------

    .level-0 {
        > .submenu {
            background-color: @submenu__background-color;
            box-shadow: 0 0 3px @color-black;
            left: 100%; // align all submenus with one Y axis line
            min-height: ~'calc(@{menu-logo__outer-size} + 2rem + 100%)';
            padding: @submenu__padding-vertical 0 0;
            position: absolute;
            top: 0;
            transform: translateX(-100%);
            transition-property: transform, visibility;
            transition-duration: .3s;
            transition-timing-function: ease-in-out;
            visibility: hidden;
            z-index: @submenu__z-index - 1;
<<<<<<< HEAD
            &._overlap {
                overflow-y: hidden;
                height: 100%;
                &::-webkit-scrollbar {
                    width: 0;
                }
            }
=======
>>>>>>> 96bcd417
        }
        &._show  {
            > .submenu {
                transform: translateX(0);
                visibility: visible;
                z-index: @submenu__z-index;
            }
        }
    }

    .level-1 {
        margin-left: @submenu__padding-horizontal;
        margin-right: @submenu__padding-horizontal;
    }

    [class*='level-'] {
        &:not(.level-0) {
            a {
                display: block;
                padding: @submenu-link__padding-vertical @submenu__padding-horizontal;
                &:hover {
                    background-color: @submenu-link__focus__background-color;
                }
                &:active {
                    padding-top: @submenu-link__padding-vertical + .1rem;
                    padding-bottom: @submenu-link__padding-vertical - .1rem;
                    background-color: @submenu-link__active__background-color;
                }
            }
        }
    }

    .submenu {
        li {
            min-width: @submenu-column__width;
        }
        a {
            color: @submenu-link__color;
            transition: background-color .1s linear;
            &:hover,
            &:focus {
                box-shadow: none;
                text-decoration: none;
            }
            ._keyfocus & {
                &:focus {
                    background-color: @submenu-link__focus__background-color;
                }
                &:active {
                    background-color: @submenu-link__active__background-color;
                }
            }
        }
        .parent {
            margin-bottom: 4.5rem;
            //  Section title
            > a, // ToDo UI: Should be deleted after template changes a -> strong.submenu-group-title
            .submenu-group-title {
                color: @submenu-section-label__color;
                display: block;
                font-size: 1.6rem;
                font-weight: @font-weight__semibold;
                margin-bottom: .7rem;
                padding: 1.25rem @submenu__padding-horizontal;
                pointer-events: none;
            }
        }
        .column {
            display: table-cell;
        }
    }

    .submenu-title {
        color: @submenu-title__color;
        display: block;
        font-size: 2.2rem;
        font-weight: @font-weight__semibold;
        margin-bottom: .4rem + @submenu-heading-group__indent-bottom;
        margin-left: @submenu__padding-horizontal * 2;
        margin-right: @submenu__padding-horizontal * 2 + @submenu-action-close__indent-right;
    }

    .submenu-sub-title {
        color: @submenu-title__color;
        display: block;
        font-size: @font-size__s;
        margin: -(@submenu-heading-group__indent-bottom) @submenu__padding-horizontal * 2 + @submenu-action-close__indent-right 3.8rem @submenu__padding-horizontal * 2;
    }

    .action-close {
        padding: 2.4rem @submenu-action-close__indent-right;
        position: absolute;
        right: 0;
        top: 0;
        &:before {
            color: @submenu-section-label__color;
            font-size: 1.7rem;
        }
        &:hover {
            &:before {
                color: @color-white;
            }
        }
    }

    //
    //  Menu icons
    //  ---------------------------------------------

    .item-dashboard {
        > a {
            &:before {
                @_menu-item-dashboard__size: 1.8rem;

                content: @icon-dashboard__content;
                font-size: @_menu-item-dashboard__size;
                padding-top: @menu-item-icon__height - @_menu-item-dashboard__size;
            }
        }
    }

    .item-sales {
        > a {
            &:before {
                content: @icon-sales__content;
            }
        }
    }

    .item-catalog {
        > a {
            &:before {
                content: @icon-product__content;
            }
        }
    }

    .item-customer {
        > a {
            &:before {
                @_menu-item-dashboard__size: 2.6rem;

                content: @icon-customers__content;
                font-size: @_menu-item-dashboard__size;
                position: relative;
                top: @menu-item-icon__height - @_menu-item-dashboard__size;
            }
        }
    }

    .item-marketing {
        > a {
            &:before {
                @_menu-item-dashboard__size: 2rem;

                content: @icon-promotions__content;
                font-size: @_menu-item-dashboard__size;
                padding-top: @menu-item-icon__height - @_menu-item-dashboard__size;
            }
        }
    }

    .item-content {
        > a {
            &:before {
                @_menu-item-dashboard__size: 2.4rem;

                content: @icon-cms__content;
                font-size: @_menu-item-dashboard__size;
                position: relative;
                top: @menu-item-icon__height - @_menu-item-dashboard__size;
            }
        }
    }

    .item-report {
        > a {
            &:before {
                content: @icon-reports__content;
            }
        }
    }

    .item-stores {
        > a {
            &:before {
                @_menu-item-dashboard__size: 1.9rem;

                content: @icon-stores__content;
                font-size: @_menu-item-dashboard__size;
                padding-top: @menu-item-icon__height - @_menu-item-dashboard__size;
            }
        }
    }

    .item-system {
        > a {
            &:before {
                content: @icon-systems__content;
            }
        }
    }
}

.admin__menu-overlay {
    bottom: 0;
    left: 0;
    position: fixed;
    right: 0;
    top: 0;
    z-index: @menu-overlay__z-index;
}

//  Hide submenu group section title for only one group in submenu
.submenu-group-title {
    .column:only-child .level-1:only-child > &,
    .submenu-title ~ ul > .level-1:only-child > & {
        display: none;
    }
}

//
//  Tablets
//  _____________________________________________

.media-width(@extremum, @break) when (@extremum = 'max') and (@break = @screen__l) {
    .admin__menu {
        .submenu {
            li {
                min-width: @submenu-column__width__l;
            }
        }
    }
}<|MERGE_RESOLUTION|>--- conflicted
+++ resolved
@@ -229,16 +229,6 @@
             transition-timing-function: ease-in-out;
             visibility: hidden;
             z-index: @submenu__z-index - 1;
-<<<<<<< HEAD
-            &._overlap {
-                overflow-y: hidden;
-                height: 100%;
-                &::-webkit-scrollbar {
-                    width: 0;
-                }
-            }
-=======
->>>>>>> 96bcd417
         }
         &._show  {
             > .submenu {
@@ -452,14 +442,6 @@
     z-index: @menu-overlay__z-index;
 }
 
-//  Hide submenu group section title for only one group in submenu
-.submenu-group-title {
-    .column:only-child .level-1:only-child > &,
-    .submenu-title ~ ul > .level-1:only-child > & {
-        display: none;
-    }
-}
-
 //
 //  Tablets
 //  _____________________________________________
