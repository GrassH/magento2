// /**
//  * Copyright © 2013-2017 Magento, Inc. All rights reserved.
//  * See COPYING.txt for license details.
//  */

//
//  Variables
//  _____________________________________________

@button-advanced-reports__background-color: #007dbd;
@button-advanced-reports__color: @color-white;

@button-advanced-reports__hover__background-color: darken(@button-advanced-reports__background-color, 3%);
@button-advanced-reports__hover__border-color: @button-advanced-reports__background-color;

//
//  Dashboard Section
//  _____________________________________________

.dashboard-advanced-reports {
    .lib-vendor-prefix-display(flex);
    border-color: @color-gray89;
    border-style: solid;
    border-width: 1px 0;
    margin-bottom: @indent__l;
    padding: @indent__m 0;
}

.dashboard-advanced-reports-title {
    &:extend(.dashboard-item-title all);
    margin-bottom: @indent__s;
}

.dashboard-advanced-reports-content {
    line-height: @line-height__xl;
}

.dashboard-advanced-reports-actions {
    .lib-vendor-prefix-flex-basis(auto);
    .lib-vendor-prefix-flex-grow(1);
    .lib-vendor-prefix-flex-shrink(1);
    align-self: center;
    margin-left: @indent__m;
    margin-right: @page-main-actions__padding;
    text-align: right;
}

.action-advanced-reports {
    &:extend(.abs-action-l all);
    &:extend(.abs-action-pattern all);
    background-color: @button-advanced-reports__background-color;
    border-color: @button-advanced-reports__background-color;
    color: @button-advanced-reports__color;
    text-shadow: 1px 1px 0 rgba(0, 0, 0, .25);
    white-space: nowrap;

    &:after {
        &:extend(.abs-icon all);
        content: @icon-external-link__content;
        font-size: @font-size__xs;
        vertical-align: super;
    }

    &:hover,
    &:active,
    &:focus {
        background-color: @button-advanced-reports__hover__background-color;
        border-color: @button-advanced-reports__hover__border-color;
        box-shadow: @button__hover__box-shadow;
        color: @button-advanced-reports__color;
        text-decoration: none;
    }

    &.disabled,
    &[disabled] {
        cursor: default;
        opacity: @disabled__opacity;
        pointer-events: none;
    }
}

//
<<<<<<< HEAD
//  Modal on dashboard
//  ---------------------------------------------

.advanced-reports-decline-subscription-modal,
.advanced-reports-subscription-modal {
    .modal-inner-wrap {
        max-width: 80rem;
    }
}

.advanced-reports-subscription-modal {
    .admin__fieldset {
        padding: 0;
    }
}

.advanced-reports-decline-subscription-modal {
    .advanced-reports-subscription-text {
        margin-bottom: 0;
    }

    .modal-content {
        padding-bottom: 0;
    }
}

.advanced-reports-subscription-text {
    line-height: @line-height__xl;

    .list {
        .lib-list-reset-styles(@_margin: @indent__m 0, @_padding: 0);

        li {
            padding-left: @indent__l;
            position: relative;

            &:before {
                content: '\2022';
                left: 1rem;
                position: absolute;
            }

            + li {
                margin-top: @indent__m;
            }
        }
    }
}

.advanced-reports-subscription-actions {
    font-size: 0;
    text-align: justify;

    &:after {
        content: '';
        display: inline-block;
        height: 0;
        overflow: hidden;
        visibility: hidden;
        width: 100%;
    }

    .action-basic,
    .action-additional {
        &:extend(.abs-action-l all);
    }

    .advanced-reports-subscription-postpone,
    .advanced-reports-subscription-disable,
    .advanced-reports-subscription-enable {
        display: inline-block;
        vertical-align: top;
    }
}

.advanced-reports-subscription-enable {
    .admin__field {
        max-width: 22rem;
    }

    .admin__field-label {
        font-size: @font-size__s;
        line-height: @line-height__l;
    }

    .action-basic {
        &:extend(.abs-action-primary all);
        margin-bottom: @indent__s;
    }
=======
//  Configuration
//  _____________________________________________

.config-additional-comment {
    border-color: @color-gray80;
    border-style: solid;
    border-width: 1px 0;
    margin: @indent__l 0;
    padding: @indent__m;
}

.config-additional-comment-title {
    margin-bottom: @indent__xs;
}

.config-additional-comment-content {
    line-height: @line-height__l;
>>>>>>> cd26ace8
}<|MERGE_RESOLUTION|>--- conflicted
+++ resolved
@@ -80,7 +80,6 @@
 }
 
 //
-<<<<<<< HEAD
 //  Modal on dashboard
 //  ---------------------------------------------
 
@@ -170,23 +169,24 @@
         &:extend(.abs-action-primary all);
         margin-bottom: @indent__s;
     }
-=======
+}
+
+//
 //  Configuration
 //  _____________________________________________
 
 .config-additional-comment {
-    border-color: @color-gray80;
-    border-style: solid;
-    border-width: 1px 0;
-    margin: @indent__l 0;
-    padding: @indent__m;
+  border-color: @color-gray80;
+  border-style: solid;
+  border-width: 1px 0;
+  margin: @indent__l 0;
+  padding: @indent__m;
 }
 
 .config-additional-comment-title {
-    margin-bottom: @indent__xs;
+  margin-bottom: @indent__xs;
 }
 
 .config-additional-comment-content {
-    line-height: @line-height__l;
->>>>>>> cd26ace8
+  line-height: @line-height__l;
 }