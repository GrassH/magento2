// /**
//  * Copyright © Magento, Inc. All rights reserved.
//  * See COPYING.txt for license details.
//  */

.customer_form_areas_address_address_customer_address_update_modal_update_customer_address_form_loader {
    .admin__field {
        .admin__field {
            .admin__field-label {
                background: none;
            }
        }
    }
}

.customer-address-form {

    *,
    *:after,
    *:before {
        -moz-box-sizing: border-box;
        -webkit-box-sizing: border-box;
        box-sizing: border-box;
    }

    address {
        font-style: normal;
<<<<<<< HEAD
        max-width: 250px;
=======
>>>>>>> 9a3c6a2a
    }

    .customer-default-address-wrapper {
        align-items: flex-start;
        display: flex;
        float: left;
        width: 50%;

        .action-additional {
<<<<<<< HEAD
            margin: 3px 0 0 15px;
=======
            margin: 2px 0 0 2px;
>>>>>>> 9a3c6a2a
        }
    }

    .customer_form_areas_address_address_customer_address_listing {
        clear: both;
    }

    .add-new-address-button {
        clear: both;
        float: right;
        margin-bottom: 30px;
        position: relative;
    }

    .address-information {
        float: left;
        margin-bottom: 20px;

        address {
            float: left;

            .address_caption {
                font-size: 18px;
                font-weight: bold;
                margin-bottom: 16px;
            }
        }
    }
}<|MERGE_RESOLUTION|>--- conflicted
+++ resolved
@@ -25,10 +25,6 @@
 
     address {
         font-style: normal;
-<<<<<<< HEAD
-        max-width: 250px;
-=======
->>>>>>> 9a3c6a2a
     }
 
     .customer-default-address-wrapper {
@@ -38,11 +34,7 @@
         width: 50%;
 
         .action-additional {
-<<<<<<< HEAD
-            margin: 3px 0 0 15px;
-=======
             margin: 2px 0 0 2px;
->>>>>>> 9a3c6a2a
         }
     }
 
