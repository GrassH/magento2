// /**
//  * Copyright © 2015 Magento. All rights reserved.
//  * See COPYING.txt for license details.
//  */

<<<<<<< HEAD
@import 'module/_tabnav.less';
=======
>>>>>>> 575575e7
@import 'module/_data-grid.less';<|MERGE_RESOLUTION|>--- conflicted
+++ resolved
@@ -3,8 +3,4 @@
 //  * See COPYING.txt for license details.
 //  */
 
-<<<<<<< HEAD
-@import 'module/_tabnav.less';
-=======
->>>>>>> 575575e7
 @import 'module/_data-grid.less';