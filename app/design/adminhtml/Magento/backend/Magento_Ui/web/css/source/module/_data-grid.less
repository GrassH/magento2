// /**
//  * Copyright © 2015 Magento. All rights reserved.
//  * See COPYING.txt for license details.
//  */

//
//  UI -> Data Grid
//  _____________________________________________

//
//  Components
//  ---------------------------------------------

@import 'data-grid/_data-grid-header.less';

<<<<<<< HEAD
.admin__data-grid {
    position: relative;
    .col-massaction {
        text-align: center;
    }
}
=======
//
//  Variables
//  ---------------------------------------------
>>>>>>> 4a1d7206

@data-grid__font-size: 1.3rem;

@data-grid-tr__active__background-color: @action__hover__background-color;
@data-grid-tr__hover__background-color: lighten(@action__hover__background-color, 1%);

@data-grid-cell__border-width: .1rem;
@data-grid-cell__padding-horizontal: 1rem;
@data-grid-cell__padding-vertical: 1rem;

@data-grid-td__border-color: @color-gray84;
@data-grid-td__border-inner-style: dashed;
@data-grid-td__border-outer-style: solid;
@data-grid-td__even__background-color: @color-white-smoke;
@data-grid-td__odd__background-color: @page__background-color;

@data-grid-th__border-color: @color-darkie-gray;
@data-grid-th__border-style: solid;
@data-grid-th__background-color: @color-brownie;
@data-grid-th__color: @color-white;
@data-grid-th__padding-horizontal: @data-grid-cell__padding-horizontal;
@data-grid-th__padding-vertical: @data-grid-cell__padding-vertical;
@data-grid-th__hover__background-color: lighten(@data-grid-th__background-color, 5%);

@data-grid-th-marker__width: .7rem;

@data-grid-checkbox-cell-inner__padding-top: 1.1rem;
@data-grid-checkbox-cell-inner__padding-horizontal: 1.8rem;

@data-grid-row-parent-marker__size: 1rem;

//

.admin__data-grid-wrap {
    padding-top: 0;
    position: relative;
}

.admin__data-grid-loading-mask {
    background: rgba(255, 255, 255, .5);
    bottom: 0;
    left: 0;
    right: 0;
    top: 0;
    position: absolute;
    z-index: @overlay__z-index;

    .grid-loader {
        background: url('@{baseDir}images/loader-2.gif') 50% 50% no-repeat;
        bottom: 0;
        height: 149px;
        left: 0;
        margin: auto;
        position: absolute;
        right: 0;
        top: 0;
        width: 218px;
    }
}

.data-grid {
    border-bottom: @data-grid-cell__border-width @data-grid-td__border-outer-style @data-grid-td__border-color;
    border-left: none;
    border-right: none;
    border-top: none;
    font-size: @data-grid__font-size;
    margin-bottom: 2rem;
    max-width: 100%;
    width: 100%;
    thead {
        background-color: transparent; // ToDo UI: Rewrite old styles. Should be deleted afterwards
        color: @text__color; // ToDo UI: Rewrite old styles. Should be deleted afterwards
    }
    tr {
        &:nth-child(even) {
            td {
                background-color: @data-grid-td__even__background-color;
            }
        }
        &:active {
            td {
                background-color: @data-grid-tr__active__background-color;
            }
        }
        &:hover {
            td {
                background-color: @data-grid-tr__hover__background-color;
                cursor: pointer;
            }
        }
        &.data-grid-tr-no-data {
            &:hover {
                td {
                    cursor: default;
                    background-color: @data-grid-td__odd__background-color;
                }
            }
        }
    }
    th,
    td {
        font-size: @data-grid__font-size; // ToDo UI: Rewrite old styles. Should be deleted afterwards
        line-height: @line-height__base;
        transition: @smooth__background-color;
        vertical-align: top;
    }
    td {
        background-color: @data-grid-td__odd__background-color;
        border-left: @data-grid-cell__border-width @data-grid-td__border-inner-style @data-grid-td__border-color;
        border-right: @data-grid-cell__border-width @data-grid-td__border-inner-style @data-grid-td__border-color;
        color: @table__color;
        padding: @data-grid-cell__padding-vertical @data-grid-cell__padding-horizontal;
        &:first-child {
            border-left-style: @data-grid-td__border-outer-style;
        }
        &:last-child {
            border-right-style: @data-grid-td__border-outer-style;
        }
        //  Action select data grid styles (can be action-select-secondary in future)
        .action-select {
            .link-pattern();
            background-color: transparent;
            border: none;
            font-size: @data-grid__font-size;
            padding: 0 3rem 0 0;
            &:hover {
                &:after {
                    border-color: @link__hover__color transparent transparent transparent;
                }
            }
            &:after {
                border-color: @link__color transparent transparent transparent;
            }
            &:before {
                display: none;
            }
        }
        .action-menu {
            left: auto;
            z-index: 1;
        }
    }
    th {
        background-color: @data-grid-th__background-color;
        border: @data-grid-cell__border-width @data-grid-th__border-style @data-grid-th__border-color;
        border-left-color: transparent;
        color: @data-grid-th__color;
        font-weight: @font-weight__semibold;
        padding: 0;
        text-align: left;
        &:first-child {
            border-left-color: @data-grid-th__border-color;
        }
    }
    .data-grid-th {
        color: @data-grid-th__color;
        padding: @data-grid-th__padding-vertical @data-grid-th__padding-horizontal;
        &._sortable {
            cursor: pointer;
            padding-right: @data-grid-th__padding-horizontal * 2 + @data-grid-th-marker__width;
            position: relative;
            transition: @smooth__background-color;
            &:focus,
            &:hover {
                background-color: @data-grid-th__hover__background-color;
            }
            &:active {
                padding-bottom: @data-grid-th__padding-vertical - .1rem;
                padding-top: @data-grid-th__padding-vertical + .1rem;
            }
        }
    }
    .data-grid-checkbox-cell {
        padding: 0;
        &:hover {
            cursor: default;
        }
    }
    .data-grid-multiselect-cell {
        padding: @data-grid-th__padding-horizontal @data-grid-th__padding-vertical @data-grid-th__padding-horizontal - .1rem;
        text-align: center;
        width: @control-checkbox-radio__size + @data-grid-checkbox-cell-inner__padding-horizontal * 2;
    }
    .data-grid-actions-cell {
        padding-left: @data-grid-cell__padding-horizontal * 2;
        padding-right: @data-grid-cell__padding-horizontal * 2;
        width: 1%;
    }
    //  Nested rows
    .data-grid-row-parent {
        &._active {
            > td {
                background-color: @color-lazy-sunny;
                border-bottom: @data-grid-cell__border-width @data-grid-td__border-outer-style @data-grid-td__border-color;
                border-left-color: transparent;
                border-right-color: transparent;
                border-top: @data-grid-cell__border-width @data-grid-td__border-outer-style @data-grid-td__border-color;
                &:first-child {
                    border-left-color: @data-grid-td__border-color;
                }
                &:last-child {
                    border-right-color: @data-grid-td__border-color;
                }
            }
        }
    }
    .data-grid-row-child {
        display: none;
        &._active {
            display: table-row;
            + tr {
                &:not(.data-grid-row-child) {
                    td {
                        border-top: @data-grid-cell__border-width @data-grid-td__border-outer-style @data-grid-td__border-color;
                    }
                }
            }
        }
    }
    .data-grid-row-child,
    .data-grid-row-parent ~ .data-grid-row-child {
        td {
            background-color: @color-lazy-sun-white;
            border-color: transparent;
            &:first-child {
                border-left-color: @data-grid-td__border-color;
            }
            &:last-child {
                border-right-color: @data-grid-td__border-color;
            }
        }
    }
}

//  Ascend & Descend sort marker
.data-grid-th {
    &._sortable {
        &._ascend,
        &._descend {
            &:before {
                position: absolute;
                right: @data-grid-th__padding-horizontal;
                top: @data-grid-th__padding-vertical - .1rem;
            }
        }
        &._ascend {
            &:before {
                content: '\2193';
            }
        }
        &._descend {
            &:before {
                content: '\2191';
            }
        }
    }
}

//  Checkbox actions column
.data-grid-checkbox-cell-inner {
    display: block;
    padding: @data-grid-checkbox-cell-inner__padding-top @data-grid-checkbox-cell-inner__padding-horizontal .9rem;
    text-align: right;
    &:hover {
        cursor: pointer;
    }
}

//  Nested rows
.data-grid-row-parent {
    &._active {
        > td {
            .data-grid-checkbox-cell-inner {
                &:before {
                    content: @icon-caret-up__content;
                }
            }
        }
    }
    > td {
        .data-grid-checkbox-cell-inner {
            padding-left: (@data-grid-checkbox-cell-inner__padding-horizontal * .75) * 2 + @data-grid-row-parent-marker__size;
            position: relative;
            &:before {
                &:extend(.abs-icon all);
                content: @icon-caret-down__content;
                font-size: @data-grid-row-parent-marker__size;
                font-weight: @font-weight__bold;
                left: @data-grid-checkbox-cell-inner__padding-horizontal * .75;
                position: absolute;
                top: @data-grid-checkbox-cell-inner__padding-top + (@data-grid-row-parent-marker__size / 2);
            }
        }
    }
}<|MERGE_RESOLUTION|>--- conflicted
+++ resolved
@@ -13,18 +13,9 @@
 
 @import 'data-grid/_data-grid-header.less';
 
-<<<<<<< HEAD
-.admin__data-grid {
-    position: relative;
-    .col-massaction {
-        text-align: center;
-    }
-}
-=======
 //
 //  Variables
 //  ---------------------------------------------
->>>>>>> 4a1d7206
 
 @data-grid__font-size: 1.3rem;
 
