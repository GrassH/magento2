// /**
//  * Copyright © 2015 Magento. All rights reserved.
//  * See COPYING.txt for license details.
//  */

//
//  UI -> Data Grid
//  _____________________________________________

//
//  Components
//  ---------------------------------------------

@import 'data-grid/_data-grid-header.less';

<<<<<<< HEAD
//
//  Variables
//  ---------------------------------------------

@data-grid__font-size: 1.3rem;

@data-grid-tr__active__background-color: @action__hover__background-color;
@data-grid-tr__hover__background-color: lighten(@action__hover__background-color, 1%);

@data-grid-cell__border-width: 1px;
@data-grid-cell__padding-horizontal: 1rem;
@data-grid-cell__padding-vertical: 1rem;

@data-grid-td__border-color: @color-gray84;
@data-grid-td__border-inner-style: dashed;
@data-grid-td__border-outer-style: solid;
@data-grid-td__even__background-color: @color-white-smoke;
@data-grid-td__odd__background-color: @page__background-color;

@data-grid-th__border-color: @color-darkie-gray;
@data-grid-th__border-style: solid;
@data-grid-th__background-color: @color-brownie;
@data-grid-th__color: @color-white;
@data-grid-th__padding-horizontal: @data-grid-cell__padding-horizontal;
@data-grid-th__padding-vertical: @data-grid-cell__padding-vertical;
@data-grid-th__hover__background-color: lighten(@data-grid-th__background-color, 5%);

@data-grid-th-marker__width: .7rem;

@data-grid-checkbox-cell-inner__padding-top: 1.1rem;
@data-grid-checkbox-cell-inner__padding-horizontal: 1.8rem;

@data-grid-row-parent-marker__size: 1rem;

//

.admin__data-grid-wrap {
    padding-top: 0;
=======
.admin__data-grid {
>>>>>>> dac511c5
    position: relative;
}

.admin__data-grid-loading-mask {
    z-index: @data-grid-header__z-index;
}

<<<<<<< HEAD
.data-grid {
    border-bottom: @data-grid-cell__border-width @data-grid-td__border-outer-style @data-grid-td__border-color;
    border-left: none;
    border-right: none;
    border-top: none;
    font-size: @data-grid__font-size;
    margin-bottom: 2rem;
    max-width: 100%;
    width: 100%;
    thead {
        background-color: transparent; // ToDo UI: Rewrite old styles. Should be deleted afterwards
        color: @text__color; // ToDo UI: Rewrite old styles. Should be deleted afterwards
    }
    tr {
        &:nth-child(even) {
            td {
                background-color: @data-grid-td__even__background-color;
            }
        }
        &:active {
            td {
                background-color: @data-grid-tr__active__background-color;
            }
        }
        &:hover {
            td {
                background-color: @data-grid-tr__hover__background-color;
                cursor: pointer;
            }
        }
        &:only-child {
            &:hover {
                td {
                    cursor: default;
                    background-color: @data-grid-td__odd__background-color;
                }
            }
        }
    }
    th,
    td {
        font-size: @data-grid__font-size; // ToDo UI: Rewrite old styles. Should be deleted afterwards
        line-height: @line-height__base;
        transition: @smooth__background-color;
        vertical-align: top;
    }
    td {
        background-color: @data-grid-td__odd__background-color;
        border-left: @data-grid-cell__border-width @data-grid-td__border-inner-style @data-grid-td__border-color;
        border-right: @data-grid-cell__border-width @data-grid-td__border-inner-style @data-grid-td__border-color;
        color: @table__color;
        padding: @data-grid-cell__padding-vertical @data-grid-cell__padding-horizontal;
        &:first-child {
            border-left-style: @data-grid-td__border-outer-style;
        }
        &:last-child {
            border-right-style: @data-grid-td__border-outer-style;
            width: 1%; // Making last action smallest column
        }
        //  Action select data grid styles (can be action-select-secondary in future)
        .action-select {
            .link-pattern();
            background-color: transparent;
            border: none;
            font-size: @data-grid__font-size;
            padding: 0 3rem 0 0;
            &:hover {
                &:after {
                    border-color: @link__hover__color transparent transparent transparent;
                }
            }
            &:after {
                border-color: @link__color transparent transparent transparent;
            }
            &:before {
                display: none;
            }
        }
        .action-menu {
            left: auto;
            z-index: 1;
        }
    }
    th {
        background-color: @data-grid-th__background-color;
        border: @data-grid-cell__border-width @data-grid-th__border-style @data-grid-th__border-color;
        border-left-color: transparent;
        color: @data-grid-th__color;
        font-weight: @font-weight__semibold;
        padding: 0;
        text-align: left;
        &:first-child {
            border-left-color: @data-grid-th__border-color;
        }
    }
    th:last-child .data-grid-th-inner,
    td:last-child {
        padding-left: @data-grid-cell__padding-horizontal * 2;
        padding-right: @data-grid-cell__padding-horizontal * 2;
    }
    .data-grid-th-inner {
        color: @data-grid-th__color;
        display: block;
        padding: @data-grid-th__padding-vertical @data-grid-th__padding-horizontal;
    }
    a {
        &.data-grid-th-inner {
            padding-right: @data-grid-th__padding-horizontal * 2 + @data-grid-th-marker__width;
            position: relative;
            transition: @smooth__background-color;
            &:focus,
            &:hover {
                background-color: @data-grid-th__hover__background-color;
                text-decoration: none;
            }
            &:active {
                padding-bottom: @data-grid-th__padding-vertical - .1rem;
                padding-top: @data-grid-th__padding-vertical + .1rem;
            }
        }
    }
    .data-grid-checkbox-cell {
        padding: 0;
    }
    .data-grid-multiselect-cell {
        padding: @data-grid-th__padding-horizontal @data-grid-th__padding-vertical @data-grid-th__padding-horizontal - .1rem;
        text-align: center;
        width: @control-checkbox-radio__size + @data-grid-checkbox-cell-inner__padding-horizontal * 2;
    }
    //  Nested rows
    .data-grid-row-parent {
        &._active {
            > td {
                background-color: @color-lazy-sunny;
                border-bottom: @data-grid-cell__border-width @data-grid-td__border-outer-style @data-grid-td__border-color;
                border-left-color: transparent;
                border-right-color: transparent;
                border-top: @data-grid-cell__border-width @data-grid-td__border-outer-style @data-grid-td__border-color;
                &:first-child {
                    border-left-color: @data-grid-td__border-color;
                }
                &:last-child {
                    border-right-color: @data-grid-td__border-color;
                }
            }
        }
    }
    .data-grid-row-child {
        display: none;
        &._active {
            display: table-row;
            + tr {
                &:not(.data-grid-row-child) {
                    td {
                        border-top: @data-grid-cell__border-width @data-grid-td__border-outer-style @data-grid-td__border-color;
                    }
                }
            }
        }
    }
    .data-grid-row-child,
    .data-grid-row-parent ~ .data-grid-row-child {
        td {
            background-color: @color-lazy-sun-white;
            border-color: transparent;
            &:first-child {
                border-left-color: @data-grid-td__border-color;
            }
            &:last-child {
                border-right-color: @data-grid-td__border-color;
            }
        }
    }
}

//  Ascend & Descend sort marker
.data-grid-th-inner {
    &._ascend,
    &._descend {
        &:before {
            position: absolute;
            right: @data-grid-th__padding-horizontal;
            top: @data-grid-th__padding-vertical - .1rem;
        }
    }
    &._ascend {
        &:before {
            content: '↓';
        }
    }
    &._descend {
        &:before {
            content: '↑';
        }
    }
}

//  Checkbox actions column
.data-grid-checkbox-cell-inner {
    cursor: pointer;
    display: block;
    padding: @data-grid-checkbox-cell-inner__padding-top @data-grid-checkbox-cell-inner__padding-horizontal .9rem;
    text-align: right;
}

//  Nested rows
.data-grid-row-parent {
    &._active {
        > td {
            .data-grid-checkbox-cell-inner {
                &:before {
                    content: @icon-caret-up__content;
                }
            }
        }
    }
    > td {
        .data-grid-checkbox-cell-inner {
            padding-left: (@data-grid-checkbox-cell-inner__padding-horizontal * .75) * 2 + @data-grid-row-parent-marker__size;
            position: relative;
            &:before {
                &:extend(.abs-icon all);
                content: @icon-caret-down__content;
                font-size: @data-grid-row-parent-marker__size;
                font-weight: @font-weight__bold;
                left: @data-grid-checkbox-cell-inner__padding-horizontal * .75;
                position: absolute;
                top: @data-grid-checkbox-cell-inner__padding-top + (@data-grid-row-parent-marker__size / 2);
            }
        }
=======
.admin__data-grid-loading-mask {
    position: absolute;
    left: 0;
    top: 0;
    right: 0;
    bottom: 0;
    background: rgba(255, 255, 255, .5);
    z-index: @overlay__z-index;

    .grid-loader {
        position: absolute;
        margin: auto;
        left: 0;
        top: 0;
        right: 0;
        bottom: 0;
        width: 218px;
        height: 149px;
        background: url('@{baseDir}images/loader-2.gif') 50% 50% no-repeat;
>>>>>>> dac511c5
    }
}<|MERGE_RESOLUTION|>--- conflicted
+++ resolved
@@ -13,7 +13,6 @@
 
 @import 'data-grid/_data-grid-header.less';
 
-<<<<<<< HEAD
 //
 //  Variables
 //  ---------------------------------------------
@@ -50,11 +49,35 @@
 
 //
 
+.admin__data-grid-loading-mask {
+    z-index: @data-grid-header__z-index;
+}
+
+.admin__data-grid-loading-mask {
+    position: absolute;
+    left: 0;
+    top: 0;
+    right: 0;
+    bottom: 0;
+    background: rgba(255, 255, 255, .5);
+    z-index: @overlay__z-index;
+
+    .grid-loader {
+        position: absolute;
+        margin: auto;
+        left: 0;
+        top: 0;
+        right: 0;
+        bottom: 0;
+        width: 218px;
+        height: 149px;
+        background: url('@{baseDir}images/loader-2.gif') 50% 50% no-repeat;
+    }
+}
+
+
 .admin__data-grid-wrap {
     padding-top: 0;
-=======
-.admin__data-grid {
->>>>>>> dac511c5
     position: relative;
 }
 
@@ -62,7 +85,6 @@
     z-index: @data-grid-header__z-index;
 }
 
-<<<<<<< HEAD
 .data-grid {
     border-bottom: @data-grid-cell__border-width @data-grid-td__border-outer-style @data-grid-td__border-color;
     border-left: none;
@@ -293,26 +315,5 @@
                 top: @data-grid-checkbox-cell-inner__padding-top + (@data-grid-row-parent-marker__size / 2);
             }
         }
-=======
-.admin__data-grid-loading-mask {
-    position: absolute;
-    left: 0;
-    top: 0;
-    right: 0;
-    bottom: 0;
-    background: rgba(255, 255, 255, .5);
-    z-index: @overlay__z-index;
-
-    .grid-loader {
-        position: absolute;
-        margin: auto;
-        left: 0;
-        top: 0;
-        right: 0;
-        bottom: 0;
-        width: 218px;
-        height: 149px;
-        background: url('@{baseDir}images/loader-2.gif') 50% 50% no-repeat;
->>>>>>> dac511c5
     }
 }