// /**
//  * Copyright © Magento, Inc. All rights reserved.
//  * See COPYING.txt for license details.
//  */

//
//  UI -> Data Grid
//  _____________________________________________

//
//  Variables
//  _____________________________________________

//  Data Grid Change Indicator
@data-grid-row-changed__icon: @icon-edit__content;
@data-grid-row-changed-tooltip__background: @color-white-fog2;

@data-grid-tooltip__background-color: @color-lazy-sun;
@data-grid-tooltip__border-color: @color-dark-grayish-orange;
@data-grid-tooltip__box-shadow: 0 2px 8px 0 rgba(0, 0, 0, .3);
@data-grid-tooltip-content__width: 24rem;
@data-grid-tooltip__z-index: @z-index-1;

//
//  Components
//  ---------------------------------------------

@import 'data-grid/_data-grid-static.less';
@import 'data-grid/_data-grid-header.less';

//

.admin__data-grid-outer-wrap {
    min-height: @data-grid-spinner__size + @indent__base * 2;
    position: relative; // Used to keep spinner inside
}

.admin__data-grid-wrap {
    margin-bottom: 2rem;
    max-width: 100%;
    overflow-x: auto;
    padding-bottom: 1rem;
    padding-top: @data-grid-header-row__indent;
}

.admin__data-grid-loading-mask {
    background: rgba(255, 255, 255, .5);
    bottom: 0;
    left: 0;
    position: absolute;
    right: 0;
    top: 0;
    z-index: @data-grid-overlay__z-index;

    .spinner {
        font-size: @data-grid-spinner__size;
        left: 50%;
        margin-left: -(@data-grid-spinner__size / 2);
        margin-top: -(@data-grid-spinner__size / 2);
        position: absolute;
        top: 50%;
    }
}

.data-grid-cell-content {
    display: inline-block;
    overflow: hidden;
    width: 100%;
}

body._in-resize {
    -moz-user-select: none;
    -ms-user-select: none;
    -webkit-user-select: none;
    cursor: col-resize;
    user-select: none;

    .data-grid-th,
    .data-grid-th._sortable,
    .data-grid-th._draggable {
        cursor: col-resize !important;
    }

    * {
        cursor: col-resize !important;
    }
}

._layout-fixed {
    table-layout: fixed;
}

.data-grid {
    border: none;
    font-size: @data-grid__font-size;
    margin-bottom: 0;
    width: 100%;

    &:not(._dragging-copy) {
        ._odd-row {
            td {
                &._dragging {
                    background-color: @data-grid-td__even__dragging__background-color;
                }
            }
        }

        ._dragging {
            background-color: @data-grid-td__odd__dragging__background-color;
            color: fade(@table__color, @data-grid-td__dragging__opacity);

            a {
                color: fade(@link__color, @data-grid-td__dragging__opacity);

                &:hover {
                    color: fade(@link__hover__color, @data-grid-td__dragging__opacity);
                }
            }
        }
    }

    &._dragged {
        outline: 1px solid @data-grid-dragging-copy__outline-color;
    }

    thead {
        background-color: transparent;
    }

    tfoot {
        th {
            padding: @data-grid-cell__padding-vertical @data-grid-cell__padding-horizontal;
        }
    }

    tr {
        &._odd-row {
            td {
                background-color: @data-grid-td__even__background-color;

                &._update-status-active {
                    background: @data-grid-td__odd__update__active__background-color;
                }

                &._update-status-upcoming {
                    background: @data-grid-td__odd__update__upcoming__background-color;
                }
            }
        }

        &:hover {
            td {
                &._update-status-active,
                &._update-status-upcoming {
                    background-color: @data-grid-tr__hover__background-color;
                }
            }
        }

        &.data-grid-tr-no-data {
            td {
                font-size: @data-grid__no-records__font-size;
                padding: @data-grid__no-records__padding;
                text-align: center;
            }

            &:hover {
                td {
                    background-color: @data-grid-td__odd__background-color;
                    cursor: default;
                }
            }
        }
    }

    tr {
        &:active {
            td {
                background-color: @data-grid-tr__active__background-color;
            }
        }

        &:hover {
            td {
                background-color: @data-grid-tr__hover__background-color;
            }
        }

        &._dragged {
            td {
                background: @data-grid-td__dragging__background-color;
            }
        }

        &._dragover-top {
            td {
                box-shadow: inset 0 @data-grid-horizontal-dragover-mark__width 0 0 @data-grid-horizontal-dragover-mark__color;
            }
        }

        &._dragover-bottom {
            td {
                box-shadow: inset 0 -@data-grid-horizontal-dragover-mark__width 0 0 @data-grid-horizontal-dragover-mark__color;
            }
        }

        &:not(.data-grid-editable-row) {
            &:last-child {
                td {
                    border-bottom: @data-grid-cell__border-width @data-grid-td__border-outer-style @data-grid-td__border-color;
                }
            }
        }

        &._clickable,
        ._clickable {
            cursor: pointer;
        }

        &._disabled {
            pointer-events: none;
        }
    }

    th,
    td {
        font-size: @data-grid__font-size; // Rewrite old styles. Should be deleted afterwards
        line-height: @line-height__base;
        transition: @smooth__background-color;
        vertical-align: top;

        &._resizing {
            border-left: 1px solid @color-blue-pure;
            border-right: 1px solid @color-blue-pure;
        }

        &._hidden {
            display: none;
        }

        &._fit {
            width: 1%;
        }
    }

    td {
        background-color: @data-grid-td__odd__background-color;
        border-left: @data-grid-cell__border-width @data-grid-td__border-inner-style @data-grid-td__border-color;
        border-right: @data-grid-cell__border-width @data-grid-td__border-inner-style @data-grid-td__border-color;
        color: @table__color;
        padding: @data-grid-cell__padding-vertical @data-grid-cell__padding-horizontal;

        &:first-child {
            border-left-style: @data-grid-td__border-outer-style;
        }

        &:last-child {
            border-right-style: @data-grid-td__border-outer-style;
        }

        //  Action select data grid styles (can be action-select-secondary in future)
        .action-select-wrap {
            position: static;
        }

        .action-select {
            .link-pattern();
            background-color: transparent;
            border: none;
            font-size: @data-grid__font-size;
            padding: 0 3rem 0 0;
            position: relative;

            &:hover {
                &:after {
                    border-color: @link__hover__color transparent transparent transparent;
                }
            }

            &:after {
                border-color: @link__color transparent transparent transparent;
                margin: .6rem 0 0 .7rem;
                right: auto;
                top: auto;
            }

            &:before {
                display: none;
            }
        }

        .action-menu {
            left: auto;
            min-width: 10rem;
            right: 0;
            text-align: left;
            top: auto;
            z-index: 1;
        }

        &._update-status-active {
            background: @data-grid-td__update__active__background-color;
        }

        &._update-status-upcoming {
            background: @data-grid-td__update__upcoming__background-color;
        }
    }

    th {
        background-color: @data-grid-th__background-color;
        border: @data-grid-cell__border-width @data-grid-th__border-style @data-grid-th__border-color;
        border-left-color: transparent;
        color: @data-grid-th__color;
        font-weight: @font-weight__semibold;
        padding: 0;
        text-align: left;

        &:first-child {
            border-left-color: @data-grid-th__border-color;
        }

        &._dragover-left {
            box-shadow: inset 3px 0 0 0 @color-white;
            z-index: 2;
        }

        &._dragover-right {
            box-shadow: inset -3px 0 0 0 @color-white;
        }
    }

    .shadow-div {
        cursor: col-resize;
        height: 100%;
        margin-right: -5px;
        position: absolute;
        right: 0;
        top: 0;
        width: 10px;
    }

    .data-grid-th {
        background-clip: padding-box; // Fix for border overlay in Firefox
        color: @data-grid-th__color;
        padding: @data-grid-th__padding-vertical @data-grid-th__padding-horizontal;
        position: relative;
        vertical-align: middle;

        &._resize-visible {
            .shadow-div {
                cursor: auto;
                display: none;
            }
        }

        &._draggable {
            cursor: -webkit-grab;
            cursor: -moz-grab;
            cursor: grab;
        }

        &._sortable {
            cursor: pointer;
            transition: @smooth__background-color;
            z-index: 1;

            &:focus,
            &:hover {
                background-color: @data-grid-th__hover__background-color;
            }

            &:active {
                padding-bottom: @data-grid-th__padding-vertical - .1rem;
                padding-top: @data-grid-th__padding-vertical + .1rem;
            }
        }

        //  Required column
        &.required {
            > span {
                &:after {
                    color: @data-grid-th-marker__required__color;
                    content: '*';
                    margin-left: .3rem;
                }
            }
        }
    }

    .data-grid-checkbox-cell {
        overflow: hidden;
        padding: 0;
        vertical-align: top;
        vertical-align: middle;
        width: @control-checkbox-radio__size + @data-grid-checkbox-cell-inner__padding-horizontal * 2;

        &:hover {
            cursor: default;
        }
    }

    .data-grid-thumbnail-cell {
        text-align: center;
        width: 7rem;

        img {
            border: 1px solid @data-grid-td__border-color;
            width: 5rem;
        }
    }

    .data-grid-multicheck-cell {
        padding: @data-grid-th__padding-horizontal @data-grid-th__padding-vertical @data-grid-th__padding-horizontal - .1rem;
        text-align: center;
        vertical-align: middle;
    }

    .data-grid-onoff-cell {
        text-align: center;
        width: 12rem;
    }

    .data-grid-actions-cell {
        padding-left: @data-grid-cell__padding-horizontal * 2;
        padding-right: @data-grid-cell__padding-horizontal * 2;
        text-align: center;
        width: 1%;
    }

    //  Draggable columns
    &._hidden {
        display: none;
    }

    &._dragging-copy {
        box-shadow: @component__box-shadow__base;
        left: 0;
        opacity: .95;
        position: fixed;
        top: 0;
        z-index: @data-grid-dargging-copy__z-index;

        .data-grid-th {
            border: @data-grid-dragging-copy__border;
            border-bottom: none;
        }

        .data-grid-th,
        .data-grid-th._sortable {
            cursor: -webkit-grabbing;
            cursor: -moz-grabbing;
            cursor: grabbing;
        }

        tr {
            &:last-child {
                td {
                    border-bottom: @data-grid-dragging-copy__border;
                }
            }
        }

        td {
            border-left: @data-grid-dragging-copy__border;
            border-right: @data-grid-dragging-copy__border;
        }

        &._in-edit {
            .data-grid-editable-row {
                &.data-grid-bulk-edit-panel {
                    &:hover {
                        td {
                            background-color: fade(@data-grid-bulk-edit-panel__background-color, @data-grid-td__dragging__opacity);
                        }
                    }

                    td {
                        background-color: fade(@data-grid-bulk-edit-panel__background-color, @data-grid-td__dragging__opacity);

                        &:before {
                            background-color: fade(@data-grid-bulk-edit-panel__background-color, @data-grid-td__dragging__opacity);
                        }
                    }
                }

                &:hover {
                    td {
                        background-color: fade(@data-grid-td__odd__background-color, @data-grid-td__dragging__opacity);
                    }
                }

                td {
                    background-color: fade(@data-grid-td__odd__background-color, @data-grid-td__dragging__opacity);

                    &:before,
                    &:after {
                        left: 0;
                        right: 0;
                    }

                    &:before {
                        background-color: fade(@data-grid-td__odd__background-color, @data-grid-td__dragging__opacity);
                    }

                    &:only-child {
                        border-left: @data-grid-dragging-copy__border;
                        border-right: @data-grid-dragging-copy__border;
                        left: 0; // Cancel border overlay fix in Firefox
                    }
                }

                .admin__control-text,
                .admin__control-select {
                    opacity: @disabled__opacity;
                }
            }
        }
    }

    .data-grid-controls-row td {
        padding-top: @data-grid-cell__padding-vertical + @field-control__padding-top;

        &.data-grid-checkbox-cell {
            padding-top: @field-control__padding-top;
        }

        button,
        [class*='admin__control-'] {
            margin-top: -@field-control__padding-top - @field-control__border-width - .1rem;
        }
    }

    //  Editable row
    &._in-edit {
        tr {
            &:hover {
                td {
                    background-color: @data-grid-td__odd__edit__background-color;
                }
            }
        }

        ._odd-row {
            &.data-grid-editable-row {
                &:hover {
                    td {
                        background-color: @data-grid-td__odd__background-color;
                    }
                }

                td {
                    background-color: @data-grid-td__odd__background-color;
                }
            }

            &:hover {
                td {
                    background-color: @data-grid-td__even__edit__background-color;
                }
            }

            td {
                background-color: @data-grid-td__even__edit__background-color;
            }
        }

        .data-grid-editable-row-actions {
            &:hover {
                td {
                    background-color: @data-grid-td__odd__background-color;
                }
            }

            td {
                background-color: @data-grid-td__odd__background-color;
            }
        }

        td {
            background-color: @data-grid-td__odd__edit__background-color;
            pointer-events: none;
        }

        .data-grid-checkbox-cell {
            pointer-events: auto;
        }

        .data-grid-editable-row {
            border: @data-grid-cell__border-width @data-grid-td__border-outer-style @data-grid-editable-cell__border-color;
            border-bottom-color: @color-gray76;

            &:hover {
                td {
                    background-color: @data-grid-td__odd__background-color;
                }
            }

            td {
                background-color: @data-grid-td__odd__background-color;
                border-bottom-color: @data-grid-td__odd__background-color;
                border-left-style: hidden;
                border-right-style: hidden;
                border-top-color: @data-grid-td__odd__background-color;
                pointer-events: auto;
                vertical-align: middle;

                &:first-child {
                    border-left-color: @data-grid-editable-cell__border-color;
                    border-left-style: solid;

                    &:after {
                        left: 0;
                    }

                    &:before {
                        left: 0;
                    }
                }

                &:last-child {
                    border-right-color: @data-grid-editable-cell__border-color;
                    border-right-style: solid;
                    left: -(@data-grid-cell__border-width); // Fix bug with border in FF

                    &:after {
                        right: 0;
                    }

                    &:before {
                        right: 0;
                    }
                }
            }

            .admin__control-text,
            .admin__control-select {
                width: 100%;
            }
        }

        .data-grid-bulk-edit-panel {
            td {
                vertical-align: bottom;
            }
        }
    }

    .data-grid-editable-row {
        td {
            border-left-color: @data-grid-td__odd__background-color;
            border-left-style: solid;
            position: relative;
            z-index: 1;

            &:after {
                bottom: 0;
                box-shadow: 0 5px @component__shadow-size__base rgba(0, 0, 0, .25);
                content: '';
                height: @data-grid-cell__padding-vertical - .1rem;
                left: 0;
                margin-top: -(@data-grid-cell__padding-vertical);
                position: absolute;
                right: 0;
            }

            &:before {
                background-color: @data-grid-td__odd__background-color;
                bottom: 0;
                content: '';
                height: @data-grid-cell__padding-vertical;
                left: -@component__shadow-size__base * 2;
                position: absolute;
                right: -@component__shadow-size__base * 2;
                z-index: 1;
            }
        }

        &.data-grid-editable-row-actions {
            &:hover {
                td {
                    background-color: @data-grid-td__odd__background-color;
                }
            }

            td {
                background-color: @data-grid-td__odd__background-color;

                &:first-child {
                    border-left-color: @data-grid-td__odd__background-color;
                    border-right-color: @data-grid-td__odd__background-color;
                }

                &:last-child {
                    left: 0; // Fix bug with border in FF
                }
            }
        }

        &.data-grid-bulk-edit-panel {
            td {
                background-color: @data-grid-bulk-edit-panel__background-color;

                &:before {
                    background-color: @data-grid-bulk-edit-panel__background-color;
                }
            }

            &:hover {
                td {
                    background-color: @data-grid-bulk-edit-panel__background-color;
                }
            }
        }
    }

    .data-grid-editable-row-actions {
        left: 50%;
        margin-left: -(@data-grid-editable-row-actions__width / 2);
        margin-top: -2px;
        position: absolute;
        text-align: center;

        td {
            width: @data-grid-editable-row-actions__width;
        }

        [class*='action-'] {
            min-width: 9rem;
        }
    }

    //  Draggable row
    .data-grid-draggable-row-cell {
        width: 1%;

        .draggable-handle {
            &:extend(.abs-draggable-handle all);
            padding: 0;
        }
    }

    .action-delete {
        &:extend(.abs-action-button-as-link all);
    }
}

//  Ascend & Descend sort marker
.data-grid-th {
    &._sortable {
        &._ascend,
        &._descend {
            padding-right: @data-grid-th__padding-horizontal * 2 + @data-grid-th-marker__width;

            &:before {
                margin-top: -1em;
                position: absolute;
                right: @data-grid-th__padding-horizontal;
                top: 50%;
            }
        }

        &._ascend {
            &:before {
                content: '\2193';
            }
        }

        &._descend {
            &:before {
                content: '\2191';
            }
        }
    }
}

//  Checkbox actions column
.data-grid-checkbox-cell-inner {
    display: block;
    padding: @data-grid-checkbox-cell-inner__padding-top @data-grid-checkbox-cell-inner__padding-horizontal .9rem;
    text-align: right;

    &:hover {
        cursor: pointer;
    }
}

//  State actions column
.data-grid-state-cell-inner {
    display: block;
    padding: @data-grid-checkbox-cell-inner__padding-top @data-grid-checkbox-cell-inner__padding-horizontal .9rem;
    text-align: center;

    > span {
        display: inline-block;
        font-style: @font-style__emphasis;
        padding: .6rem 0;
    }
}

//  Nested rows
.data-grid-row-parent {
    &._active {
        > td {
            .data-grid-checkbox-cell-inner {
                &:before {
                    content: @icon-caret-up__content;
                }
            }
        }
    }

    > td {
        .data-grid-checkbox-cell-inner {
            padding-left: (@data-grid-checkbox-cell-inner__padding-horizontal * .75) * 2 + @data-grid-row-parent-marker__size;
            position: relative;

            &:before {
                &:extend(.abs-icon all);
                content: @icon-caret-down__content;
                font-size: @data-grid-row-parent-marker__size;
                font-weight: @font-weight__bold;
                left: @data-grid-checkbox-cell-inner__padding-horizontal * .75;
                position: absolute;
                top: @data-grid-checkbox-cell-inner__padding-top + (@data-grid-row-parent-marker__size / 2);
            }
        }
    }
}

.data-grid-th {
    &._col-xs {
        width: 1%;
    }
}

//  Data Grid Info Panel
.data-grid-info-panel {
    box-shadow: 0 0 5px rgba(0, 0, 0, .5);
    margin: @data-grid-header-row__indent .1rem -(@data-grid-header-row__indent);

    .messages {
        overflow: hidden;

        .message {
            margin: @data-grid-th__padding-vertical;

            &:last-child {
                margin-bottom: @data-grid-th__padding-vertical;
            }
        }
    }
}

.data-grid-info-panel-actions {
    padding: @data-grid-th__padding-vertical;
    text-align: right;
}

//  Data Grid Inline Edit Validation
.data-grid-editable-row {
    @_field-error-triangle__width: 20px;
    @_field-error-triangle__height: 10px;
    @_field-error-input-triangle__width: 12px;

    .admin__field-control {
        position: relative;

        &._error {
            &:after {
                border-color: transparent @field-error-message__border-color transparent transparent;
                border-style: solid;
                border-width: 0 @_field-error-input-triangle__width @_field-error-input-triangle__width 0;
                content: '';
                position: absolute;
                right: 0;
                top: 0;
            }

            .admin__control-text {
                border-color: @field-error-message__border-color;
            }
        }

        &._focus {
            &:after {
                display: none;
            }
        }
    }

    .admin__field-error {
        bottom: 100%;
        box-shadow: @component__box-shadow__base;
        left: 0;
        margin: 0 auto 1.5rem;
        max-width: 32rem;
        position: absolute;
        right: 0;

        &:after,
        &:before {
            border-style: solid;
            content: '';
            left: 50%;
            position: absolute;
            top: 100%;
        }

        &:after {
            border-color: @field-error-message__background-color transparent transparent transparent;
            border-width: @_field-error-triangle__height (@_field-error-triangle__width / 2) 0 (@_field-error-triangle__width / 2);
            margin-left: -(@_field-error-triangle__width / 2);
            z-index: 1;
        }

        &:before {
            border-color: @field-error-message__border-color transparent transparent transparent;
            border-width: (@_field-error-triangle__width / 2 + 1) (@_field-error-triangle__width / 2 + 2) 0 (@_field-error-triangle__width / 2 + 2);
            margin-left: -((@_field-error-triangle__width / 2 + 2));
        }
    }
}

//  Data Grid Bulk Editing panel
.data-grid-bulk-edit-panel {
    .admin__field-label-vertical {
        display: block;
        font-size: 1.2rem;
        margin-bottom: .5rem;
        text-align: left;
    }
}

.data-grid-row-changed {
    cursor: default;
    display: block;
    opacity: .5;
    position: relative;
    width: 100%;
    z-index: 1;

    &:after {
        &:extend(.abs-icon all);
        content: @data-grid-row-changed__icon;
        display: inline-block;
    }

    .data-grid-row-changed-tooltip {
        background: @data-grid-row-changed-tooltip__background;
        border: 1px solid @data-grid-row-changed-tooltip__background;
        border-radius: 1px;
        bottom: 100%;
        box-shadow: 0 3px 9px 0 rgba(0, 0, 0, .3);
        display: none;
        font-weight: @font-weight__regular;
        line-height: @line-height__base;
        margin-bottom: 1.5rem;
        padding: 1rem;
        position: absolute;
        right: -1rem;
        text-transform: none;
        width: 27rem;
        word-break: normal;
        z-index: 2;
    }

    &._changed {
        opacity: 1;
        z-index: 3;

        &:hover {
            .data-grid-row-changed-tooltip {
                display: block;
            }

            &:before {
                background: @data-grid-row-changed-tooltip__background;
                border: 1px solid @data-grid-row-changed-tooltip__background;
                bottom: 100%;
                box-shadow: 4px 4px 3px -1px rgba(0, 0, 0, .15);
                content: '';
                display: block;
                height: 1.6rem;
                left: 50%;
                margin: 0 0 .7rem -.8rem;
                position: absolute;
                transform: rotate(45deg);
                width: 1.6rem;
                z-index: 3;
            }
        }
    }
}

//  Column with tooltip
.data-grid-column-tooltip {
    z-index: @data-grid-tooltip__z-index;

    .data-tooltip {
        background-color: @data-grid-tooltip__background-color;
        border-color: @data-grid-tooltip__border-color;
        box-shadow: @data-grid-tooltip__box-shadow;
        min-width: @data-grid-tooltip-content__width;
        padding: 1.5rem;

        .action-close {
            padding: 1.5rem;
            right: 0;
            top: 0;
        }
    }

    .data-tooltip-tail {
        &:before {
            background-color: @data-grid-tooltip__background-color;
            border-color: @data-grid-tooltip__border-color;
            box-shadow: @data-grid-tooltip__box-shadow;
        }

        &:after {
            background-color: @data-grid-tooltip__background-color;
        }
    }

    .data-tooltip-content {
        .items {
            max-height: 24rem;
            overflow-y: auto;

            .item {
                margin-bottom: .5rem;
            }
        }
    }

    .admin__tooltip-title {
        font-weight: @font-weight__bold;
        margin-bottom: 1rem;
    }
}

.admin__control-short-label {
    margin-bottom: @indent__s;
}

//  Fix for Not whole column area is clickable in data-grid.
//  Purpose to expand clickable area for new data-grids.
.admin__data-grid-outer-wrap {
    .data-grid-checkbox-cell {
        overflow: hidden;
    }

    .data-grid-checkbox-cell-inner {
        position: relative;

        &:before {
            bottom: 0;
            content: '';
            height: 500%;
            left: 0;
            position: absolute;
            right: 0;
            top: 0;
        }
    }
}

//  And to shrink clickable area for old data-grid.
.admin__data-grid-wrap-static {
    .data-grid-checkbox-cell {
        &:hover {
            cursor: pointer;
        }
    }

    .data-grid-checkbox-cell-inner {
<<<<<<< HEAD
        margin: 0 @data-grid-checkbox-cell-inner__padding-horizontal 0;
=======
        display: unset;
        margin: @data-grid-checkbox-cell-inner__padding-top @data-grid-checkbox-cell-inner__padding-horizontal .9rem;
>>>>>>> d1ce6a4f
        padding: 0;
        text-align: center;
    }

    //  Content Hierarchy specific
    .adminhtml-cms-hierarchy-index & {
        .data-grid-actions-cell:first-child {
            padding: 0;
        }
    }

    //  System Export specific
    .adminhtml-export-index & {
        .data-grid-checkbox-cell-inner {
            margin: 0;
            padding: @data-grid-checkbox-cell-inner__padding-top @data-grid-checkbox-cell-inner__padding-horizontal 1.9rem;
        }
    }
}
//  End Fix for Not whole column area is clickable in data-grid.<|MERGE_RESOLUTION|>--- conflicted
+++ resolved
@@ -1075,12 +1075,8 @@
     }
 
     .data-grid-checkbox-cell-inner {
-<<<<<<< HEAD
+        display: unset;
         margin: 0 @data-grid-checkbox-cell-inner__padding-horizontal 0;
-=======
-        display: unset;
-        margin: @data-grid-checkbox-cell-inner__padding-top @data-grid-checkbox-cell-inner__padding-horizontal .9rem;
->>>>>>> d1ce6a4f
         padding: 0;
         text-align: center;
     }
