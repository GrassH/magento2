--- conflicted
+++ resolved
@@ -380,10 +380,7 @@
 
     .data-grid-onoff-cell {
         text-align: center;
-<<<<<<< HEAD
-=======
         width: 12rem;
->>>>>>> 0e2a4ada
     }
 
     .data-grid-actions-cell {
