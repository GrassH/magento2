--- conflicted
+++ resolved
@@ -464,11 +464,7 @@
 
 .field .control input[type='text'][disabled] ~ .addafter strong,
 .field .control select[disabled] ~ .addafter strong {
-<<<<<<< HEAD
-    background-color: #f4f4f4;
-=======
     background-color: #e9e9e9;
->>>>>>> 41d33d0e
 }
 
 .field-price.addon {
