--- conflicted
+++ resolved
@@ -279,189 +279,6 @@
     }
 }
 
-<<<<<<< HEAD
-.admin__data-grid {
-    padding-top: 0;
-}
-
-.filters {
-    .filters-toggle {
-        .button(
-        @_button-margin: 3px,
-        @_button-icon-use: true,
-        @_button-font-content: @icon-pointer-down,
-        @_button-icon-font-size: 30px,
-        @_button-icon-font-line-height: 15px,
-        @_button-icon-font-text-hide: false,
-        @_button-icon-font-position: after
-        );
-        .button-reset();
-        &:after {
-            margin-top: 2px;
-            margin-left: -3px;
-        }
-        &.active {
-            &:after {
-                content: @icon-pointer-up;
-            }
-        }
-    }
-    .filters-current {
-        padding: 10px 0;
-        display: none;
-        &.active {
-            display: block;
-        }
-    }
-    .filters-items {
-        .list-reset-styles();
-        display: inline;
-    }
-    .filters-item {
-        display: inline-block;
-        margin: 0 5px 5px 0;
-        padding: 2px 2px 2px 4px;
-        border-radius: 3px;
-        background: #f7f3eb;
-        .item-label {
-            font-weight: 600;
-            &:after {
-                content: ": "
-            }
-        }
-        .action-remove {
-            .button(
-            @_button-margin: 3px,
-            @_button-icon-use: true,
-            @_button-font-content: @icon-remove,
-            @_button-icon-font-size: 16px,
-            @_button-icon-font-line-height: 16px,
-            @_button-icon-font-text-hide: true
-            );
-            padding: 0;
-            //.button-reset();
-        }
-    }
-    .filters-form {
-        position: relative;
-        z-index: 1;
-        margin: 30px 0 14px;
-        background: #fff;
-        border: 1px solid #bbb;
-        box-shadow: 0 3px 3px rgba(0, 0, 0, .15);
-        width: 200%;
-        .action-close {
-            position: absolute;
-            top: 3px;
-            right: 7px;
-            background-color: transparent;
-            border: 0;
-            color: #676056;
-            box-shadow: none;
-            &:hover {
-                border: none;
-                box-shadow: none;
-            }
-        }
-        .action-apply {
-            vertical-align: top;
-            padding: 6px 13px 7px;
-        }
-    }
-    .filters-actions {
-        margin: 18px;
-        text-align: right;
-    }
-    .filters-fieldset {
-        border: none;
-        padding-bottom: 0;
-        .field {
-            padding: 0;
-            border: 0;
-            .form-field(
-            @_type: inline,
-            @_column: true,
-            @_column-number: 3,
-            @_type-inline-label-width: 35%,
-            @_type-inline-control-width: 65%
-            );
-            .label {
-                .style2();
-                margin: 0;
-            }
-        }
-    }
-    .field-date {
-        .group {
-            .hasDatepicker {
-                width: 100%;
-                padding-right: 30px;
-
-                & + .ui-datepicker-trigger {
-                    img {
-                        display: none;
-                    }
-                    .button-reset();
-                    .icon-font(
-                    @icon-calendar,
-                    @_icon-font-size: 35px,
-                    @_icon-font-line-height: 30px,
-                    @_icon-font-text-hide: true,
-                    @_icon-font-position: after,
-                    @_icon-font-color: @field-date-icon--color
-                    );
-                    margin-left: -33px;
-                    display: inline-block;
-                    width: 30px;
-                }
-            }
-        }
-    }
-    .field-range {
-        .group {
-            .field {
-                margin-bottom: 0;
-            }
-            .label {
-                &:extend(.visually-hidden all);
-            }
-            .control {
-                width: 100%;
-                box-sizing: border-box;
-                padding-right: 0;
-                position: relative;
-                z-index: 1;
-            }
-        }
-    }
-
-}
-
-// Loading mask
-.admin__data-grid-loading-mask {
-    position: absolute;
-    left: 0;
-    top: 0;
-    right: 0;
-    bottom: 0;
-    background: rgba(255, 255, 255, .5);
-    z-index: 100;
-
-    .grid-loader {
-        position: absolute;
-        margin: auto;
-        left: 0;
-        top: 0;
-        right: 0;
-        bottom: 0;
-        width: 218px;
-        height: 149px;
-        background: url('@{baseDir}images/loader-2.gif') 50% 50% no-repeat;
-    }
-}
-
-=======
->>>>>>> 580f648a
 //
 // Form Component
 //
