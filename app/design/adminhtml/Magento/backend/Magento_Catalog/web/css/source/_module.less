// /**
//  * Copyright © 2016 Magento. All rights reserved.
//  * See COPYING.txt for license details.
//  */

//
//  Catalog product grid
//  ---------------------------------------------

.catalog-product-index {
    .admin__data-grid-wrap {
        .data-row {
            cursor: pointer;
        }
    }
}

.product-composite-configure-inner {
    .admin__control-text {
        &.qty {
            &:extend(.abs-control-qty all);
        }
    }
}

//
//  Create attribute panel
//  ---------------------------------------------

//  Panel description
.admin__field-complex-attributes {
    .admin__field-complex-content {
        font-size: 2.4rem;
        padding: .5rem 0;
    }

    [class^='action-'] {
        &:extend(.abs-action-l all);
    }
}

//  Grid search result summary
.attributes-summary {
    &:extend(.abs-list-reset-styles all);

    .attributes-selected,
    .attributes-found {
        display: block;
    }
}

//
//  Category page sidebar
//  ---------------------------------------------

.sidebar-actions {
    margin-bottom: @indent__base;

    [class*='action-'] {
        margin-bottom: @indent__xs;
    }
}

<<<<<<< HEAD
.catalog-category-edit {
    //  TODO: refactor trees
=======
.catalog-category-edit,
.catalog-category-add {
    // TODO: refactor trees
>>>>>>> 2b0d7916
    .x-tree.tree-wrapper {
        overflow-x: auto;
    }
}<|MERGE_RESOLUTION|>--- conflicted
+++ resolved
@@ -61,14 +61,9 @@
     }
 }
 
-<<<<<<< HEAD
-.catalog-category-edit {
-    //  TODO: refactor trees
-=======
 .catalog-category-edit,
 .catalog-category-add {
-    // TODO: refactor trees
->>>>>>> 2b0d7916
+    //  TODO: refactor trees
     .x-tree.tree-wrapper {
         overflow-x: auto;
     }
