// /**
//  * Copyright © 2015 Magento. All rights reserved.
//  * See COPYING.txt for license details.
//  */

//
//  Variables
//  _____________________________________________

//  Sizes

@readiness-check-side__width: 22rem;
@readiness-check-content__indent: 5.7rem;

//
//  Common
//  ---------------------------------------------

.readiness-check-item {
    margin-bottom: 4rem;
    min-height: 2.5rem;

    .spinner {
        font-size: 2.5rem;
        float: left;
        margin: -.4rem 0 0 1.7rem;
    }
}

.readiness-check-title {
    font-size: @base__font-size;
    font-weight: @font-weight__bold;
    margin-bottom: .1rem;
    margin-left: @readiness-check-content__indent;
}

.readiness-check-content {
    margin-left: @readiness-check-content__indent;
    margin-right: @readiness-check-side__width;
<<<<<<< HEAD
    position: relative;
=======

>>>>>>> 8b12310e
    .readiness-check-title {
        margin-left: 0;
    }

    .list {
        margin-top: -.3rem;
    }
}

.readiness-check-side {
    left: 100%;
    padding-left: 2.4rem;
    position: absolute;
    top: 0;
    width: @readiness-check-side__width;

    .side-title {
        margin-bottom: 0;
    }
}

.readiness-check-icon {
    float: left;
    margin-left: 1.7rem;
    margin-top: .3rem;
}

//
//  Mobile
//  _____________________________________________

.media-width(@extremum, @break) when (@extremum = 'max') and (@break = @screen__m) {
    .readiness-check-content {
        margin-right: 2rem;
    }

    .readiness-check-side {
        padding: 2rem 0;
        position: static;
    }
}<|MERGE_RESOLUTION|>--- conflicted
+++ resolved
@@ -37,11 +37,8 @@
 .readiness-check-content {
     margin-left: @readiness-check-content__indent;
     margin-right: @readiness-check-side__width;
-<<<<<<< HEAD
     position: relative;
-=======
 
->>>>>>> 8b12310e
     .readiness-check-title {
         margin-left: 0;
     }
