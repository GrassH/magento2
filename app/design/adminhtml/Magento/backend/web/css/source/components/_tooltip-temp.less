--- conflicted
+++ resolved
@@ -9,61 +9,6 @@
 
 //  ToDo UI: Consist old styles, should be changed with new design
 
-<<<<<<< HEAD
-.tooltip {
-    display: inline-block;
-    margin-left: 5px;
-    .help span,
-    .help a {
-        position: relative;
-        z-index: 2;
-        width: 22px;
-        height: 22px;
-        display: inline-block;
-        vertical-align: middle;
-        cursor: pointer;
-        span {
-            .visually-hidden();
-        }
-    }
-    //  TODO Tooltips
-    .tooltip-content {
-        display: none;
-        position: absolute;
-        max-width: 200px;
-        margin-top: 10px;
-        margin-left: -19px;
-        padding: 4px 8px;
-        border-radius: 3px;
-        background: #000;
-        background: rgba(49, 48, 43, .8);
-        color: #fff;
-        text-shadow: none;
-        z-index: 20;
-        &:before {
-            content: '';
-            position: absolute;
-            width: 0;
-            height: 0;
-            top: -5px;
-            left: 20px;
-            border-left: 5px solid transparent;
-            border-right: 5px solid transparent;
-            border-bottom: 5px solid #000;
-            opacity: .8;
-        }
-        &.loading {
-            position: absolute;
-            &:before {
-                border-bottom-color: rgba(0, 0, 0, .3);
-            }
-        }
-    }
-    &:hover > .tooltip-content {
-        display: block;
-    }
-}
-=======
 //.tooltip {
 //    display: inline-block;
 //    margin-left: 5px;
@@ -130,5 +75,4 @@
 //    &:hover > .tooltip-content {
 //        display: block;
 //    }
-//}
->>>>>>> 927e8e2b
+//}