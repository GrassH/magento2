// /**
//  * Copyright © 2015 Magento. All rights reserved.
//  * See COPYING.txt for license details.
//  */

//
//  Variables -> Icons
//  _____________________________________________

@icons-admin__font-name: 'Admin Icons';
@icons-admin__file-name: 'admin-icons';
@icons-admin__font-name-path: '@{baseDir}fonts/@{icons-admin__file-name}/@{icons-admin__file-name}';

@icon-cms__content: '\e602';
@icon-customers__content: '\e603';
@icon-dashboard__content: '\e604';
@icon-logo__content: '\e606';
@icon-product__content: '\e608';
@icon-promotions__content: '\e609';
@icon-reports__content: '\e60a';
@icon-sales__content: '\e60b';
@icon-stores__content: '\e60d';
@icon-systems__content: '\e610';
@icon-close-mage__content: '\e62f';
@icon-menu-item__content: '\e63a';
@icon-info__content: '\e61a';
@icon-lock__content: '\e61b';
@icon-loop__content: '\e61c';
@icon-plus__content: '\e61d';
@icon-recover__content: '\e61e';
@icon-refresh__content: '\e61f';
@icon-remove-small__content: '\e620';
@icon-retweet__content: '\e621';
@icon-unlocked__content: '\e622';
@icon-warning__content: '\e623';
@icon-arrow-left__content: '\e624';
@icon-arrow-right__content: '\e625';
@icon-back-arrow__content: '\e626';
@icon-calendar__content: '\e627';
@icon-caret-down__content: '\e628';
@icon-caret-left__content: '\e629';
@icon-caret-right__content: '\e62a';
@icon-caret-up__content: '\e62b';
@icon-ccw__content: '\e62c';
@icon-check-mage__content: '\e62d';
@icon-clock__content: '\e62e';
@icon-delete__content: '\e630';
@icon-edit__content: '\e631';
@icon-error__content: '\e632';
@icon-help__content: '\e633';
@icon-history__content: '\e634';
@icon-not-installed__content: '\e638';
@icon-disabled__content: '\e639';
@icon-dot__content: '\e637';
@icon-export__content: '\e635';
@icon-import__content: '\e636';
@icon-gripper__content: '\e617';
@icon-forward__content: '\e618';
@icon-backward__content: '\e619';
@icon-expand-close__content: '\e615';
@icon-expand-open__content: '\e616';
@icon-home__content: '\e611';
@icon-lego__content: '\e612';
@icon-tool__content: '\e613';
@icon-updater__content: '\e614';
@icon-notification-02__content: '\e607';
@icon-account__content: '\e600';
@icon-arrowdown__content: '\e601';
@icon-filter__content: '\e605';
@icon-search__content: '\e60c';
@icon-views__content: '\e60f';
@icon-tag__content: '\e63b';
@icon-camera__content: '\e63c';
@icon-grid__content: '\e63d';
@icon-list-menu__content: '\e63e';
@icon-cart__content: '\e63f';
@icon-screen__content: '\e640';
<<<<<<< HEAD
@icon-video__content: '\e641';
@icon-clip__content: '\e642'; // ToDo UI: in case of conflicts accept these icons and fonts - these are the freshest ones
=======
@icon-video__content: '\e641';
>>>>>>> fdc06a4b
<|MERGE_RESOLUTION|>--- conflicted
+++ resolved
@@ -75,9 +75,5 @@
 @icon-list-menu__content: '\e63e';
 @icon-cart__content: '\e63f';
 @icon-screen__content: '\e640';
-<<<<<<< HEAD
 @icon-video__content: '\e641';
-@icon-clip__content: '\e642'; // ToDo UI: in case of conflicts accept these icons and fonts - these are the freshest ones
-=======
-@icon-video__content: '\e641';
->>>>>>> fdc06a4b
+@icon-clip__content: '\e642';