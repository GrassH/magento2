--- conflicted
+++ resolved
@@ -13,132 +13,6 @@
 @import 'actions/_actions-multiselect.less';
 
 //
-<<<<<<< HEAD
-//  Variables
-//  _____________________________________________
-
-//  Base button
-@button__background-color: @color-gray89;
-@button__border-color: @action__border-color;
-@button__border-size: 1px;
-@button__border-style: solid;
-@button__color: @color-brownie;
-@button__font-family: @font-family__base;
-@button__font-size: @action__font-size;
-@button__line-height: @action__line-height;
-@button__padding-top: @action__padding-top;
-@button__padding-bottom: @action__padding-bottom;
-@button__padding-horizontal: 1em;
-@button__padding-vertical__l: .6875em;
-
-@button__active__background-color: darken(@button__background-color, 5%);
-@button__hover__background-color: darken(@button__background-color, 3%);
-@button__hover__border-color: @color-blue-pure;
-@button__hover__box-shadow: 0 0 0 1px @button__hover__border-color;
-
-@button__large__font-size: 1.6rem;
-@button__large__padding-horizontal: 1.45em;
-@button__large__padding-vertical: .7em;
-
-//  Primary button
-@button-primary__background-color: @primary__color;
-@button-primary__color: @color-white;
-@button-primary__hover__background-color: @color-phoenix-brown-almost;
-@button-primary__hover__border-color: @color-phoenix-brown;
-
-//  Secondary button
-@button-secondary__background-color: @color-brownie;
-@button-secondary__border-color: @button-secondary__background-color;
-@button-secondary__color: @color-white;
-@button-secondary__active__background-color: @color-very-dark-gray-black2;
-@button-secondary__hover__background-color: @color-very-dark-gray-black2;
-@button-secondary__hover__border-color: @button-secondary__hover__background-color;
-
-//  Triangle marker
-@button-marker-triangle__height: .5rem;
-@button-marker-triangle__width: .8rem;
-
-@button-marker-triangle__height__xl: .9rem;
-@button-marker-triangle__width__xl: 1.2rem;
-
-//  Button Triangle
-@button-triangle__base__border-color: darken(@button__border-color, 10%);
-@button-triangle__base__disabled__background-color: lighten(@button__background-color, 10%);
-@button-triangle__base__size: 1.7rem;
-
-//
-//  Utilities
-//  _____________________________________________
-
-.action-reset() {
-    background-color: transparent;
-    border: none;
-    border-radius: 0;
-    box-shadow: none;
-    margin: 0;
-    padding: 0;
-    &:hover {
-        background-color: transparent;
-        border: none;
-        box-shadow: none;
-    }
-}
-
-.action-icon() {
-    background-color: transparent;
-    border-color: transparent;
-    box-shadow: none;
-    &:hover {
-        background-color: transparent;
-        border-color: transparent;
-        box-shadow: none;
-    }
-}
-
-//  Used in action dropdown, actions split & all other actions with triangle marker
-.action-toggle-triangle (
-    @_dropdown__padding-right: 3rem;
-    @_triangle__height: @button-marker-triangle__height;
-    @_triangle__width: @button-marker-triangle__width;
-    @_triangle__color: @color-black;
-    @_triangle__hover__color: darken(@_triangle__color, 10%);
-    @_triangle__right: (@_dropdown__padding-right / 2) - (@_triangle__width / 2);
-) {
-    padding-right: @_dropdown__padding-right;
-    &._active,
-    &.active {
-        &:after {
-            transform: rotate(180deg);
-        }
-    }
-    &:after {
-        border-color: @_triangle__color transparent transparent transparent;
-        border-style: solid;
-        border-width: @_triangle__height @_triangle__width / 2 0 @_triangle__width / 2;
-        content: '';
-        height: 0;
-        margin-top: -((@_triangle__width / 2) / 2);
-        position: absolute;
-        right: @_triangle__right;
-        top: 50%;
-        transition: all .2s linear;
-        width: 0;
-        ._active &,
-        .active & {
-            transform: rotate(180deg);
-        }
-    }
-    &:hover {
-        &:after {
-            border-color: @_triangle__hover__color transparent transparent transparent;
-        }
-    }
-}
-
-
-//
-=======
->>>>>>> 03e6a168
 //  Extends
 //  _____________________________________________
 
