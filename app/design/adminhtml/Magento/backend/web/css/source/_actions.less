// /**
//  * Copyright © 2015 Magento. All rights reserved.
//  * See COPYING.txt for license details.
//  */

//
//  Imports
//  _____________________________________________

@import 'actions/_actions-dropdown.less';
@import 'actions/_actions-split.less';
@import 'actions/_actions-select.less';
@import 'actions/_actions-multiselect.less';

//
//  Variables
//  _____________________________________________

//  Base button
@button__background-color: @color-gray89;
@button__border-color: @action__border-color;
@button__border-size: 1px;
@button__border-style: solid;
@button__color: @color-brownie;
@button__font-family: @font-family__base;
@button__font-size: @action__font-size;
@button__line-height: @action__line-height;
@button__padding-top: @action__padding-top;
@button__padding-bottom: @action__padding-bottom;
@button__padding-horizontal: 1em;
@button__padding-vertical__l: .6875em;

@button__active__background-color: darken(@button__background-color, 5%);
@button__hover__background-color: darken(@button__background-color, 3%);
@button__hover__border-color: @color-blue-pure;
@button__hover__box-shadow: 0 0 0 1px @button__hover__border-color;

@button__large__font-size: 1.6rem;
@button__large__padding-horizontal: 1.45em;
@button__large__padding-vertical: .7em;

//  Primary button
@button-primary__background-color: @primary__color;
@button-primary__color: @color-white;
@button-primary__hover__background-color: @color-phoenix-brown-almost;
@button-primary__hover__border-color: @color-phoenix-brown;

//  Secondary button
@button-secondary__background-color: @color-brownie;
@button-secondary__border-color: @color-brownie;
@button-secondary__color: @color-white;
@button-secondary__active__background-color: @color-very-dark-gray-black2;
@button-secondary__hover__background-color: @color-very-dark-gray-black2;

//  Triangle marker
@button-marker-triangle__height: .5rem;
@button-marker-triangle__width: .8rem;

@button-marker-triangle__height__xl: .9rem;
@button-marker-triangle__width__xl: 1.2rem;

//
//  Utilities
//  _____________________________________________

.action-reset() {
    background-color: transparent;
    border: none;
    border-radius: 0;
    box-shadow: none;
    margin: 0;
    padding: 0;
    &:hover {
        background-color: transparent;
        border: none;
        box-shadow: none;
    }
}

//  Used in action dropdown, actions split & all other actions with triangle marker
.action-toggle-triangle (
    @_dropdown__padding-right: 3rem;
    @_triangle__height: @button-marker-triangle__height;
    @_triangle__width: @button-marker-triangle__width;
    @_triangle__color: @color-black;
    @_triangle__hover__color: darken(@_triangle__color, 10%);
    @_triangle__right: (@_dropdown__padding-right / 2) - (@_triangle__width / 2);
) {
    padding-right: @_dropdown__padding-right;
    &._active,
    &.active {
        &:after {
            transform: rotate(180deg);
        }
    }
    &:after {
        border-color: @_triangle__color transparent transparent transparent;
        border-style: solid;
        border-width: @_triangle__height @_triangle__width / 2 0 @_triangle__width / 2;
        content: '';
        height: 0;
        margin-top: -((@_triangle__width / 2) / 2);
        position: absolute;
        right: @_triangle__right;
        top: 50%;
        transition: all .2s linear;
        width: 0;
        ._active &,
        .active & {
            transform: rotate(180deg);
        }
    }
    &:hover {
        &:after {
            border-color: @_triangle__hover__color transparent transparent transparent;
        }
    }
}


//
//  Extends
//  _____________________________________________

.abs-action-reset {
    .action-reset();
}

.abs-action-pattern {
    border: @button__border-size @button__border-style;
    border-radius: 0; // ToDo UI: Delete with admin scope
    display: inline-block;
    font-family: @button__font-family;
    font-size: @button__font-size;
    font-weight: @font-weight__semibold;
    line-height: @button__line-height;
    padding: @button__padding-top @button__padding-horizontal @button__padding-bottom;
    text-align: center;
    vertical-align: baseline;
    &[disabled],
    &.disabled {
        cursor: default;
        opacity: @disabled__opacity;
        pointer-events: none;
    }
}

.abs-action-l {
    font-size: @font-size__l;
    letter-spacing: .025em;
    padding-bottom: @button__padding-vertical__l;
    padding-top: @button__padding-vertical__l;
}

.abs-action-default {
    .action-default();
}

.abs-action-primary {
    .action-primary();
}

.abs-action-secondary {
    .action-secondary();
}

.abs-action-tertiary {
    .action-tertiary();
}

.abs-action-quaternary {
    .action-quaternary();
}

.abs-action-menu {
    .action-menu();
}

//
//  Default action
//  ---------------------------------------------

.action-default,
button {
    &:extend(.abs-action-pattern all);
    background: @button__background-color;
    border-color: @button__border-color;
    color: @button__color;
    &:hover {
        background-color: @button__hover__background-color;
        color: @button__color;
        text-decoration: none;
    }
}

//
//  Primary action
//  ---------------------------------------------

.action-primary {
    &:extend(.abs-action-pattern all);
    background-color: @button-primary__background-color;
    border-color: @button-primary__background-color;
    color: @button-primary__color;
    text-shadow: 1px 1px 0 rgba(0, 0, 0, .25);
    &:hover,
    &:active,
    &:focus {
        background-color: @button-primary__hover__background-color;
        border-color: @button-primary__hover__border-color;
        box-shadow: @button__hover__box-shadow;
        color: @button-primary__color;
        text-decoration: none;
    }
    &.disabled,
    &[disabled] {
        cursor: default;
        opacity: @disabled__opacity;
        pointer-events: none;
    }
}

//
//  Secondary action
//  ---------------------------------------------

.action-secondary {
    &:extend(.abs-action-pattern all);
    background-color: @button-secondary__background-color;
    border-color: @button-secondary__border-color;
    color: @button-secondary__color;
    text-shadow: 1px 1px 1px rgba(0, 0, 0, .3);
    &:hover,
    &:active,
    &:focus {
        background-color: @button-secondary__hover__background-color;
        box-shadow: @button__hover__box-shadow;
        color: @button-secondary__color;
        text-decoration: none;
    }
    &:active {
        background-color: @button-secondary__active__background-color;
    }
}

//
//  Tertiary action & Quaternary action
//  ---------------------------------------------

.action-tertiary,
.action-quaternary {
    &:extend(.abs-action-pattern all);
    background-color: transparent;
    border-color: transparent;
    text-shadow: none;
    &:active,
    &:hover,
    &:focus {
        background-color: transparent;
        border-color: transparent;
        box-shadow: none;
    }
}

.action-tertiary {
    color: @link__color;
    &:active,
    &:hover,
    &:focus {
        color: @link__hover__color;
        text-decoration: underline;
    }
}

.action-quaternary {
    color: @text__color;
    &:active,
    &:hover,
    &:focus {
        color: darken(@text__color, 10%);
    }
}

//
//  Specific actions
//  ---------------------------------------------

.action-close {
    > span {
        .hidden();
    }
    &:extend(.abs-action-reset all);
    &:active {
        .scale();
    }
    &:before {
        &:extend(.abs-icon all);
        content: @icon-close-mage__content;
        .transition(color);
    }
    &:hover {
        cursor: pointer;
        text-decoration: none;
    }
}

//
//  Action menu
//  ---------------------------------------------

//  Used in actions split, action select and all other simple (one line) action menu list
.action-menu {
    .appearing__off();
    background-color: @page-wrapper__background-color;
    border: 1px solid @action__active__border-color;
    border-radius: 1px;
    box-shadow: @component__box-shadow__base;
    color: @text__color;
    display: block; // ToDo UI: Should be deleted with old styles
    font-weight: @font-weight__regular;
    left: 0;
    list-style: none;
    margin: 2px 0 0; // Action box-shadow + 1px indent
    min-width: 0; // ToDo UI: Should be deleted with old styles
    padding: 0;
    position: absolute;
    right: 0;
    top: 100%;
    transition: opacity @appearing__transition-duration @apperaing__transition-timing-function;
    &._active {
        .appearing__on();
    }
    > li {
        display: block;
        border: none; // ToDo UI: Should be deleted with old styles
        padding: 0;
<<<<<<< HEAD
=======
        transition: background-color .1s linear;
        > a {
            &:hover {
                text-decoration: none;
            }
        }
>>>>>>> 580f648a
        &:hover {
            background-color: @action-menu__hover__background-color;
        }
        &:active {
            background-color: darken(@action-menu__hover__background-color, 10%);
        }
    }
    .item,
    .action-menu-item {
        display: block;
        padding: .6875em 1em;
        cursor: pointer;
    }
<<<<<<< HEAD
=======
    a {
        &.action-menu-item {
            color: @text__color;
            &:focus {
                background-color: @action-menu__hover__background-color;
                box-shadow: none;
            }
        }
    }
>>>>>>> 580f648a
}

//
//  ToDo UI: Button migration
//  _____________________________________________

button {
    &:extend(.abs-action-default all);
    &.primary {
        &:extend(.abs-action-primary all);
    }
    &.secondary {
        &:extend(.abs-action-secondary all);
    }
    &.tertiary {
        &:extend(.abs-action-tertiary all);
    }
}<|MERGE_RESOLUTION|>--- conflicted
+++ resolved
@@ -334,15 +334,12 @@
         display: block;
         border: none; // ToDo UI: Should be deleted with old styles
         padding: 0;
-<<<<<<< HEAD
-=======
         transition: background-color .1s linear;
         > a {
             &:hover {
                 text-decoration: none;
             }
         }
->>>>>>> 580f648a
         &:hover {
             background-color: @action-menu__hover__background-color;
         }
@@ -356,8 +353,6 @@
         padding: .6875em 1em;
         cursor: pointer;
     }
-<<<<<<< HEAD
-=======
     a {
         &.action-menu-item {
             color: @text__color;
@@ -367,7 +362,6 @@
             }
         }
     }
->>>>>>> 580f648a
 }
 
 //
