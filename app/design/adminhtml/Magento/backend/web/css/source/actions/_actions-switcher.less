// /**
//  * Copyright © 2015 Magento. All rights reserved.
//  * See COPYING.txt for license details.
//  */

//
//  Yes/no switcher
//  _____________________________________________

//
//  Variables
//  ---------------------------------------------

@actions-switcher-speed: .2s;

@actions-switcher__background-color: @color-gray89;
@actions-switcher__border-radius: 12px;
@actions-switcher__border: 1px solid @color-gray65-lighten;
@actions-switcher__height: 22px;
@actions-switcher__width: 37px;

@actions-switcher-control__background-color: @color-white;

@actions-switcher-handler__background-color: @color-white;
@actions-switcher-handler__height: @actions-switcher__height;
@actions-switcher-handler__width: @actions-switcher__height;


.admin__actions-switch {
    display: inline-block;
    position: relative;
    vertical-align: middle;

    .admin__field-control & {
        line-height: @action__height;
    }
}

.admin__actions-switch-checkbox {
    &:extend(.abs-visually-hidden all);

    ._disabled &,
    &.disabled {
        + .admin__actions-switch-label {
            cursor: not-allowed;
            opacity: @disabled__opacity;
            pointer-events: none;
        }
    }

<<<<<<< HEAD
    &:before {
        background-color: @color-green-apple;
        content: '';
    }

    &:after {
        content: '';
        text-align: right;
=======
    &:checked {
        + .admin__actions-switch-label {
            &:before {
                left: (@actions-switcher__width - @actions-switcher-handler__width);
            }

            &:after {
                background: @color-green-apple;
            }

            .admin__actions-switch-text {
                &:before {
                    content: attr(data-text-on);
                }
            }
        }
    }

    &:focus {
        + .admin__actions-switch-label {
            &:before,
            &:after {
                border-color: @field-control__focus__border-color;
            }
        }
>>>>>>> a74292e0
    }

    ._error & {
        + .admin__actions-switch-label {
            &:before,
            &:after {
                border-color: @field-error-control__border-color;
            }
        }
    }
}

.admin__actions-switch-label {
    -moz-user-select: none;
    -ms-user-select: none;
    -webkit-user-select: none;
    cursor: pointer;
    display: inline-block;
    height: @actions-switcher__height;
    line-height: @actions-switcher__height;
    position: relative;
    user-select: none;
    vertical-align: middle;

    &:before,
    &:after {
        left: 0;
        position: absolute;
        right: auto;
        top: 0;
    }

    &:before {
        background: @actions-switcher-handler__background-color;
        border-radius: 100%;
        border: @actions-switcher__border;
        content: '';
        display: block;
        height: @actions-switcher-handler__height;
        transition: left @actions-switcher-speed ease-in 0s;
        width: @actions-switcher-handler__width;
        z-index: 1;
    }

    &:after {
        background: @actions-switcher__background-color;
        border-radius: @actions-switcher__border-radius;
        border: @actions-switcher__border;
        content: '';
        display: block;
        height: @actions-switcher__height;
        transition: background @actions-switcher-speed ease-in 0s;
        vertical-align: middle;
        width: @actions-switcher__width;
        z-index: 0;
    }
}

.admin__actions-switch-text {
    &:before {
        content: attr(data-text-off);
        padding-left: (@actions-switcher__width + 10);
        white-space: nowrap;
    }
}<|MERGE_RESOLUTION|>--- conflicted
+++ resolved
@@ -48,16 +48,6 @@
         }
     }
 
-<<<<<<< HEAD
-    &:before {
-        background-color: @color-green-apple;
-        content: '';
-    }
-
-    &:after {
-        content: '';
-        text-align: right;
-=======
     &:checked {
         + .admin__actions-switch-label {
             &:before {
@@ -83,7 +73,6 @@
                 border-color: @field-control__focus__border-color;
             }
         }
->>>>>>> a74292e0
     }
 
     ._error & {
