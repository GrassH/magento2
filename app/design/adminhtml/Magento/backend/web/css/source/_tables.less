// /**
//  * Copyright © 2015 Magento. All rights reserved.
//  * See COPYING.txt for license details.
//  */

//
//  Variables
//  _____________________________________________

@table__color: @color-very-dark-gray-black;
@table__border-color: @color-gray89;

@table-th__border-color: @table__border-color;

@table-td__border-color: @table__border-color;

@table-tfoot__background-color: @color-white-fog;

@admin__table-primary__font-size: 1.3rem;
@admin__table-primary__padding-vertical: 1rem;
@admin__table-primary__padding-horizontal: 1.5rem;

@admin__table-secondary__padding-vertical: @admin__table-primary__padding-vertical;
@admin__table-secondary__padding-horizontal: 1rem;
@admin__table-secondary-caption__font-size: 1.8rem;
@admin__table-secondary-cell__odd__color: @color-white-fog2;
@admin__table-secondary-th__color: @color-brownie-light;

//
//  Tables
//  _____________________________________________

<<<<<<< HEAD
.table-info {
    font-size: @table-info__font-size;
=======
table {
    background-color: transparent;
    color: @table__color;
    > caption {
        margin-bottom: .5em;
    }
}

.admin__table-primary,
.admin__table-secondary {
    width: 100%;
}

.admin__table-primary {
    font-size: @admin__table-primary__font-size;
>>>>>>> a307ea08
    th,
    td {
        padding: @admin__table-primary__padding-vertical @admin__table-primary__padding-horizontal;
        text-align: left;
        &:first-child {
            padding-left: 0;
        }
    }
    th {
        border-bottom: 1px solid @table-th__border-color;
        border-top: 1px solid @table-th__border-color;
        font-weight: @font-weight__bold;
        vertical-align: bottom;
    }
    td {
        border-bottom: 1px solid @table-td__border-color;
        vertical-align: top;
    }
    tbody {
        tr {
            &:last-child {
                td {
                    border-bottom-color: transparent;
                }
            }
        }
    }
    tfoot {
        background: @table-tfoot__background-color;
        font-weight: @font-weight__semibold;
        th,
        td {
            &:first-child {
                padding-left: @admin__table-primary__padding-horizontal;
            }
        }
    }
}

.admin__table-secondary {
    caption {
        font-size: @admin__table-secondary-caption__font-size;
        font-weight: @font-weight__bold;
        margin-bottom: .75em;
        text-align: left;
    }
    tbody {
        th {
            vertical-align: top;
        }
    }
    tr {
        &:nth-child(odd) {
            th,
            td {
                background-color: @admin__table-secondary-cell__odd__color;
            }
        }
    }
    th,
    td {
        padding: @admin__table-secondary__padding-horizontal @admin__table-secondary__padding-vertical;
        text-align: left;
    }
    th {
        color: @admin__table-secondary-th__color;
        font-weight: @font-weight__regular;
    }
    tfoot {
        tr {
            &:nth-child(odd) {
                th,
                td {
                    background-color: @color-white;
                }
            }
            &:first-child {
                border-top: 1px solid @table-td__border-color;
            }
        }
    }
    .admin__total-amount {
        text-align: right;
    }
}<|MERGE_RESOLUTION|>--- conflicted
+++ resolved
@@ -30,10 +30,6 @@
 //  Tables
 //  _____________________________________________
 
-<<<<<<< HEAD
-.table-info {
-    font-size: @table-info__font-size;
-=======
 table {
     background-color: transparent;
     color: @table__color;
@@ -49,7 +45,6 @@
 
 .admin__table-primary {
     font-size: @admin__table-primary__font-size;
->>>>>>> a307ea08
     th,
     td {
         padding: @admin__table-primary__padding-vertical @admin__table-primary__padding-horizontal;
