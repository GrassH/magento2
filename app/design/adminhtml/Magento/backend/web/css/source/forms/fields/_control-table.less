// /**
//  * Copyright © 2015 Magento. All rights reserved.
//  * See COPYING.txt for license details.
//  */

//
//  Variables
//  ---------------------------------------------

@control-table__dragging__outline-color: @color-blue-pure;

@control-table-row__dragging__background-color: @color-light-gray0;

@control-table-cell__background-color: @color-white-dark-smoke;
@control-table-cell__border-color: @color-white;
@control-table-cell__padding-vertical: 1.3rem;
@control-table-cell__padding-horizontal: 1rem;

@control-table-horizontal-dragover-mark__color: @color-blue-dodger;
@control-table-horizontal-dragover-mark__width: 3px;

//

.admin__control-table-wrapper {
    max-width: 100%;
    overflow-x: auto;
    overflow-y: hidden;
}

.admin__control-table {
    width: 100%;

    thead {
        background-color: transparent;
    }

    tbody {
        td {
            vertical-align: top;
        }
    }

    tfoot {
        th {
            padding-bottom: @control-table-cell__padding-vertical;

            &.validation {
                padding-bottom: 0;
                padding-top: 0;
            }
        }
    }

    tr {
        &:last-child {
            td {
                border-bottom: none;
            }
        }

        &._dragover-top {
            td {
                box-shadow: inset 0 @control-table-horizontal-dragover-mark__width 0 0 @control-table-horizontal-dragover-mark__color;
            }
        }

        &._dragover-bottom {
            td {
                box-shadow: inset 0 -@control-table-horizontal-dragover-mark__width 0 0 @control-table-horizontal-dragover-mark__color;
            }
        }

        &._dragged {
            td,
            th {
                background: @control-table-row__dragging__background-color;
            }
        }
    }

    td,
    th {
        background-color: @control-table-cell__background-color;
        border: 0;
<<<<<<< HEAD
        border-top: 1px solid @control-table-cell__border-color;
=======
        border-bottom: 1px solid @control-table-cell__border-color;
>>>>>>> 0d2000c2
        padding: @control-table-cell__padding-vertical @control-table-cell__padding-horizontal @control-table-cell__padding-vertical 0;
        text-align: left;
        vertical-align: top;

        &:first-child {
            padding-left: @control-table-cell__padding-horizontal;
        }

        > .admin__control-select,
        > .admin__control-text {
            width: 100%;
        }

        &._hidden {
            display: none;
        }

        &._fit {
            width: 1px;
        }
    }

    th {
        vertical-align: bottom;
        color: @color-very-dark-gray-black;
        font-size: @font-size__base;
        font-weight: @font-weight__semibold;

        &._required {
            span {
                &:after {
                    color: @field-label__required__color;
                    content: '*';
                }
            }
        }
    }

    //  Actions column
    .control-table-actions-th {
        white-space: nowrap;
    }

    .control-table-actions-cell {
        padding-top: 1.8rem;
        text-align: center;
        width: 1%;
    }

    //  Static text in row
    .control-table-text {
        line-height: 3.2rem;
    }

    //  Draggable column
    .col-draggable {
        padding-top: 2.2rem;
        width: 1%;
    }

    //  Actions
    .action-delete {
        .action-icon();
        padding-left: 0;
        padding-right: 0;

        &:before {
            &:extend(.abs-icon all);
            content: @icon-delete__content;
            font-size: 2rem;
        }

        > span {
            display: none;
        }
    }

    .draggable-handle {
        &:extend(.abs-draggable-handle all);
        margin-top: .4rem;
        padding: 0;
    }

    &._dragged {
        outline: 1px solid @control-table__dragging__outline-color;
    }
}

.admin__control-table-action {
    background-color: @control-table-cell__background-color;
    border-top: 1px solid @control-table-cell__border-color;
    padding: @control-table-cell__padding-vertical @control-table-cell__padding-horizontal;
}

.admin__dynamic-rows {
    &._dragged {
        position: absolute;
        z-index: 999;
    }

    &.admin__control-table {
        .admin__control-fields {
            > .admin__field {
                border: 0;
                padding: 0;
            }
        }
    }
}<|MERGE_RESOLUTION|>--- conflicted
+++ resolved
@@ -82,11 +82,7 @@
     th {
         background-color: @control-table-cell__background-color;
         border: 0;
-<<<<<<< HEAD
-        border-top: 1px solid @control-table-cell__border-color;
-=======
         border-bottom: 1px solid @control-table-cell__border-color;
->>>>>>> 0d2000c2
         padding: @control-table-cell__padding-vertical @control-table-cell__padding-horizontal @control-table-cell__padding-vertical 0;
         text-align: left;
         vertical-align: top;
