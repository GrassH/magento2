--- conflicted
+++ resolved
@@ -208,11 +208,6 @@
             padding: 0;
         }
     }
-<<<<<<< HEAD
-
-    .admin__field-option {
-        text-align: center;
-    }
 }
 
 .admin__control-table-pagination {
@@ -222,6 +217,4 @@
     .admin__data-grid-pager {
         float: right;
     }
-=======
->>>>>>> ec436ce5
 }