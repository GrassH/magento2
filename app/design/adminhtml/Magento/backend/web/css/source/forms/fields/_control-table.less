--- conflicted
+++ resolved
@@ -15,12 +15,9 @@
 @control-table-cell__border-color: @color-white;
 @control-table-cell__padding-vertical: 1.3rem;
 @control-table-cell__padding-horizontal: 1rem;
-<<<<<<< HEAD
-=======
 
 @control-table-horizontal-dragover-mark__color: @color-blue-dodger;
 @control-table-horizontal-dragover-mark__width: 3px;
->>>>>>> 1d3c63aa
 
 //
 
@@ -61,8 +58,6 @@
             }
         }
 
-<<<<<<< HEAD
-=======
         &._dragover-top {
             td {
                 box-shadow: inset 0 @control-table-horizontal-dragover-mark__width 0 0 @control-table-horizontal-dragover-mark__color;
@@ -75,7 +70,6 @@
             }
         }
 
->>>>>>> 1d3c63aa
         &._dragged {
             td,
             th {
