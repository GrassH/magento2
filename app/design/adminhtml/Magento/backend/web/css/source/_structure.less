--- conflicted
+++ resolved
@@ -51,19 +51,12 @@
 
 //  Scroll bar appearing compensation
 @media (min-width: @window__min-width) {
-<<<<<<< HEAD
-    html {
-        width: 100vw;
-        overflow-x: hidden;
-    }
-=======
   html {
     width: 100vw;
   }
   body {
     overflow-x: hidden;
   }
->>>>>>> b1ba4d6a
 }
 
 .media-width(@extremum, @break) when (@extremum = 'min') and (@break = @screen__m) {
