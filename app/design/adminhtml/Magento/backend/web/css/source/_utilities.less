--- conflicted
+++ resolved
@@ -8,8 +8,6 @@
 @import 'utilities/_animations.less';
 @import 'utilities/_spinner.less';
 
-<<<<<<< HEAD
-=======
 .hidden() {
     clip: rect(0, 0, 0, 0);
     overflow: hidden;
@@ -23,7 +21,6 @@
     outline: 0;
 }
 
->>>>>>> 6df97d6d
 .text-overflow-ellipsis() {
     overflow: hidden;
     text-overflow: ellipsis;
