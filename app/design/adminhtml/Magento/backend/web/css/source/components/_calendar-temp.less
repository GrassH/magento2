--- conflicted
+++ resolved
@@ -22,18 +22,10 @@
 //  Datepicker control
 //  ---------------------------------------------
 
-<<<<<<< HEAD
-.admin__control-text.hasDatepicker {
-    width: 15rem;
-}
-
-.admin__control-text {
-=======
 .admin__control-input {
     &.hasDatepicker {
         width: 15rem;
     }
->>>>>>> f1c486b1
     + .ui-datepicker-trigger {
         .button-reset();
         .icon-font(
