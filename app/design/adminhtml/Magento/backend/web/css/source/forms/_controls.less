// /**
//  * Copyright © 2015 Magento. All rights reserved.
//  * See COPYING.txt for license details.
//  */

//
//  Components
//  _____________________________________________

@import 'controls/_checkbox-radio.less';

//
//  Basic controls
//  _____________________________________________

//
//  Common
//  ---------------------------------------------

.__form-control-pattern() {
    background-color: @field-control__background-color;
    border-radius: @field-control__border-radius;
    border: @field-control__border-width solid @field-control__border-color;
    color: @field-control__color;
    font-size: @field-control__font-size;
    font-weight: @font-weight__regular;
    line-height: @field-control__line-height;
    height: auto;
    width: auto;
    padding: @field-control__padding-top @field-control__padding-horizontal @field-control__padding-bottom;
    transition: @smooth__border-color;
    vertical-align: baseline;
}

.__form-control-pattern__hover() {
    border-color: @field-control__hover__border-color;
}

.__form-control-pattern__focus() {
    border-color: @field-control__focus__border-color;
    box-shadow: none;
    outline: 0;
}

.__form-control-pattern__disabled() {
    background-color: @field-control__disabled__background-color;
    border-color: @field-control__border-color;
    color: @field-control__color;
    opacity: @disabled__opacity;
    cursor: not-allowed;
}

//  Input text styles
.admin__control-text {
    &:extend(.abs-form-control-pattern all);
    min-width: 4rem;
}

//  Select styles
.admin__control-select {
    &:extend(.abs-form-control-pattern all);
    .lib-css(appearance, none, 1);

    background-repeat: no-repeat;
    background-image+: url('../images/arrows-bg.svg');
    background-position+: ~'calc(100% - 12px)' -34px;
    background-size+: auto;

    background-image+: linear-gradient(@color-gray89, @color-gray89);
    background-position+: 100%;
    background-size+: @field-control__height 100%;

    background-image+: linear-gradient(@field-control__border-color,@field-control__border-color);
    background-position+: ~'calc(100% - @{field-control__height})' 0;
    background-size+: 1px 100%;

<<<<<<< HEAD
    max-width: 100%;
=======
    min-width: 8.5rem;
>>>>>>> 1326cf12
    padding-bottom: @field-control__padding-bottom - .1rem;
    padding-right: 4.4rem; // Distance between select switch and inner text
    padding-top: @field-control__padding-top - .1rem;
    transition: @smooth__border-color;

    &:hover {
        border-color: @field-control__hover__border-color;
        cursor: pointer;
    }

    &:focus {
        background-image+: url('../images/arrows-bg.svg');
        background-position+: ~'calc(100% - 12px)' 13px;

        background-image+: linear-gradient(@color-gray89, @color-gray89);
        background-position+: 100%;

        background-image+: linear-gradient(@field-control__focus__border-color, @field-control__focus__border-color);
        background-position+: ~'calc(100% - @{field-control__height})' 0;
        border-color: @field-control__focus__border-color;
    }
    &::-ms-expand {
        display: none;
    }
    .ie9 & {
        background-image: none;
        padding-right: @field-control__padding-horizontal;
    }
}

// ToDo UI: add month and date styles
//.admin__control-select-month {width:140px;}
//.admin__control-select-year {width:103px;}
//.admin__control-cvn {width:3em;}

option:empty {
    display: none;
}

//  Multiple select
.admin__control-multiselect {
    &:extend(.abs-form-control-pattern all);
    height: auto;
    padding: .6rem 1rem;
}

//  File uploader
.admin__control-file-wrapper {
    display: inline-block;
    padding: .5rem 1rem;
    position: relative;
    z-index: 1;
}

.admin__control-file-label {
    :before {
        &:extend(.abs-form-control-pattern);
        content:'';
        left: 0;
        position: absolute;
        top: 0;
        width: 100%;
        z-index: 0;
        .admin__control-file:active + &,
        .admin__control-file:focus + & {
            &:extend(.abs-form-control-pattern:focus);
        }
        .admin__control-file[disabled] + & {
            &:extend(.abs-form-control-pattern[disabled]);
        }
    }
}

.admin__control-file {
    position: relative;
    z-index: 1;
    background: transparent;
    border: 0;
    width: auto;
}

//
//  Support text. Can be used on label or plain text to align controls & actions
//  ---------------------------------------------

.admin__control-support-text { // ToDo UI: should be renamed to .admin__control-text
    border: @field-control__border-width solid transparent;
    display: inline-block;
    font-size: @field-control__font-size;
    line-height: @field-control__line-height;
    padding-top: @field-control__padding-top;
    padding-bottom: @field-control__padding-bottom;
    + [class*='admin__control-'] {
        margin-left: @action__outer-indent;
    }
}

[class*='admin__control-'] {
    + .admin__control-support-text {
        margin-left: @action__outer-indent;
    }
}

//
//  Service text or control. Can be used to add text or "Use Default Value" checkbox
//  ---------------------------------------------

.admin__control-service {
    float: left;
    margin: .8rem 0 0 3rem;
}

//
//  Textarea
//  ---------------------------------------------

.admin__control-textarea {
    &:extend(.abs-form-control-pattern all);
    height: 8.48rem;
    line-height: 1.18;
    padding-top: .8rem;
    resize: vertical;
}

//  Control with additional prefix or suffix label
.admin__control-addon {
    .lib-vendor-prefix-display(inline-flex);
    .lib-vendor-prefix-flex-direction(row);
    display: inline-flex;
    flex-flow: row nowrap;
    position: relative;
    width: 100%;
    z-index: 1;
    > [class*='admin__addon-'],
    > [class*='admin__control-'] {
        .lib-vendor-prefix-flex-basis(auto);
        .lib-vendor-prefix-flex-grow(0);
        .lib-vendor-prefix-flex-shrink(0);
        position: relative;
        z-index: 1;
    }
    .admin__control-select {
        width: auto;
    }
    .admin__control-text {
        width: 100%;
    }
    [class*='admin__control-'][class] {
        .lib-css(appearence,none);
        .lib-vendor-prefix-flex-grow(1);
<<<<<<< HEAD
        .lib-vendor-prefix-order(1);
=======
        .lib-vendor-prefix-flex-shrink(1);
>>>>>>> 1326cf12
        box-shadow: none;
        background-color: transparent;
        border-color: transparent;
        vertical-align: top;
        & + [class*='admin__control-'] {
            border-left-color: @field-control__border-color;
        }
        :focus {
            box-shadow: 0;
        }
        & ~ [class*='admin__addon-']:last-child {
            padding-left: 1rem;
            position: static !important;
            z-index: 0;
            > * {
                position: relative;
                vertical-align: top;
                z-index: 1;
            }
            &:empty {
                padding: 0;
            }
        }
        & ~ [class*='admin__addon-']:last-child:before {
            &:extend(.abs-form-control-pattern);
            bottom: 0;
            box-sizing: border-box;
            content: '';
            left: 0;
            position: absolute;
            top: 0;
            width: 100%;
            z-index: -1;
        }
        &[disabled] ~ [class*='admin__addon-']:last-child:before {
            &:extend(.abs-form-control-pattern[disabled]);
        }
        &:focus ~ [class*='admin__addon-']:last-child:before {
            &:extend(.abs-form-control-pattern:focus);
        }
        &:hover ~ [class*='admin__addon-']:last-child:before {
            &:extend(.abs-form-control-pattern:hover);
        }
    }
}

.admin__addon {
    &-suffix,
    &-prefix {
        border: 0;
        box-sizing: border-box;
        color: @field-control-addon__color;
        display: inline-block;
        font-size: @field-control__font-size;
        font-weight: @font-weight__regular;
        height: @field-control__height;
        line-height: @field-control__height;
        padding: 0;
    }
    &-suffix {
        .lib-vendor-prefix-order(3);

        &:last-child {
            padding-right: 1rem;
        }
    }
    &-prefix {
        .lib-vendor-prefix-order(0);
    }
}

.ie9 {
    .admin__control-addon {
        &:after {
            clear: both;
            content: '';
            display: block;
            height: 0;
            overflow: hidden;
        }
    }
    .admin__addon {
        min-width: 0;
        overflow: hidden;
        text-align: right;
        white-space: nowrap;
        width: auto;
        [class*='admin__control-'] {
            display: inline;
        }
        &-prefix {
            float: left;
        }
        &-suffix {
            float: right;
        }
    }
}<|MERGE_RESOLUTION|>--- conflicted
+++ resolved
@@ -74,11 +74,8 @@
     background-position+: ~'calc(100% - @{field-control__height})' 0;
     background-size+: 1px 100%;
 
-<<<<<<< HEAD
     max-width: 100%;
-=======
     min-width: 8.5rem;
->>>>>>> 1326cf12
     padding-bottom: @field-control__padding-bottom - .1rem;
     padding-right: 4.4rem; // Distance between select switch and inner text
     padding-top: @field-control__padding-top - .1rem;
@@ -229,11 +226,8 @@
     [class*='admin__control-'][class] {
         .lib-css(appearence,none);
         .lib-vendor-prefix-flex-grow(1);
-<<<<<<< HEAD
         .lib-vendor-prefix-order(1);
-=======
         .lib-vendor-prefix-flex-shrink(1);
->>>>>>> 1326cf12
         box-shadow: none;
         background-color: transparent;
         border-color: transparent;
