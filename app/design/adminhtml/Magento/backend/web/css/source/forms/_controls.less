// /**
//  * Copyright © 2015 Magento. All rights reserved.
//  * See COPYING.txt for license details.
//  */

@import (reference) '_extends.less';
@import '_control-table.less';

//
//  Variables
//  _____________________________________________

@field-control__background-color: @color-white;
@field-control__border-color: @action__border-color;
@field-control__border-radius: 1px;
@field-control__border-width: .1rem;
@field-control__color: @color-very-dark-gray-black;
@field-control__font-size: @action__font-size;
@field-control__line-height: @action__line-height;
@field-control__height: @action__height;
@field-control__padding-top: @action__padding-top;
@field-control__padding-horizontal: 1rem;
@field-control__padding-bottom: @action__padding-bottom;

@field-control__active__border-color: @field-control__focus__border-color;
@field-control__hover__border-color: @action__hover__border-color;
@field-control__focus__border-color: @color-blue-pure;
@field-control__disabled__background-color: @color-lighter-gray;

@field-control-addon__color: @color-gray52;

@field-control-option-label__padding-left: 26px;

@field-label__indent: 1rem;
@field-label__disabled__color: @color-gray60;
@field-label__required__color: @color-phoenix;

//
//  Basic controls
//  _____________________________________________

//
//  Common
//  ---------------------------------------------

.__form-control-pattern() {
    background-color: @field-control__background-color;
    border-radius: @field-control__border-radius;
    border: @field-control__border-width solid @field-control__border-color;
    color: @field-control__color;
    font-size: @field-control__font-size;
    font-weight: @font-weight__regular;
    line-height: @field-control__line-height;
    height: auto;
    width: auto;
    padding: @field-control__padding-top @field-control__padding-horizontal @field-control__padding-bottom;
    transition: @smooth__border-color;
    vertical-align: baseline;
}

.__form-control-pattern__hover() {
    border-color: @field-control__hover__border-color;
}

.__form-control-pattern__focus() {
    border-color: @field-control__focus__border-color;
    box-shadow: none;
    outline: 0;
}

.__form-control-pattern__disabled() {
    background-color: @field-control__disabled__background-color;
    border-color: @field-control__border-color;
    color: @field-control__color;
    opacity: @disabled__opacity;
    cursor: not-allowed;
}

//  Input text styles
<<<<<<< HEAD
.admin__control-text {
    .extend__form-control-styles();
=======
.admin__control-input {
    &:extend(.abs-form-control-pattern all);
>>>>>>> f1c486b1
}

//  Select styles
.admin__control-select {
    &:extend(.abs-form-control-pattern all);
    .css(appearance, none, 1);

    background-repeat: no-repeat;
    background-image+: url('../images/arrows-bg.svg');
    background-position+: ~'calc(100% - 12px)' -34px;
    background-size+: auto;

    background-image+: linear-gradient(@color-gray89, @color-gray89);
    background-position+: 100%;
    background-size+: @field-control__height 100%;

    background-image+: linear-gradient(@field-control__border-color,@field-control__border-color);
    background-position+: ~'calc(100% - 33px)' 0;
    background-size+: 1px 100%;

    height: @field-control__height;
    padding-right: 4.4rem; // Distance between select switch and inner text
    transition: @smooth__border-color;

    &:hover {
        border-color: @field-control__hover__border-color;
        cursor: pointer;
    }

    &:focus {
        background-image+: url('../images/arrows-bg.svg');
        background-position+: ~'calc(100% - 12px)' 13px;

        background-image+: linear-gradient(@color-gray89, @color-gray89);
        background-position+: 100%;

        background-image+: linear-gradient(@field-control__focus__border-color, @field-control__focus__border-color);
        background-position+: ~'calc(100% - 33px)' 0;
        border-color: @field-control__focus__border-color;
    }
    &::-ms-expand {
        display: none;
    }
    .ie9 & {
        background-image: none;
        padding-right: @field-control__padding-horizontal;
    }
}

// ToDo UI: add month and date styles
//.admin__control-select-month {width:140px;}
//.admin__control-select-year {width:103px;}
//.admin__control-cvn {width:3em;}

option:empty {
    display: none;
}

//  Multiple select
.admin__control-multiselect {
    &:extend(.abs-form-control-pattern all);
    height: auto;
    padding: .6rem 1rem;
}

//  File uploader
.admin__control-file-wrapper {
    display: inline-block;
    padding: .5rem 1rem;
    position: relative;
    z-index: 1;
}

.admin__control-file-label {
    :before {
        &:extend(.abs-form-control-pattern);
        content:'';
        left: 0;
        position: absolute;
        top: 0;
        width: 100%;
        z-index: 0;
        .admin__control-file:active + &,
        .admin__control-file:focus + & {
            &:extend(.abs-form-control-pattern:focus);
        }
        .admin__control-file[disabled] + & {
            &:extend(.abs-form-control-pattern[disabled]);
        }
    }
}

.admin__control-file {
    position: relative;
    z-index: 1;
    background: transparent;
    border: 0;
    width: auto;
}

//
//  Support text. Can be used on label or plain text to align controls & actions
//  ---------------------------------------------

.admin__control-support-text { // ToDo UI: should be renamed to .admin__control-text
    border: @field-control__border-width solid transparent;
    display: inline-block;
    font-size: @field-control__font-size;
    line-height: @field-control__line-height;
    padding-top: @field-control__padding-top;
    padding-bottom: @field-control__padding-bottom;
}

[class*='admin__control-'] {
    + .admin__control-support-text {
        margin-left: .7rem;
    }
}

//
//  Textarea
//  ---------------------------------------------

<<<<<<< HEAD
.admin__control-textarea {
    .extend__form-control-styles();
=======
.admin__control-inputarea {
    &:extend(.abs-form-control-pattern all);
>>>>>>> f1c486b1
    height: 8.48rem;
    line-height: 1.18;
    padding-top: .8rem;
    resize: vertical;
}

//  Control with additional prefix or suffix label
.admin__control-addon {
    .vendor-prefix-display(inline-flex);
    .vendor-prefix-flex-direction(row);
    display: inline-flex;
    flex-flow: row nowrap;
    position: relative;
    width: 100%;
    z-index: 1;
    > [class*='admin__addon-'],
    > [class*='admin__control-'] {
        .vendor-prefix-flex-basis(auto);
        .vendor-prefix-flex-grow(0);
        .vendor-prefix-flex-shrink(0);
        position: relative;
        z-index: 1;
    }
    [class*='admin__control-'] {
        .css(appearence,none);
        .vendor-prefix-flex-grow(1);
        box-shadow: none;
        background-color: transparent;
        border-color: transparent;
        order: 1;
        vertical-align: top;
        width: auto;
        :focus {
            box-shadow: 0;
        }
        & + [class*='admin__addon-'] {
            padding-left: 1rem;
            position: static !important;
            z-index: 0;
            > * {
                position: relative;
                vertical-align: top;
                z-index: 2;
            }
        }
        & + [class*='admin__addon-']:before {
            &:extend(.abs-form-control-pattern);
            bottom: 0;
            box-sizing: border-box;
            content: '';
            left: 0;
            position: absolute;
            top: 0;
            width: 100%;
            z-index: 0;
        }
        &[disabled] + [class*='admin__addon-']:before {
            &:extend(.abs-form-control-pattern[disabled]);
        }
        &:focus + [class*='admin__addon-']:before {
            &:extend(.abs-form-control-pattern:focus);
        }
    }
}

.admin__addon {
    &-suffix,
    &-prefix {
        border: 0;
        box-sizing: border-box;
        color: @field-control-addon__color;
        display: inline-block;
        font-size: @field-control__font-size;
        font-weight: @font-weight__regular;
        height: @field-control__height;
        line-height: @field-control__height;
        padding: 0;
    }
    &-suffix {
        order: 3;
        &:last-child {
            padding-right: 1rem;
        }
    }
    &-prefix {
        order: 0;
    }
}

.ie9 {
    .admin__control-addon {
        &:after {
            clear: both;
            content: '';
            display: block;
            height: 0;
            overflow: hidden;
        }
    }
    .admin__addon {
        min-width: auto;
        overflow: hidden;
        text-align: right;
        white-space: nowrap;
        width: auto;
        [class*='admin__control-'] {
            display: inline;
        }
        &-prefix {
            float: left;
        }
        &-suffix {
            float: right;
        }
    }
}<|MERGE_RESOLUTION|>--- conflicted
+++ resolved
@@ -77,13 +77,8 @@
 }
 
 //  Input text styles
-<<<<<<< HEAD
 .admin__control-text {
-    .extend__form-control-styles();
-=======
-.admin__control-input {
     &:extend(.abs-form-control-pattern all);
->>>>>>> f1c486b1
 }
 
 //  Select styles
@@ -207,13 +202,8 @@
 //  Textarea
 //  ---------------------------------------------
 
-<<<<<<< HEAD
 .admin__control-textarea {
-    .extend__form-control-styles();
-=======
-.admin__control-inputarea {
     &:extend(.abs-form-control-pattern all);
->>>>>>> f1c486b1
     height: 8.48rem;
     line-height: 1.18;
     padding-top: .8rem;
