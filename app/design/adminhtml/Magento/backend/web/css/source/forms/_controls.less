// /**
//  * Copyright © 2015 Magento. All rights reserved.
//  * See COPYING.txt for license details.
//  */

@import (reference) '_extends.less';
@import '_control-table.less';

//
//  Variables
//  _____________________________________________

@field-control__background-color: @color-white;
@field-control__border-color: @action__border-color;
@field-control__border-radius: 1px;
@field-control__border-width: .1rem;
@field-control__color: @color-very-dark-gray-black;
@field-control__font-size: @action__font-size;
@field-control__line-height: @action__line-height;
@field-control__height: @action__height;
@field-control__padding-top: @action__padding-top;
@field-control__padding-horizontal: 1rem;
@field-control__padding-bottom: @action__padding-bottom;

@field-control__active__border-color: @field-control__focus__border-color;
@field-control__hover__border-color: @action__hover__border-color;
@field-control__focus__border-color: @color-blue-pure;
@field-control__disabled__background-color: @color-lighter-gray;

@field-control-addon__color: @color-gray52;

<<<<<<< HEAD
=======
@field-control-option-label__padding-left: 26px;

>>>>>>> 4c61e938
@field-label__indent: 1rem;
@field-label__disabled__color: @color-gray60;
@field-label__required__color: @color-phoenix;

//
//  Basic controls
//  _____________________________________________

//
//  Common
//  ---------------------------------------------

.__form-control-styles() {
    background-color: @field-control__background-color;
    border-radius: @field-control__border-radius;
    border: @field-control__border-width solid @field-control__border-color;
    color: @field-control__color;
    font-size: @field-control__font-size;
    font-weight: @font-weight__regular;
    line-height: @field-control__line-height;
    height: auto;
    width: auto;
    padding: @field-control__padding-top @field-control__padding-horizontal @field-control__padding-bottom;
    transition: @smooth__border-color;
    vertical-align: baseline;
    &:hover {
        border-color: @field-control__hover__border-color;
    }
}

.__form-control-styles__focus() {
    border-color: @field-control__focus__border-color;
    box-shadow: none;
    outline: 0;
}

.__form-control-styles__disabled() {
    background-color: @field-control__disabled__background-color;
    border-color: @field-control__border-color;
    color: @field-control__color;
    opacity: @disabled__opacity;
    cursor: not-allowed;
}

<<<<<<< HEAD
// Input text styles
.admin__control-input {
=======
//  Input text styles
.admin__control-text {
>>>>>>> 4c61e938
    .extend__form-control-styles();
}

//  Select styles
.admin__control-select {
    .extend__form-control-styles();
    .css(appearance, none, 1);

    background-repeat: no-repeat;
    background-image+: url('../images/arrows-bg.svg');
    background-position+: ~'calc(100% - 12px)' -34px;
    background-size+: auto;

    background-image+: linear-gradient(@color-gray89, @color-gray89);
    background-position+: 100%;
    background-size+: @field-control__height 100%;

    background-image+: linear-gradient(@field-control__border-color,@field-control__border-color);
    background-position+: ~'calc(100% - 33px)' 0;
    background-size+: 1px 100%;

    height: @field-control__height;
    padding-right: 4.4rem; // Distance between select switch and inner text
    transition: @smooth__border-color;

    &:hover {
        border-color: @field-control__hover__border-color;
        cursor: pointer;
    }

    &:focus {
        background-image+: url('../images/arrows-bg.svg');
        background-position+: ~'calc(100% - 12px)' 13px;

        background-image+: linear-gradient(@color-gray89, @color-gray89);
        background-position+: 100%;

        background-image+: linear-gradient(@field-control__focus__border-color, @field-control__focus__border-color);
        background-position+: ~'calc(100% - 33px)' 0;
    }
    &::-ms-expand {
        display: none;
    }
    .ie9 & {
        background-image: none;
        padding-right: @field-control__padding-horizontal;
    }
}

// ToDo UI: add month and date styles
//.admin__control-select-month {width:140px;}
//.admin__control-select-year {width:103px;}
//.admin__control-cvn {width:3em;}

option:empty {
    display: none;
}

//  Multiple select
.admin__control-multiselect {
    .extend__form-control-styles();
    height: auto;
    padding: .6rem 1rem;
}

//  File uploader
.admin__control-file-wrapper {
    display: inline-block;
    padding: .5rem 1rem;
    position: relative;
    z-index: 1;
}

.admin__control-file-label {
    :before {
        &:extend(.__form-control-styles);
        content:'';
        left: 0;
        position: absolute;
        top: 0;
        width: 100%;
        z-index: 0;
        .admin__control-file:active + &,
        .admin__control-file:focus + & {
            &:extend(.__form-control-styles:focus);
        }
        .admin__control-file[disabled] + & {
            &:extend(.__form-control-styles[disabled]);
        }
    }
}

.admin__control-file {
    position: relative;
    z-index: 1;
    background: transparent;
    border: 0;
    width: auto;
}

//
//  Support text. Can be used on label or plain text to align controls & actions
//  ---------------------------------------------

<<<<<<< HEAD
[class*='admin__control-'] {
    + .admin__control-text {
        margin-left: .7rem;
    }
}

.admin__control-text {
    border: @field-control__border-width solid transparent;
    display: inline-block;
    font-size: @field-control__font-size;
    line-height: @field-control__line-height;
    padding-top: @field-control__padding-top;
    padding-bottom: @field-control__padding-bottom;
=======
.admin__control-support-text { // ToDo UI: should be renamed to .admin__control-text
    border: @field-control__border-width solid transparent;
    display: inline-block;
    font-size: @field-control__font-size;
    line-height: @field-control__line-height;
    padding-top: @field-control__padding-top;
    padding-bottom: @field-control__padding-bottom;
}

[class*='admin__control-'] {
    + .admin__control-support-text {
        margin-left: .7rem;
    }
>>>>>>> 4c61e938
}

//
//  Textarea
//  ---------------------------------------------

<<<<<<< HEAD
.admin__control-inputarea {
=======
.admin__control-textarea {
>>>>>>> 4c61e938
    .extend__form-control-styles();
    height: 8.48rem;
    line-height: 1.18;
    padding-top: .8rem;
<<<<<<< HEAD
    width: 100%;
=======
    resize: vertical;
>>>>>>> 4c61e938
}

//  Control with additional prefix or suffix label
.admin__control-addon {
    .vendor-prefix-display(inline-flex);
    .vendor-prefix-flex-direction(row);
    display: inline-flex;
    flex-flow: row nowrap;
    position: relative;
    width: 100%;
    z-index: 1;
    > [class*='admin__addon-'],
    > [class*='admin__control-'] {
        .vendor-prefix-flex-basis(auto);
        .vendor-prefix-flex-grow(0);
        .vendor-prefix-flex-shrink(0);
        position: relative;
        z-index: 1;
    }
    [class*='admin__control-'] {
        .css(appearence,none);
        .vendor-prefix-flex-grow(1);
        box-shadow: none;
        background-color: transparent;
        border-color: transparent;
        order: 1;
        vertical-align: top;
        width: auto;
        :focus {
            box-shadow: 0;
        }
        & + [class*='admin__addon-'] {
            padding-left: 1rem;
            position: static !important;
            z-index: 0;
            > * {
                position: relative;
                vertical-align: top;
                z-index: 2;
            }
        }
        & + [class*='admin__addon-']:before {
            &:extend(.__form-control-styles);
            bottom: 0;
            box-sizing: border-box;
            content: '';
            left: 0;
            position: absolute;
            top: 0;
            width: 100%;
            z-index: 0;
        }
        &[disabled] + [class*='admin__addon-']:before {
            &:extend(.__form-control-styles[disabled]);
        }
        &:focus + [class*='admin__addon-']:before {
            &:extend(.__form-control-styles:focus);
        }
    }
}

.admin__addon {
    &-suffix,
    &-prefix {
        border: 0;
        box-sizing: border-box;
        color: @field-control-addon__color;
        display: inline-block;
        font-size: @field-control__font-size;
        font-weight: @font-weight__regular;
        height: @field-control__height;
        line-height: @field-control__height;
        padding: 0;
    }
    &-suffix {
        order: 3;
        &:last-child {
            padding-right: 1rem;
        }
    }
    &-prefix {
        order: 0;
    }
}

.ie9 {
    .admin__control-addon {
        &:after {
            clear: both;
            content: '';
            display: block;
            height: 0;
            overflow: hidden;
        }
    }
    .admin__addon {
        min-width: auto;
        overflow: hidden;
        text-align: right;
        white-space: nowrap;
        width: auto;
        [class*='admin__control-'] {
            display: inline;
        }
        &-prefix {
            float: left;
        }
        &-suffix {
            float: right;
        }
    }
}<|MERGE_RESOLUTION|>--- conflicted
+++ resolved
@@ -29,11 +29,8 @@
 
 @field-control-addon__color: @color-gray52;
 
-<<<<<<< HEAD
-=======
 @field-control-option-label__padding-left: 26px;
 
->>>>>>> 4c61e938
 @field-label__indent: 1rem;
 @field-label__disabled__color: @color-gray60;
 @field-label__required__color: @color-phoenix;
@@ -78,13 +75,8 @@
     cursor: not-allowed;
 }
 
-<<<<<<< HEAD
-// Input text styles
-.admin__control-input {
-=======
 //  Input text styles
 .admin__control-text {
->>>>>>> 4c61e938
     .extend__form-control-styles();
 }
 
@@ -189,21 +181,6 @@
 //  Support text. Can be used on label or plain text to align controls & actions
 //  ---------------------------------------------
 
-<<<<<<< HEAD
-[class*='admin__control-'] {
-    + .admin__control-text {
-        margin-left: .7rem;
-    }
-}
-
-.admin__control-text {
-    border: @field-control__border-width solid transparent;
-    display: inline-block;
-    font-size: @field-control__font-size;
-    line-height: @field-control__line-height;
-    padding-top: @field-control__padding-top;
-    padding-bottom: @field-control__padding-bottom;
-=======
 .admin__control-support-text { // ToDo UI: should be renamed to .admin__control-text
     border: @field-control__border-width solid transparent;
     display: inline-block;
@@ -217,27 +194,18 @@
     + .admin__control-support-text {
         margin-left: .7rem;
     }
->>>>>>> 4c61e938
 }
 
 //
 //  Textarea
 //  ---------------------------------------------
 
-<<<<<<< HEAD
-.admin__control-inputarea {
-=======
 .admin__control-textarea {
->>>>>>> 4c61e938
     .extend__form-control-styles();
     height: 8.48rem;
     line-height: 1.18;
     padding-top: .8rem;
-<<<<<<< HEAD
-    width: 100%;
-=======
     resize: vertical;
->>>>>>> 4c61e938
 }
 
 //  Control with additional prefix or suffix label
