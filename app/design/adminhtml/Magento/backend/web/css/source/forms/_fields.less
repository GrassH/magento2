// /**
//  * Copyright © Magento, Inc. All rights reserved.
//  * See COPYING.txt for license details.
//  */

//
//  Components
//  _____________________________________________

@import 'fields/_control-collapsible.less';
@import 'fields/_control-table.less';
@import 'fields/_field-tooltips.less';
@import 'fields/_field-reset.less';

//
//  Extends
//  _____________________________________________

.abs-field-size-x-small {
    width: @field-size__xs;
}

.abs-field-size-small {
    width: @field-size__s;
}

.abs-field-size-medium {
    width: @field-size__m;
}

.abs-field-size-large {
    width: @field-size__l;
}

.abs-field-sizes {
    &.admin__field-x-small {
        > .admin__field-control {
            &:extend(.abs-field-size-x-small all);
        }
    }

    &.admin__field-small {
        > .admin__field-control {
            &:extend(.abs-field-size-small all);
        }
    }

    &.admin__field-medium {
        > .admin__field-control {
            &:extend(.abs-field-size-medium all);
        }
    }

    &.admin__field-large {
        > .admin__field-control {
            &:extend(.abs-field-size-large all);
        }
    }
}

.abs-field-no-label {
    /**
     *@codingStandardsIgnoreStart
     */
    #mix-grid .return_length(@field-label-grid__column, @field-grid__columns, '+');
    //@codingStandardsIgnoreEnd
    margin-left: @_length;
}

//
//  Form Fields
//  _____________________________________________

//
//  Fieldset
//  ---------------------------------------------

.admin__fieldset {
    border: 0;
    margin: 0;
    min-width: 0;
    padding: 0;

    //  Filedset section
    .fieldset-wrapper {
        &.admin__fieldset-section {
            > .fieldset-wrapper-title {
                padding-left: @indent__s;

                strong {
                    font-size: @collapsible-title__font-size;
                    font-weight: @font-weight__semibold;
                }
            }

            .admin__fieldset-wrapper-content {
                > .admin__fieldset {
                    padding-top: @indent__s;
                }
            }

            &:last-child {
                .admin__fieldset-wrapper-content {
                    > .admin__fieldset {
                        padding-bottom: 0;
                    }
                }
            }
        }
    }

    > .admin__field {
        border: 0;
        margin: 0;
        padding: 0;
        #mix-grid .row();

        &.admin__field-wide {
            &:extend(.abs-field-rows all);
        }

        > .admin__field-control {
            #mix-grid .column(@field-control-grid__column, @field-grid__columns);
            input[type="checkbox"] {
<<<<<<< HEAD
                margin-top: 1.2rem;
=======
                margin-top: @indent__s;
>>>>>>> 25d9d112
            }
        }

        > .admin__field-label {
            #mix-grid .column(@field-label-grid__column, @field-grid__columns);
        }

        &:extend(.abs-field-sizes all);

        &.admin__field-no-label {
            > .admin__field-label {
                display: none;
            }

            > .admin__field-control {
                &:extend(.abs-field-no-label all);
            }
        }

        //  Field with empty table and no thead
        + .admin__field {
            &._empty {
                &._no-header {
                    margin-top: -@indent__l;
                }
            }
        }

        &.field-currently_used_for {
            > .admin__field-control {
                .admin__field {
                    margin-top: 8px;
                }
            } 
        }
    }
    &.composite-bundle {
        .admin__field-control {
            padding-top: 7px;
        }
        .admin__field-option {
            padding-top: 0;
        }
    }
}

.admin__fieldset-product-websites {
    position: relative;
    z-index: @z-index-3;
}

.admin__fieldset-note {
    margin-bottom: @indent__base;
}

.admin__form-field {
    border: 0;
    margin: 0;
    padding: 0;
}

.admin__form-field-control,
.admin__field-control {
    .admin__control-text,
    .admin__control-textarea {
        width: 100%;
        &.disabled {
            background-color: #e9e9e9;
            border-color: #adadad;
            color: #303030;
            cursor: not-allowed;
            opacity: .5;
        }
    }
}

.admin__field-no-label {
    &:extend(.abs-field-no-label all);
}

.admin__field-row {
    &:extend(.abs-field-rows all);
}

//
//  Label
//  ---------------------------------------------

.admin__field-label {
    color: @field-label__color;
    margin: 0;
    text-align: right;

    label {
        cursor: pointer;
    }

    + br {
        display: none;
    }

    .admin__field:not(.admin__field-option) > & {
        &:extend(.abs-word-wrap all);
        font-family: @font-family__base;
        font-size: @field-label__font-size;
        font-weight: @font-weight__semibold;
        line-height: 3.2rem;
        padding: 0;
        white-space: nowrap;

        &:before {
            .appearing__off();
            content: '.';
            margin-left: -7px;
            overflow: hidden;
        }

        span {
            display: inline-block;
            line-height: @field-label__line-height;
            vertical-align: middle;
            white-space: normal;

            &[data-config-scope] {
                position: relative;

                &:before {
                    &:extend(.abs-config-scope-label all);
                }
            }
        }
    }

    .required > &, // ToDo UI: change classes 'required' to '_required'.
    ._required > & {
        span {
            &:after {
                color: @validation__color;
                content: '*';
                display: inline-block;
                font-size: @font-size__l;
                font-weight: @font-weight__heavier;
                line-height: 1;
                margin-left: 10px;
                margin-top: .2rem;
                position: absolute;
                z-index: 1;
            }
        }
    }

    ._disabled > & {
        color: @field-label__disabled__color;
        cursor: default;
    }
}

//
//  Field
//  ---------------------------------------------

.admin__field {
    &:extend(.abs-field-sizes all);
    margin-bottom: 0;

    & + & {
        margin-top: 1.5rem;
    }

    &:not(.admin__field-option) ~ .admin__field-option {
        margin-top: .5rem;
    }

    &.admin__field-option ~ .admin__field-option {
        margin-top: .9rem;
    }

    & ~ .admin__field-option:last-child {
        margin-bottom: .8rem;
    }

    .admin__fieldset > & {
        margin-bottom: 3rem;
        position: relative;
        
        &.field-import_file {
            .input-file {
                margin-top: 6px;
            }
        }
    }

    //  Hide group legend and show first field label instead
    legend {
        &.admin__field-label {
            opacity: 1;
        }
    }

    //  ToDo UI: Scope Labels must be moved from right side of each control to the place under the label of the control.
    //  This code must be removed after Scope Labels are moved completely.
    //  Till that time they'll be disabled by commenting pseudo-element content property.
    &[data-config-scope] {
        &:before {
            #mix-grid .return_length(@field-label-grid__column + @field-control-grid__column, @field-grid__columns);
            color: @field-scope__color;
            content: attr(data-config-scope);
            display: inline-block;
            font-size: @font-size__s;
            left: @_length;
            line-height: 3.2rem;
            margin-left: 2 * @temp_gutter;
            position: absolute;

            & {
                #mix-grid .width(@field-label-grid__column, @field-grid__columns);
            }
        }

        .admin__field-control &:nth-child(n + 2):before {
            content: '';
        }
    }

    &._error {
        .admin__field-control [class*='admin__control-'] [class*='admin__addon-']:before,
        .admin__field-control [class*='admin__addon-']:before,
        .admin__field-control > [class*='admin__control-'] {
            border-color: @field-error-control__border-color;
        }
    }

    &._disabled,
    &._disabled:hover {
        box-shadow: inherit;
        cursor: inherit;
        opacity: 1;
        outline: inherit;
    }

    &._hidden {
        display: none;
    }
}

.admin__field-control {
    & + & {
        margin-top: 1.5rem;
    }

    //  If there is a tooltip
    &._with-tooltip {
        > .admin__control-addon,
        > .admin__field-option,
        > .admin__control-select,
        > .admin__control-text,
        > .admin__control-textarea {
            max-width: ~'calc(100% - @{field-tooltip__width} - 4px)'; // Minus space size
        }

        .admin__field-tooltip {
            width: auto;
        }

        .admin__field-option {
            display: inline-block;
        }
    }

    //  If there is a fallback reset button
    &._with-reset {
        > .admin__control-addon,
        > .admin__control-text,
        > .admin__control-textarea {
            width: ~'calc(100% - @{field-fallback-reset__width} - @{field-fallback-reset-icon__margin-left} - 4px)'; // Minus space size
        }

        .admin__field-fallback-reset {
            margin-left: @field-fallback-reset__margin-left;
            margin-top: @field-fallback-reset__margin-top;
            vertical-align: top;
        }

        //  If both
        &._with-tooltip {
            > .admin__control-addon,
            > .admin__control-text,
            > .admin__control-textarea {
                width: ~'calc(100% - @{field-fallback-reset__width} - @{field-fallback-reset-icon__margin-left} - @{field-tooltip__width} - 8px)'; // Minus 2 space sizes
            }
        }
    }
}

//  Collapsible radiobutton field
.admin__field-collapsible {
    .admin__fieldset > & {
        margin-bottom: 0;

        .admin__field-control {
            border-top: 1px solid @field-collapsible__border-color;
            display: block;
            font-size: 1.7rem;
            font-weight: @font-weight__bold;
            padding: 1.7rem 0;
            width: calc(100% - @indent__l);
        }

        .admin__field-option {
            padding-top: 0;
        }
    }

    + div {
        margin-top: @indent__m;
    }

    .admin__control-radio {
        + label {
            &:before {
                height: 1.8rem;
                width: 1.8rem;
            }
        }

        &:checked {
            + label {
                &:after {
                    left: 4px;
                    top: 5px;
                }
            }
        }
    }
}

//
//  Field messages
//  ---------------------------------------------

//  Field error message
.admin__field-error {
    background: @field-error-message__background-color;
    border: 1px solid @field-error-message__border-color;
    box-sizing: border-box;
    color: @field-error-message__color;
    display: block;
    font-size: @font-size__s;
    font-weight: @font-weight__regular;
    line-height: @line-height__s;
    margin: .2rem 0 0;
    padding: .8rem 1rem .9rem;
}

//  Field notice message
.admin__field-note {
    color: @field-note__color;
    font-size: @field-note__font-size;
    margin: 10px 0 0;
    padding: 0;
}

//  Field additional information
.admin__additional-info {
    padding-top: @indent__s;
}

//  Field containing checkbox or radio
.admin__field-option {
    padding-top: @field-option__padding-top;

    .admin__field-label {
        text-align: left;
    }

    .admin__field-control > & {
        &:nth-child(1):nth-last-child(2),
        &:nth-child(2):nth-last-child(1) {
            display: inline-block;

            + .admin__field-option {
                display: inline-block;
                margin-left: 41px;
                margin-top: 0;
            }

            + .admin__field-option:before {
                background: @field-divider__background-color;
                content: '';
                display: inline-block;
                height: 20px;
                margin-left: -20px;
                position: absolute;
                width: 1px;
            }
        }
    }
}

//  Field containing a value
.admin__field-value {
    display: inline-block;
    padding-top: @field-option__padding-top;
}

//  Field use default value action
.admin__field-service {
    padding-top: @indent__s;
}

//
//  Field containing multiple fields
//  _____________________________________________

[class*='admin__control-grouped'],
.admin__control-fields {
    & > .admin__field {
        &:first-child {
            position: static;

            & > .admin__field-label {
                #mix-grid .column(@field-label-grid__column, @field-grid__columns);
                cursor: pointer;
                left: 0;
                position: absolute;
                top: 0;

                span {
                    &:before {
                        display: block;
                    }
                }
            }
        }

        &._disabled {
            & > .admin__field-label {
                cursor: default;
            }
        }

        & > .admin__field-label {
            span {
                &:before {
                    display: none;
                }
            }
        }
    }
}

//  In rows
.admin__control-fields {
    .admin__field-label ~ .admin__field-control {
        width: 100%;
    }

    .admin__field:nth-child(n + 2):not(.admin__field-option):not(.admin__field-group-show-label) {
        > .admin__field-label {
            &:extend(.abs-visually-hidden all);
        }
    }

    .admin__field-option {
        padding-top: 0;
    }
}

//  In line
[class*='admin__control-grouped'] {
    box-sizing: border-box;
    display: table;
    width: 100%;

    & > .admin__field {
        display: table-cell;
        vertical-align: top;

        > .admin__field-control {
            float: none;
            width: 100%;
        }

        //  Stretch group column size to control
        &.admin__field-default,
        &.admin__field-x-small,
        &.admin__field-small,
        &.admin__field-medium,
        &.admin__field-large {
            width: 1px;

            + .admin__field:last-child {
                width: auto;
            }
        }

        &:extend(.abs-field-sizes all);

        &:nth-child(n + 2) {
            padding-left: @field-group-label__padding;

            &:not(.admin__field-option):not(.admin__field-group-show-label):not(.admin__field-date) {
                > .admin__field-label {
                    &:extend(.abs-visually-hidden all);
                }
            }
        }
    }
}

//  Group of controls with equal width
.admin__control-group-equal {
    table-layout: fixed;

    & > .admin__field {
        width: 50%;
    }
}

//  Group of checkboxes or radiobuttons
.admin__field-control-group {
    margin-top: .8rem;

    & > .admin__field {
        padding: 0;
    }
}

//  Group of date fields
.admin__control-grouped-date {
    & > .admin__field-date {
        white-space: nowrap;
        width: 1px;

        &.admin__field {
            > .admin__field-control {
                &:extend(.abs-field-size-small all);
                position: relative;
                display: inline-block;
            }
        }
        

        + .admin__field:last-child {
            width: auto;
        }

        + .admin__field-date {
            > .admin__field-label {
                float: left;
                padding-right: @field-group-label__padding;
            }
        }
    }

    .ui-datepicker-trigger {
        left: 100%;
        top: 0;
    }
}

//  Group of fields with labels above in line
.admin__field-group-columns {
    &.admin__field-control.admin__control-grouped {
        #mix-grid .column(@field-grid__columns, @field-grid__columns);
    }

    & > .admin__field {
        &:first-child {
            & > .admin__field-label {
                float: none;
                margin: 0;
                opacity: 1;
                position: static;
            }
        }
        & > .admin__field-label { 
            text-align: left;
        }

        &:nth-child(n + 2) {
            &:not(.admin__field-option):not(.admin__field-group-show-label):not(.admin__field-date) {
                > .admin__field-label[class] {
                    &:extend(.abs-visually-hidden-reset all);
                }
            }
        }
    }

    .admin__control-select {
        width: 100%;
    }
}

//  Additional field for group
.admin__field-group-additional {
    &:extend(.abs-field-no-label all);
    clear: both;

    .action-additional {
        margin-top: @indent__s;
    }

    .action-basic {
        width: 100%;
    }
}

//  Show label for field in group
.admin__field-group-show-label {
    white-space: nowrap;

    > .admin__field-label,
    > .admin__field-control {
        display: inline-block;
        vertical-align: top;
    }

    > .admin__field-label {
        margin-right: @field-group-label__padding;
    }
}

//
//  Complex Field
//  _____________________________________________

.admin__field-complex {
    &:extend(.abs-clearfix all);
    margin: @indent__s 0 @indent__l;
    padding-left: @indent__s;

    .admin__field:not(._hidden) + & {
        margin-top: 3rem;
    }

    .admin__field-complex-title {
        clear: both;
        color: @collapsible-title__color;
        font-size: @collapsible-title__font-size;
        font-weight: @font-weight__semibold;
        letter-spacing: .025em;
        margin-bottom: @indent__s;
    }

    .admin__field-complex-elements {
        float: right;
        max-width: 40%;

        button {
            margin-left: @indent__s;
        }
    }

    .admin__field-complex-content {
        max-width: 60%;
        overflow: hidden;
    }

    .admin__field-complex-text {
        margin-left: -@indent__s;
    }

    //  Field with empty table and no thead
    + .admin__field {
        &._empty {
            &._no-header {
                margin-top: -@indent__l;
            }
        }
    }
}

//
//  Form legend
//  _____________________________________________

.admin__legend {
    //  ToDo UI: add form legend styles. Check if they doon't conflict with create order page form legend styles
    float: left;
    position: static;
    width: 100%;

    &:extend(.abs-fieldset-legend);
    & + br {
        clear: left;
        display: block;
        height: 0;
        overflow: hidden;
    }
}
<|MERGE_RESOLUTION|>--- conflicted
+++ resolved
@@ -122,11 +122,7 @@
         > .admin__field-control {
             #mix-grid .column(@field-control-grid__column, @field-grid__columns);
             input[type="checkbox"] {
-<<<<<<< HEAD
-                margin-top: 1.2rem;
-=======
                 margin-top: @indent__s;
->>>>>>> 25d9d112
             }
         }
 
