--- conflicted
+++ resolved
@@ -120,14 +120,10 @@
         }
 
         > .admin__field-control {
-<<<<<<< HEAD
-            #mix-grid .column(@field-control-grid__column, @field-grid__columns); 
-=======
             #mix-grid .column(@field-control-grid__column, @field-grid__columns);
             input[type="checkbox"] {
                 margin-top: 1.2rem;
             }
->>>>>>> 2479f44f
         }
 
         > .admin__field-label {
@@ -165,14 +161,6 @@
     }
     &.composite-bundle {
         .admin__field-control {
-            padding-top: 7px;
-        }
-        .admin__field-option {
-            padding-top: 0;
-        }
-    }
-    &.composite-bundle {
-        > .admin__field-control {
             padding-top: 7px;
         }
         .admin__field-option {
