--- conflicted
+++ resolved
@@ -56,10 +56,6 @@
     }
 }
 
-<<<<<<< HEAD
-.admin__field-control {
-    .admin__control-input {
-=======
 .admin__form-field {
     border: 0;
     margin: 0;
@@ -70,7 +66,6 @@
 .admin__field-control {
     .admin__control-text,
     .admin__control-textarea {
->>>>>>> 580f648a
         width: 100%;
     }
 }
@@ -199,13 +194,6 @@
 //  Field messages
 //  ---------------------------------------------
 
-<<<<<<< HEAD
-//
-//  Field messages
-//  ---------------------------------------------
-
-=======
->>>>>>> 580f648a
 //  Field error message
 .admin__field-error {
     background: @field-error-message__background-color;
