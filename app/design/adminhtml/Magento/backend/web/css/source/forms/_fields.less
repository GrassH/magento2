--- conflicted
+++ resolved
@@ -28,14 +28,10 @@
 //  Form Fields
 //  _____________________________________________
 
-<<<<<<< HEAD
 //
 //  Fieldset
 //  ---------------------------------------------
 
-=======
-//  Fieldset
->>>>>>> 927e8e2b
 .admin__fieldset {
     border: 0;
     margin: 0;
@@ -60,9 +56,9 @@
     }
 }
 
-<<<<<<< HEAD
 .admin__field-control {
-    .admin__control-input {
+    .admin__control-text,
+    .admin__control-textarea {
         width: 100%;
     }
 }
@@ -71,9 +67,6 @@
 //  Label
 //  ---------------------------------------------
 
-=======
-//  Label
->>>>>>> 927e8e2b
 .admin__field-label {
     color: @field-label__color;
     margin: 0;
@@ -127,14 +120,10 @@
     }
 }
 
-<<<<<<< HEAD
 //
 //  Field
 //  ---------------------------------------------
 
-=======
-//  Field
->>>>>>> 927e8e2b
 .admin__field {
     margin-bottom: 0;
 
@@ -188,18 +177,15 @@
         }
     }
 }
-
-<<<<<<< HEAD
-//
-//  Field messages
-//  ---------------------------------------------
-=======
 .admin__field-control {
     & + & {
         margin-top: 1.5rem;
     }
 }
->>>>>>> 927e8e2b
+
+//
+//  Field messages
+//  ---------------------------------------------
 
 //  Field error message
 .admin__field-error {
