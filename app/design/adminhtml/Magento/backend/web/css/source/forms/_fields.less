--- conflicted
+++ resolved
@@ -213,11 +213,7 @@
         margin-bottom: 0;
 
         .admin__field-control {
-<<<<<<< HEAD
-            border-top: 1px solid @collapsible__border-color;
-=======
             border-top: 1px solid @field-collapsible__border-color;
->>>>>>> 745da8f2
             display: block;
             font-size: 1.7rem;
             font-weight: @font-weight__bold;
