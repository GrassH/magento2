--- conflicted
+++ resolved
@@ -42,21 +42,12 @@
 
 body {
     .typography(
-<<<<<<< HEAD
         @_font-size: @font-size__base,
         @_color: @color__base,
         @_font-family: @font-family__base,
         @_font-weight: @font-weight__regular,
         @_line-height: @line-height__base,
         @_font-style: @font-style__base
-=======
-    @_font-size: @font-size-base,
-    @_color: @color-base,
-    @_font-family: @font-family-base,
-    @_font-weight: @font-weight-base,
-    @_line-height: @line-height-base,
-    @_font-style: @font-style-base
->>>>>>> 0923f32c
     );
 }
 
@@ -67,63 +58,36 @@
 h1 {
     margin: 0 0 2rem;
     .typography(
-<<<<<<< HEAD
         @_font-size: 2.8rem,
         @_color: @color-brown-darkie,
         @_font-weight: @font-weight__regular,
         @_line-height: 3.4rem,
         @_font-family: false,
         @_font-style: false
-=======
-    @_font-size: 2.8rem,
-    @_color: @color-dark-brownie,
-    @_font-weight: @font-weight-regular,
-    @_line-height: 3.4rem,
-    @_font-family: false,
-    @_font-style: false
->>>>>>> 0923f32c
     );
 }
 
 h2 {
     margin: 0 0 2rem;
     .typography(
-<<<<<<< HEAD
         @_font-size: 2rem,
         @_color: @color-brown-darkie,
         @_font-weight: @font-weight__regular,
         @_line-height: 2.5rem,
         @_font-family: false,
         @_font-style: false
-=======
-    @_font-size: 2rem,
-    @_color: @color-dark-brownie,
-    @_font-weight: @font-weight-regular,
-    @_line-height: 2.5rem,
-    @_font-family: false,
-    @_font-style: false
->>>>>>> 0923f32c
     );
 }
 
 h3 {
     margin: 0 0 2rem;
     .typography(
-<<<<<<< HEAD
         @_font-size: 1.7rem,
         @_color: @color-brown-darkie,
         @_font-weight: @font-weight__semibold,
         @_line-height: 2.2rem,
         @_font-family: false,
         @_font-style: false
-=======
-    @_font-size: 1.7rem,
-    @_color: @color-dark-brownie,
-    @_font-weight: @font-weight-semibold,
-    @_line-height: 2.2rem,
-    @_font-family: false,
-    @_font-style: false
->>>>>>> 0923f32c
     );
 }
 
