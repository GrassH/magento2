--- conflicted
+++ resolved
@@ -31,12 +31,8 @@
             box-shadow: none;
         }
         .action-menu {
-<<<<<<< HEAD
-            display: block;
-=======
             max-height: none;
             overflow-y: inherit;
->>>>>>> 8563ec49
         }
     }
     .action-menu-item {
@@ -64,13 +60,13 @@
             width: @action__height;
         }
     }
-<<<<<<< HEAD
-    .action-menu {
-        left: 0;
-        right: auto;
-        text-align: left;
-        margin-top: 2px;
-=======
+}
+
+.action-menu {
+    left: 0;
+    right: auto;
+    text-align: left;
+    margin-top: 2px;
 }
 
 .admin__action-multiselect-label {
@@ -89,7 +85,6 @@
         border-bottom: 1px solid @border__color;
         border-top: 1px solid @border__color;
         margin-bottom: 1rem;
->>>>>>> 8563ec49
     }
 }
 
