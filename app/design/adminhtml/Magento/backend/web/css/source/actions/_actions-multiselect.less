// /**
//  * Copyright © 2015 Magento. All rights reserved.
//  * See COPYING.txt for license details.
//  */

//
//  Actions -> Actions multiselect
//  _____________________________________________

//
//  Variables
//  ---------------------------------------------

@action-multiselect-menu-item__selected__background-color: @color-gray89;

//  Crumbs
@action-multiselect-crumb__background-color: @color-white-smoke;
@action-multiselect-crumb__border-color: @color-gray65-almost;

@action-multiselect-crumb-close-action__size: 2rem;

//

.admin__action-multiselect-wrap {
    -webkit-user-select: none;
       -moz-user-select: none;
        -ms-user-select: none;
            user-select: none;
    &.action-select-wrap {
        &:focus {
            box-shadow: none;
        }
        .action-menu {
<<<<<<< HEAD
            display: block;
=======
            max-height: none;
            overflow-y: inherit;
>>>>>>> 81d0b1b1
        }
    }
    .action-menu-item {
        transition: background-color .1s linear;
        &._selected {
            background-color: @action-multiselect-menu-item__selected__background-color;
        }
        &._hover {
            background-color: @action__hover__background-color;
        }
    }
    .admin__action-multiselect {
        border: 1px solid @action__border-color;
        cursor: pointer;
        min-height: @action__height;
        padding: @action__padding-top + .1rem (@action__height + .4rem) @action__padding-bottom 1em;
        white-space: normal;
        &:after {
            bottom: @action__height / 2 - @button-marker-triangle__height / 2 - .1rem;
            top: auto;
        }
        &:before {
            height: @action__height;
            top: auto;
            width: @action__height;
        }
    }
<<<<<<< HEAD
    .action-menu {
        left: 0;
        right: auto;
        text-align: left;
        margin-top: 2px;
=======
}

.action-menu {
    left: 0;
    right: auto;
    text-align: left;
    margin-top: 2px;
}

.admin__action-multiselect-label {
    position: relative;
    z-index: 1;
    &:before {
        margin-right: .5rem;
>>>>>>> 81d0b1b1
    }
}

.admin__action-multiselect-search-wrap {
    margin-bottom: 1rem;
    padding: 1rem;
    position: relative;
    + .admin__action-multiselect-menu-inner {
        border-bottom: 1px solid @border__color;
        border-top: 1px solid @border__color;
        margin-bottom: 1rem;
    }
}

.admin__action-multiselect-menu-inner {
    margin-bottom: 0;
    max-height: 17.2rem;
    overflow-y: auto;
}

.admin__action-multiselect-search {
    padding-right: 3rem;
    width: 100%;
}

.admin__action-multiselect-search-label {
    display: block;
    font-size: 1.5rem;
    height: 1em;
    overflow: hidden;
    position: absolute;
    right: 2.2rem;
    top: 1.7rem;
    width: 1em;
    &:before {
        &:extend(.abs-icon all);
        content: @icon-search__content;
    }
}

.admin__action-multiselect-actions-wrap {
    text-align: center;
    .action-default {
        font-size: 1.3rem;
        min-width: 13rem;
    }
}

//  Crumbs
.admin__action-multiselect-crumb {
    background-color: @action-multiselect-crumb__background-color;
    border: 1px solid @action-multiselect-crumb__border-color;
    border-radius: 1px;
    display: inline-block;
    font-size: 1.2rem;
    margin: -.3rem .9rem .5rem -1.1rem;
    padding: .3rem (@action-multiselect-crumb-close-action__size + .4rem) .4rem 1rem;
    position: relative;
    transition: border-color .1s linear;
    &:hover {
        border-color: darken(@color-gray65-almost, 10%);
    }
    .action-close {
        bottom: 0;
        font-size: .5em;
        position: absolute;
        right: 0;
        top: 0;
        width: @action-multiselect-crumb-close-action__size;
        &:hover {
            color: darken(@text__color, 20%);
        }
        &:focus,
        &:active {
            background-color: transparent;
        }
        &:active {
            transform: scale(.9);
        }
    }
}<|MERGE_RESOLUTION|>--- conflicted
+++ resolved
@@ -31,12 +31,8 @@
             box-shadow: none;
         }
         .action-menu {
-<<<<<<< HEAD
-            display: block;
-=======
             max-height: none;
             overflow-y: inherit;
->>>>>>> 81d0b1b1
         }
     }
     .action-menu-item {
@@ -64,13 +60,6 @@
             width: @action__height;
         }
     }
-<<<<<<< HEAD
-    .action-menu {
-        left: 0;
-        right: auto;
-        text-align: left;
-        margin-top: 2px;
-=======
 }
 
 .action-menu {
@@ -85,7 +74,6 @@
     z-index: 1;
     &:before {
         margin-right: .5rem;
->>>>>>> 81d0b1b1
     }
 }
 
