// /**
//  * Copyright © 2015 Magento. All rights reserved.
//  * See COPYING.txt for license details.
//  */

//
//  Actions -> Actions multiselect
//  _____________________________________________

//
//  Variables
//  ---------------------------------------------

@action-multiselect-menu-item__padding: 1rem;
@action-multiselect-menu-item__hover__background-color: @color-gray89;
@action-multiselect-menu-item__selected__background-color: @color-blue-clear-sky;
@action-multiselect-menu-item-path__color: @color-gray65-almost;

//  Actions
@action-multiselect-menu-actions__border: 1px solid @border__color;
@action-multiselect-menu-actions__padding: 1rem;

//  Crumbs
@action-multiselect-crumb-close-action__size: 2rem;
@action-multiselect-crumb__background-color: @color-white-smoke;
@action-multiselect-crumb__border-color: @color-gray65-almost;

//  Search
@action-multiselect-search-count__color: @color-gray65-almost;

// Tree
@action-multiselect-tree-arrow__color: @color-gray65-almost;
<<<<<<< HEAD
@action-multiselect-tree-arrow__size: 1.8rem;
=======
@action-multiselect-tree-arrow__size: 2.2rem;
@action-multiselect-tree-level__width: 2rem;
>>>>>>> 1d3c63aa
@action-multiselect-tree-lines: @action-multiselect-tree-lines__size @action-multiselect-tree-lines__style @action-multiselect-tree-lines__color;
@action-multiselect-tree-lines__color: @color-gray65-almost;
@action-multiselect-tree-lines__size: 1px;
@action-multiselect-tree-lines__style: dashed;
<<<<<<< HEAD
@action-multiselect-tree-menu-item__margin-left: @action-multiselect-tree-arrow__size + @action-multiselect-menu-item__padding;
=======
@action-multiselect-tree-menu-item__margin-left: @action-multiselect-tree-arrow__size + @action-multiselect-tree-level__width;
>>>>>>> 1d3c63aa

//
//  Multiselect default view
//  ---------------------------------------------

.admin__action-multiselect-wrap {
    -moz-user-select: none;
    -ms-user-select: none;
    -webkit-user-select: none;
    display: block;
    user-select: none;

    &.action-select-wrap {
        &:focus {
            box-shadow: none;
        }

        .action-menu {
            max-height: none;
            overflow-y: inherit;
        }
    }

    .action-menu-item {
        transition: background-color .1s linear;

        &._selected {
            background-color: @action-multiselect-menu-item__selected__background-color;
        }

        &._hover {
            background-color: @action-multiselect-menu-item__hover__background-color;
        }

        &._unclickable {
            cursor: default;
        }
    }

    .admin__action-multiselect {
        border: 1px solid @action__border-color;
        cursor: pointer;
        display: block;
        min-height: @action__height;
        padding-right: @action__height + .4rem;
        white-space: normal;

        &:after {
            bottom: @action__height / 2 - @button-marker-triangle__height / 2 - .1rem;
            top: auto;
        }

        &:before {
            height: @action__height + .1rem;
            top: auto;
        }
    }

    //  Multiselect inside control table
    .admin__control-table-wrapper & {
        position: static;

        .admin__action-multiselect {
            position: relative;

            &:before {
                right: -1px;
                top: -1px;
            }
        }

        .action-menu {
            left: auto;
            min-width: @field-size__m;
            right: auto;
            top: auto;
        }
    }

    .admin__action-multiselect-item-path {
        color: @action-multiselect-menu-item-path__color;
        font-size: 1.2rem;
<<<<<<< HEAD
=======
        font-weight: @font-weight__regular;
>>>>>>> 1d3c63aa
        padding-left: 1rem;
    }
}

.admin__action-multiselect-actions-wrap {
    border-top: @action-multiselect-menu-actions__border;
    margin: 0 @action-multiselect-menu-item__padding;
    padding: @action-multiselect-menu-item__padding 0;
    text-align: center;

    .action-default {
        font-size: 1.3rem;
        min-width: 13rem;
    }
}

.admin__action-multiselect-text {
    padding: .6rem 1rem;
}

.action-menu {
    left: 0;
    margin-top: 2px;
    right: auto;
    text-align: left;
}

.admin__action-multiselect-label {
    cursor: pointer;
    position: relative;
    z-index: 1;

    &:before {
        margin-right: .5rem;
    }

    ._unclickable & {
        cursor: default;
        font-weight: @font-weight__bold;
    }
}

//  Multiselect search
.admin__action-multiselect-search-wrap {
    border-bottom: @action-multiselect-menu-actions__border;
    margin: 0 @action-multiselect-menu-item__padding;
    padding: @action-multiselect-menu-item__padding 0;
    position: relative;
}

.admin__action-multiselect-search {
    padding-right: 3rem;
    width: 100%;
}

.admin__action-multiselect-search-label {
    display: block;
    font-size: 1.5rem;
    height: 1em;
    overflow: hidden;
    position: absolute;
    right: 2.2rem;
    top: 1.7rem;
    width: 1em;

    &:before {
        &:extend(.abs-icon all);
        content: @icon-search__content;
    }
}

.admin__action-multiselect-search-count {
    color: @action-multiselect-search-count__color;
    margin-top: 1rem;
}

//  Multiselect inner menu
.admin__action-multiselect-menu-inner {
    margin-bottom: 0;
    max-height: 46rem;
    overflow-y: auto;

    .admin__action-multiselect-menu-inner {
        list-style: none;
        max-height: none;
        overflow: hidden;
        padding-left: @action-multiselect-tree-arrow__size;
    }

    ._hidden {
        display: none;
    }
}

//  Crumbs
.admin__action-multiselect-crumb {
    background-color: @action-multiselect-crumb__background-color;
    border-radius: 1px;
    border: 1px solid @action-multiselect-crumb__border-color;
    display: inline-block;
    font-size: 1.2rem;
    margin: .3rem -4px .3rem .3rem;
    padding: .3rem (@action-multiselect-crumb-close-action__size + .4rem) .4rem 1rem;
    position: relative;
    transition: border-color .1s linear;

    &:hover {
        border-color: darken(@color-gray65-almost, 10%);
    }

    .action-close {
        bottom: 0;
        font-size: .5em;
        position: absolute;
        right: 0;
        top: 0;
        width: @action-multiselect-crumb-close-action__size;

        &:hover {
            color: darken(@text__color, 20%);
        }

        &:focus,
        &:active {
            background-color: transparent;
        }

        &:active {
            transform: scale(.9);
        }
    }
}

//
//  Multiselect tree view
//  ---------------------------------------------

.admin__action-multiselect-tree {
    .action-menu {
        min-width: 34.7rem;

        .action-menu-item {
            margin-top: .1rem;
<<<<<<< HEAD
            padding-left: .5rem;
            padding-right: .5rem;
=======
>>>>>>> 1d3c63aa
        }
    }

    .action-menu-item {
        margin-left: @action-multiselect-tree-menu-item__margin-left;
        position: relative;

        &._expended {
            //  Vertical line for long titles
            &:before {
                border-left: @action-multiselect-tree-lines;
                bottom: 0;
                content: '';
                left: -@action-multiselect-menu-item__padding;
                position: absolute;
                top: @action-multiselect-menu-item__padding;
                width: 1px;
            }

            .admin__action-multiselect-dropdown {
                &:before {
                    content: @icon-expand-close__content;
                }
            }
        }

        &._with-checkbox {
            .admin__action-multiselect-label {
<<<<<<< HEAD
                padding-left: @control-checkbox-radio__size + .5rem;
=======
                padding-left: @control-checkbox-radio__size + 1rem;
>>>>>>> 1d3c63aa
            }
        }
    }

    .admin__action-multiselect-menu-inner {
        position: relative;

        .admin__action-multiselect-menu-inner {
<<<<<<< HEAD
=======
            padding-left: @action-multiselect-tree-menu-item__margin-left - @action-multiselect-menu-item__padding;

>>>>>>> 1d3c63aa
            &:before {
                left: @action-multiselect-menu-item__padding + @action-multiselect-tree-arrow__size + @action-multiselect-tree-arrow__size/2;
            }
        }
    }

    .admin__action-multiselect-menu-inner-item {
        position: relative;

        &:last-child {
            &:before {
                height: @action-multiselect-menu-item__padding + @action-multiselect-tree-arrow__size/2;
            }
        }

        &:after,
        &:before {
            content: '';
            left: 0;
            position: absolute;
        }

        //  Horizontal dotted line
        &:after {
            border-top: @action-multiselect-tree-lines;
            height: 1px;
            top: @action-multiselect-menu-item__padding + @action-multiselect-tree-arrow__size/2;
<<<<<<< HEAD
            width: @action-multiselect-tree-menu-item__margin-left;
=======
            width: @action-multiselect-tree-menu-item__margin-left + @action-multiselect-menu-item__padding;
>>>>>>> 1d3c63aa
        }

        //  Vertical dotted line
        &:before {
            border-left: @action-multiselect-tree-lines;
            height: 100%;
            top: 0;
            width: 1px;
        }


        &._parent {
            &:after {
                width: @action-multiselect-tree-menu-item__margin-left;
            }
        }

        //  Top level on tree
        &._root {
<<<<<<< HEAD
            &:after {
                left: @action-multiselect-tree-arrow__size;
=======
            margin-left: -@action-multiselect-menu-item__padding;

            &:after {
                left: @action-multiselect-tree-arrow__size + @action-multiselect-menu-item__padding;
>>>>>>> 1d3c63aa
                width: @action-multiselect-tree-arrow__size;
            }

            &:before {
<<<<<<< HEAD
                left: @action-multiselect-tree-arrow__size;
=======
                left: @action-multiselect-tree-arrow__size + @action-multiselect-menu-item__padding;
>>>>>>> 1d3c63aa
                top: @action-multiselect-menu-item__padding;
            }

            &._parent {
                &:after {
                    display: none;
                }
            }

<<<<<<< HEAD
=======
            &:first-child {
                &:before {
                    top: @action-multiselect-menu-item__padding + @action-multiselect-tree-arrow__size/2;
                }
            }

>>>>>>> 1d3c63aa
            &:last-child {
                &:before {
                    height: @action-multiselect-menu-item__padding;
                }
            }
        }
    }

    .admin__action-multiselect-label {
<<<<<<< HEAD
        vertical-align: middle;
        word-break: break-word;
=======
        line-height: @action-multiselect-tree-arrow__size;
        vertical-align: middle;
        word-break: break-all;
>>>>>>> 1d3c63aa

        &:before {
            left: 0;
            position: absolute;
<<<<<<< HEAD
            top: .1rem;
=======
            top: .4rem;
>>>>>>> 1d3c63aa
        }
    }
}

//  Toggle arrow
.admin__action-multiselect-dropdown {
    border-radius: 50%;
    height: @action-multiselect-tree-arrow__size;
    left: -@action-multiselect-tree-arrow__size;
    position: absolute;
    top: @action-multiselect-menu-item__padding;
    width: @action-multiselect-tree-arrow__size;
    z-index: 1;

    &:before {
        &:extend(.abs-icon all);
        background: @color-white;
        color: @action-multiselect-tree-arrow__color;
        content: @icon-expand-open__content;
        font-size: @action-multiselect-tree-arrow__size;
    }
}<|MERGE_RESOLUTION|>--- conflicted
+++ resolved
@@ -30,21 +30,13 @@
 
 // Tree
 @action-multiselect-tree-arrow__color: @color-gray65-almost;
-<<<<<<< HEAD
-@action-multiselect-tree-arrow__size: 1.8rem;
-=======
 @action-multiselect-tree-arrow__size: 2.2rem;
 @action-multiselect-tree-level__width: 2rem;
->>>>>>> 1d3c63aa
 @action-multiselect-tree-lines: @action-multiselect-tree-lines__size @action-multiselect-tree-lines__style @action-multiselect-tree-lines__color;
 @action-multiselect-tree-lines__color: @color-gray65-almost;
 @action-multiselect-tree-lines__size: 1px;
 @action-multiselect-tree-lines__style: dashed;
-<<<<<<< HEAD
-@action-multiselect-tree-menu-item__margin-left: @action-multiselect-tree-arrow__size + @action-multiselect-menu-item__padding;
-=======
 @action-multiselect-tree-menu-item__margin-left: @action-multiselect-tree-arrow__size + @action-multiselect-tree-level__width;
->>>>>>> 1d3c63aa
 
 //
 //  Multiselect default view
@@ -127,10 +119,7 @@
     .admin__action-multiselect-item-path {
         color: @action-multiselect-menu-item-path__color;
         font-size: 1.2rem;
-<<<<<<< HEAD
-=======
         font-weight: @font-weight__regular;
->>>>>>> 1d3c63aa
         padding-left: 1rem;
     }
 }
@@ -274,11 +263,6 @@
 
         .action-menu-item {
             margin-top: .1rem;
-<<<<<<< HEAD
-            padding-left: .5rem;
-            padding-right: .5rem;
-=======
->>>>>>> 1d3c63aa
         }
     }
 
@@ -307,11 +291,7 @@
 
         &._with-checkbox {
             .admin__action-multiselect-label {
-<<<<<<< HEAD
-                padding-left: @control-checkbox-radio__size + .5rem;
-=======
                 padding-left: @control-checkbox-radio__size + 1rem;
->>>>>>> 1d3c63aa
             }
         }
     }
@@ -320,11 +300,8 @@
         position: relative;
 
         .admin__action-multiselect-menu-inner {
-<<<<<<< HEAD
-=======
             padding-left: @action-multiselect-tree-menu-item__margin-left - @action-multiselect-menu-item__padding;
 
->>>>>>> 1d3c63aa
             &:before {
                 left: @action-multiselect-menu-item__padding + @action-multiselect-tree-arrow__size + @action-multiselect-tree-arrow__size/2;
             }
@@ -352,11 +329,7 @@
             border-top: @action-multiselect-tree-lines;
             height: 1px;
             top: @action-multiselect-menu-item__padding + @action-multiselect-tree-arrow__size/2;
-<<<<<<< HEAD
-            width: @action-multiselect-tree-menu-item__margin-left;
-=======
             width: @action-multiselect-tree-menu-item__margin-left + @action-multiselect-menu-item__padding;
->>>>>>> 1d3c63aa
         }
 
         //  Vertical dotted line
@@ -376,24 +349,15 @@
 
         //  Top level on tree
         &._root {
-<<<<<<< HEAD
-            &:after {
-                left: @action-multiselect-tree-arrow__size;
-=======
             margin-left: -@action-multiselect-menu-item__padding;
 
             &:after {
                 left: @action-multiselect-tree-arrow__size + @action-multiselect-menu-item__padding;
->>>>>>> 1d3c63aa
                 width: @action-multiselect-tree-arrow__size;
             }
 
             &:before {
-<<<<<<< HEAD
-                left: @action-multiselect-tree-arrow__size;
-=======
                 left: @action-multiselect-tree-arrow__size + @action-multiselect-menu-item__padding;
->>>>>>> 1d3c63aa
                 top: @action-multiselect-menu-item__padding;
             }
 
@@ -403,15 +367,12 @@
                 }
             }
 
-<<<<<<< HEAD
-=======
             &:first-child {
                 &:before {
                     top: @action-multiselect-menu-item__padding + @action-multiselect-tree-arrow__size/2;
                 }
             }
 
->>>>>>> 1d3c63aa
             &:last-child {
                 &:before {
                     height: @action-multiselect-menu-item__padding;
@@ -421,23 +382,14 @@
     }
 
     .admin__action-multiselect-label {
-<<<<<<< HEAD
-        vertical-align: middle;
-        word-break: break-word;
-=======
         line-height: @action-multiselect-tree-arrow__size;
         vertical-align: middle;
         word-break: break-all;
->>>>>>> 1d3c63aa
 
         &:before {
             left: 0;
             position: absolute;
-<<<<<<< HEAD
-            top: .1rem;
-=======
             top: .4rem;
->>>>>>> 1d3c63aa
         }
     }
 }
