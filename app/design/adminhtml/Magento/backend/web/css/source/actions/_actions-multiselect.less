--- conflicted
+++ resolved
@@ -54,15 +54,10 @@
             bottom: @action__height / 2 - @button-marker-triangle__height / 2 - .1rem;
             top: auto;
         }
-<<<<<<< HEAD
-        > span {
-            .lib-visually-hidden();
-=======
         &:before {
             height: @action__height;
             top: auto;
             width: @action__height;
->>>>>>> 45e7f269
         }
     }
 }
