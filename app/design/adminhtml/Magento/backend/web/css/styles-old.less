/**
 * Copyright © 2015 Magento. All rights reserved.
 * See COPYING.txt for license details.
 */

@import 'source/lib/_lib.less'; // Global lib
@import 'source/lib/_utilities.less';
@baseDir: "../"; // Default

// Backend
@import "../mui/clearless/all.less";
@import "../mui/styles/vars.less";
@import (reference) "../mui/styles/abstract.less"; // Import some abstract

.admin__scope-old {
    box-sizing: content-box;

    @import "../mui/styles/base.less";
    @import "../mui/styles/table.less"; // Import table styles

    //
    //  Reset 'button view' for actions
    //  --------------------------------------

    .customer-current-activity .action-refresh,
    .data-table .action-.delete,
    .data-table .action-.delete:hover,
    .data-table .action-.delete:active,
    .data-table .action-.delete.active,
    .data-table .action-delete,
    .data-table .action-delete:hover,
    .data-table .action-delete:active,
    .data-table .action-delete.active,
    .data-table .action-locked,
    .data-table .action-locked:hover,
    .data-table .action-locked:active,
    .data-table .action-locked.active,
    .data-table .action-locked[disabled],
    #product-variations-matrix .action-choose,
    #product-variations-matrix .action-choose:hover,
    #product-variations-matrix .action-choose:active,
    #product-variations-matrix .action-choose.active,
    #product-variations-matrix .action-choose[disabled],
    .action-manage-images,
    .action-manage-images:hover,
    .action-manage-images:active,
    .action-manage-images.active,
    .action-manage-images[disabled],
    .image-panel .action-close,
    .image-panel .action-close:hover,
    .image-panel .action-close:active,
    .image-panel .action-close.active,
    .image-panel .action-close[disabled],
    .image-panel-controls .action-remove,
    .image-panel-controls .action-remove:hover,
    .image-panel-controls .action-remove:active,
    .image-panel-controls .action-remove.active,
    .image-panel-controls .action-remove[disabled],
    .vde-image-sizing .action-connect,
    .vde-image-sizing .action-connect:hover,
    .vde-image-sizing .action-connect:active,
    .vde-image-sizing .action-connect.active,
    .vde-image-sizing .action-connect[disabled],
    .suggest-expandable .action-show-all,
    .suggest-expandable .action-show-all:hover,
    .suggest-expandable .action-show-all:active,
    .suggest-expandable .action-show-all.active,
    .suggest-expandable .action-show-all[disabled],
    .custom-file > .action-add,
    .custom-file > .action-add:hover,
    .custom-file > .action-add:active,
    .custom-file > .action-add.active,
    .custom-file > .action-add[disabled],
    .vde-tools-header .action-close,
    .vde-tools-header .action-close:hover,
    .vde-tools-header .action-close:active,
    .vde-tools-header .action-close.active,
    .image .action-delete,
    .image .action-delete:hover,
    .image .action-delete:active,
    .image .action-delete.active,
    .fieldset-wrapper-title .actions .action-delete,
    .fieldset-wrapper-title .actions .action-delete:hover,
    .fieldset-wrapper-title .actions .action-delete:active,
    .fieldset-wrapper-title .actions .action-delete.active,
    .notification .action-close,
    .notification .action-close:hover,
    .notification .action-close:active,
    .notification .action-close.active,
    .page-login .action-forgotpassword,
    .page-login .action-forgotpassword:hover,
    .page-login .action-forgotpassword:active,
    .page-login .action-forgotpassword.active,
    .page-login .action-back,
    .page-login .action-back:hover,
    .page-login .action-back:active,
    .page-login .action-back.active,
    .data-table .action-.delete[disabled],
    .data-table .action-delete[disabled],
    .data-table .action-locked[disabled],
    #product-variations-matrix .action-choose[disabled],
    .image-panel .action-close[disabled],
    .image-panel-controls .action-remove[disabled],
    .suggest-expandable .action-show-all[disabled],
    #store-view-window [class^='action-close'],
    #store-view-window [class^='action-close']:hover,
    #store-view-window [class^='action-close']:active,
    #store-view-window [class^='action-close'].active,
    #store-view-window [class^='action-close'][disabled],
    .custom-file > .action-add[disabled],
    .image .action-delete,
    .image .action-delete:hover,
    .image .action-delete:active,
    .image .action-delete.active,
    .fieldset-wrapper-title .actions .action-delete,
    .fieldset-wrapper-title .actions .action-delete:hover,
    .fieldset-wrapper-title .actions .action-delete:active,
    .fieldset-wrapper-title .actions .action-delete.active,
    .notification .action-close,
    .notification .action-close:hover,
    .notification .action-close:active,
    .notification .action-close.active,
    .vde-tools-header .action-close[disabled],
    .vde-image-sizing .action-reset,
    .vde-image-sizing .action-reset:hover,
    .vde-image-sizing .action-reset:active,
    .vde-image-sizing .action-reset.active,
    .vde-image-sizing .action-reset[disabled],
    .vde-image-sizing .action-connect,
    .vde-image-sizing .action-connect:hover,
    .vde-image-sizing .action-connect:active,
    .vde-image-sizing .action-connect.active,
    .vde-image-sizing .action-connect[disabled],
    .vde-tab-data .action-download,
    .vde-tab-data .action-download:hover,
    .vde-tab-data .action-download:active,
    .vde-tab-data .action-download.active,
    .vde-tab-data .action-download[disabled],
    .vde-tab-data .action-delete,
    .vde-tab-data .action-delete:hover,
    .vde-tab-data .action-delete:active,
    .vde-tab-data .action-delete.active,
    .vde-tab-data .action-delete[disabled],
    .vde-tab-data .action-edit,
    .vde-tab-data .action-edit:hover,
    .vde-tab-data .action-edit:active,
    .vde-tab-data .action-edit.active,
    .vde-tab-data .action-edit[disabled],
    .image .action-delete[disabled],
    .fieldset-wrapper-title .actions .action-delete[disabled] {
        border: none;
        border-radius: 0;
        background: none;
        margin: 0;
        padding: 0;
        box-shadow: none;
        text-shadow: none;
        filter: none;
    }

    .attribute-popup .messages {
        margin: 0 15px;
    }

    .fade.critical-notification {
        display: block;
    }

    .fade.critical-notification .popup {
        top: 200px;
    }

    //
    //  Actions as links
    //  --------------------------------------

    .notification-entry-dialog .action-close {
        background: none;
        border: none;
        color: #6d665e;
        font-weight: normal;
        font-size: 12px;
        cursor: pointer;
        text-decoration: underline;
    }

    .notification-entry-dialog .action-close:hover {
        color: #000;
        border-bottom-color: #000;
        filter: none;
    }

    //
    //  Fileupload button
    //  --------------------------------------

    .action-upload {
        position: relative;
    }

    .action-upload > input[type="file"] {
        position: absolute;
        left: 0;
        top: 0;
        right: 0;
        bottom: 0;
        opacity: 0;
        font-size: 10em;
    }

    //
    //  Dropdown menu
    //  --------------------------------------

    .dropdown-menu,
    .ui-autocomplete {
        position: absolute;
        display: none;
        list-style: none;
        min-width: 100px;
        margin: 1px 0 0;
        padding: 0;
        right: 0;
        top: 100%;
        border: 1px solid #cac2b5;
        background: #fff;
        box-shadow: 0 1px 1px rgba(0, 0, 0, .2);
        z-index: 990;
    }

    .dropdown-menu > li,
    .ui-autocomplete > li {
        padding: 5px;
        border-bottom: 1px solid #e5e5e5;
    }

    .dropdown-menu > li.selected,
    .ui-autocomplete > li.selected {
        background: #eef8fc;
    }

    .dropdown-menu > li:hover,
    .ui-autocomplete > li:hover {
        background: #eef8fc;
    }

    .dropdown-menu > li:last-child,
    .ui-autocomplete > li:last-child {
        border-bottom: none;
    }

    .dropdown-menu > li > .item,
    .ui-autocomplete > li > .item {
        cursor: pointer;
    }

    .dropdown-menu-top {
        margin: 0 0 3px;
        top: auto;
        bottom: 100%;
    }

    .ui-autocomplete {
        right: auto;
    }

    .ui-autocomplete > li {
        padding: 0;
    }

    .ui-autocomplete > li > a {
        display: block;
        padding: 5px;
    }

    .ui-autocomplete > li > a.level-0 {
        padding-left: 5px !important;
    }

    .ui-autocomplete .ui-state-focus {
        background: #f5f5f5;
    }

    .active .dropdown-menu {
        display: block;
    }

    //
    //  Actions Dropdown
    //  --------------------------------------

    .action-dropdown {
        text-align: left;
        position: relative;
        display: inline-block;
    }

    .action-dropdown > [class^='action-'] {
        float: left;
        border-radius: 0;
    }

    .action-dropdown > .action-default {
        border-radius: 5px 0 0 5px;
    }

    .action-dropdown > .action-toggle {
        border-left: 1px solid #c5c0b9;
        border-radius: 0 5px 5px 0;
        margin-left: -1px;
        padding: 4px 7px;
    }

    .action-dropdown > .action-toggle > span {
        display: none;
    }

    .action-dropdown > .action-toggle:before {
        display: block;
        font-family: 'MUI-Icons';
        font-style: normal;
        speak: none;
        font-weight: normal;
        -webkit-font-smoothing: antialiased;
        content: '\e02c'; // arrow down
        font-size: 11px;
    }

    .action-dropdown > .action-toggle.active:before {
        content: '\e029'; // arrow up
    }

    .action-dropdown > .action-toggle.primary {
        border-left: 1px solid #e1721d;
    }

    .action-dropdown > .action-toggle.primary:hover {
        background: #e2701a;
        margin-left: -1px;
    }

    .action-dropdown.active .dropdown-menu {
        display: block;
        white-space: nowrap;
    }

    .action-dropdown.active .dropdown-menu > li {
        padding: 0;
    }

    .action-dropdown .dropdown-menu > li > .item {
        display: block;
        padding: 6px 10px 5px;
        color: #333;
        text-decoration: none;
    }

    //
    //  Action delete icon
    //  --------------------------------------

    // TODO: replase ".action-.delete" to ".action-delete" after buttons refactoring
    .data-table .action-.delete span,
    .data-table .action-delete span,
    .data-table .action-locked span,
    .image .action-delete span,
    .fieldset-wrapper-title .actions .action-delete span {
        display: none;
    }

    .data-table .action-.delete:before,
    .data-table .action-delete:before,
    .image .action-delete:before,
    .fieldset-wrapper-title .actions .action-delete:before {
        font-family: 'MUI-Icons';
        font-style: normal;
        speak: none;
        font-weight: normal;
        font-size: 18px;
        -webkit-font-smoothing: antialiased;
        content: '\e07f'; // delete icon
        color: #b7b3ad;
    }

    //
    //  Locked action icon
    //  --------------------------------------

    .data-table .action-locked:before {
        font-family: 'MUI-Icons';
        font-style: normal;
        speak: none;
        font-weight: normal;
        font-size: 20px;
        -webkit-font-smoothing: antialiased;
        content: '\e03e'; // lock icon
        color: #b7b3ad;
    }

    .data-table .action-.delete:hover:before,
    .data-table .action-delete:hover:before,
    .data-table .action-locked:hover:before,
    .image .action-delete:hover:before,
    .fieldset-wrapper-title .actions .action-delete:hover:before {
        color: #7e7e7e;
    }

    .data-table input.action-.delete[type="button"],
    .data-table input.action-.delete[type="submit"],
    .data-table input.action-.delete[type="reset"],
    .data-table button.action-.delete,
    .data-table input.action-.delete[type="button"]:visited,
    .data-table input.action-.delete[type="submit"]:visited,
    .data-table input.action-.delete[type="reset"]:visited,
    .data-table button.action-.delete:visited,
    .data-table input.action-.delete[type="button"]:hover,
    .data-table input.action-.delete[type="submit"]:hover,
    .data-table input.action-.delete[type="reset"]:hover,
    .data-table button.action-.delete:hover,
    .data-table input.action-.delete[type="button"]:active,
    .data-table input.action-.delete[type="submit"]:active,
    .data-table input.action-.delete[type="reset"]:active,
    .data-table button.action-.delete:active {
        background: transparent;
        padding: 3px 7px 0;
    }

    .data-table input.action-.delete[type=button]:hover:before,
    .data-table input.action-.delete[type=submit]:hover:before,
    .data-table input.action-.delete[type=reset]:hover:before,
    .data-table button.action-.delete:hover:before,
    .data-table input.action-.delete[type=button]:focus:before,
    .data-table input.action-.delete[type=submit]:focus:before,
    .data-table input.action-.delete[type=reset]:focus:before,
    .data-table button.action-.delete:focus:before {
        background: transparent;
        color: #a5a29d;
    }

    //
    //  Forms
    //  --------------------------------------


    fieldset {
        border: 1px solid #ccc;
        padding: 20px;
    }

    legend {
        padding: 0 10px;
        margin: 0 -10px;
    }

    fieldset legend + br {
        display: none;
    }

    label {
        display: inline-block;
    }

    label > input[type="radio"],
    label > input[type="checkbox"] {
        margin: -3px 3px 0 0;
        vertical-align: middle;
    }

    input[type=text],
    input[type=password],
    input[type=datetime],
    input[type=datetime-local],
    input[type=date],
    input[type=month],
    input[type=time],
    input[type=week],
    input[type=number],
    input[type=range],
    input[type=email],
    input[type=url],
    input[type=search],
    input.search,
    input[type=tel],
    input[type=color],
    textarea,
    select {
        box-sizing: border-box;
        border: 1px solid #adadad;
        border-radius: 1px;
        padding: 4px;
        color: #303030;
        background-color: #fff;
        font-weight: 500;
        font-size: 14px;
        height: 33px;
        &:focus {
            border-color: #007bdb;
            outline: 0;
        }
    }

    select {
        &:not([multiple]) {
            .css(appearance, none, 1);

            display: inline-block;
            line-height: normal;
            min-width: 80px;

            background-repeat: no-repeat;
            background-image+: url('../images/arrows-bg.svg');
            background-position+: ~'calc(100% - 12px)' -34px;
            background-size+: auto;

            background-image+: linear-gradient(#e3e3e3, #e3e3e3);
            background-position+: 100%;
            background-size+: 33px 100%;

            background-image+: linear-gradient(#adadad, #adadad);
            background-position+: ~'calc(100% - 33px)' 0;
            background-size+: 1px 100%;

            padding-right: 44px;
            &:focus {
                background-image+: url('../images/arrows-bg.svg');
                background-position+: ~'calc(100% - 12px)' 13px;

                background-image+: linear-gradient(#e3e3e3, #e3e3e3);
                background-position+: 100%;

                background-image+: linear-gradient(#007bdb, #007bdb);
                background-position+: ~'calc(100% - 33px)' 0;
            }
            &::-ms-expand {
                display: none;
            }
        }
    }

    select[multiple],
    select[size] {
        height: auto;
    }

    textarea {
        resize: vertical;
        padding-top: 6px;
        padding-bottom: 6px;
        line-height: 1.18em;
        max-width: none;
        min-height: 100px;
    }

    textarea,
    .input-text {
        height: auto;
    }

    input[type="radio"],
    input[type="checkbox"] {
        background: #fff;
        border: 1px solid #adadad;
        border-radius: 2px;
        cursor: pointer;
        display: inline-block;
        vertical-align: middle;
        margin: 0 5px 0 0;
        height: 16px;
        width: 16px;
        position: relative;
        appearance: none;
        -webkit-appearance: none;
        -moz-appearance: none;
        transition: all 0.1s ease-in;
        &:focus {
            border-color: #007bdb;
            outline: 0;
        }
        &[disabled] {
            background-color: #e9e9e9;
            border-color: #adadad;
            opacity: .5;
        }
        &:checked {
            &:after {
                font-family: 'Admin Icons';
                content: "\e62d";
                display: inline-block;
                position: absolute;
                top: 0;
                left: 0;
                width: 14px;
                color: #514943;
                font-size: 11px;
                line-height: 13px;
                text-align: center;
                font-weight: 400
            }
        }
    }

    input[type="radio"]  {
        border-radius: 8px;
        &:checked {
            &:after {
                content: '';
                display: block;
                width: 10px;
                height: 10px;
                border-radius: 10px;
                background: #514943;
                top: 50%;
                left: 50%;
                position: absolute;
                margin-top: -5px;
                margin-left: -5px;
            }
        }
    }

    input[disabled],
    select[disabled],
    textarea[disabled],
    input[readonly],
    select[readonly],
    textarea[readonly] {
        cursor: not-allowed;
        background-color: #fff;
        border-color: #eee;
        box-shadow: none;
        color: #999;
    }

    select[disabled] option[selected] {
        color: #fff;
        background: #aaa;
    }

    textarea:-moz-placeholder,
    input:-moz-placeholder {
        color: #999 !important;
        font-style: italic;
    }

    option.placeholder {
        color: #999 !important;
        font-style: italic !important;
    }

    :-ms-input-placeholder {
        color: #999 !important;
        font-style: italic;
    }

    ::-webkit-input-placeholder {
        color: #999 !important;
    }

    :-moz-placeholder {
        color: #999 !important;
    }

    .form-inline .control {
        width: 100%;
        .control-inner-wrap {
            padding-top: 7px;
        }
    }

    .form-inline .label {
        width: 20%;
        padding-top: 8px;
        padding-right: 30px;
    }

    .form-inline .label ~ .control {
        width: 60%;
    }

    .form-inline .no-label .control {
        margin-left: 20%;
        width: 60%;
    }

    fieldset.field [class^='fields-group-'] .field .control {
        width: auto;
        margin: 0 0 0 20px;
    }

    .form-inline .field-service {
        box-sizing: border-box;
        float: left;
        width: 20%;
        padding: 7px 0 0 15px;
        color: #999;
        font-size: 12px;
        letter-spacing: .05em;
    }

    .form-inline .field-service[value-scope]:before {
        content: attr(value-scope) !important;
        white-space: nowrap;
        display: block;
        margin-bottom: 5px;
    }

    .form-inline .field-service .checkbox {
        margin: 0;
        vertical-align: middle;
    }

    .form-inline > form > div > .message {
        margin-left: 18px;
        margin-right: 18px;
    }

    .control > input {
        width: 100%;
        padding: 4px 10px;
    }

    .control > input[type="button"] {
        width: auto;
    }

    .control > input.hasDatepicker {
        width: 160px;
    }

    .control {
        > input[type="file"] {
            width: auto;
        }
        > input[type="checkbox"],
        > input[type="radio"] {
            width: 16px;
            padding: 0;
        }
    }

    .control > table {
        width: 100%;
    }

    .multi-input {
        margin: 0 0 20px;
    }

    .multi-input > input {
        width: 100%;
    }

    .control .input-file {
        margin-top: 4px;
    }

    .control {
        .hasDatepicker {
            & + .ui-datepicker-trigger {
                .button-reset();
                .icon-font(
                @icon-calendar,
                @_icon-font-size: 42px,
                @_icon-font-line-height: 30px,
                @_icon-font-text-hide: true,
                @_icon-font-position: after,
                @_icon-font-color: @field-date-icon--color
                );
                display: inline-block;
                vertical-align: middle;
                &:focus {
                    outline: 0;
                    box-shadow: none;
                }
            }
        }
    }

    .nobr {
        white-space: nowrap;
    }

    //
    //  Form Validation
    //  --------------------------------------

    label.mage-error {
        border: 1px solid #e22626;
        display: block;
        margin: 2px 0 0;
        padding: 6px 10px 10px;
        background: #fff8d6;
        color: #555;
        font-size: 12px;
        font-weight: 500;
        box-sizing: border-box;
    }

    textarea.mage-error,
    select.mage-error,
    input.mage-error {
        border-color: #e22626 !important;
    }

    input.mage-error ~ .addafter {
        border-color: #e22626 !important;
    }

    //
    //  Forms for Store Scope
    //  --------------------------------------

    .form-inline .field-store_id .label + .control,
    .form-inline .field-store_ids .label + .control,
    .form-inline .field-website_ids .label + .control,
    .form-inline .field-website_id .label + .control,
    .form-inline .field-select_stores .label + .control,
    .form-inline .field-stores .label + .control {
        width: auto;
    }

    //
    //  Forms styles
    //  --------------------------------------

    .page-content-inner {
        position: relative;
        background: #f5f2ed;
        border: 1px solid #b7b2a6;
        border-radius: 5px;
        padding: 20px;
    }

    .fieldset-wrapper,
    .fieldset {
        background: #fff;
        border: 0;
        margin: 0;
        padding: 5px 18px 38px;
        position: relative;
    }

    .fieldset-wrapper > .fieldset-wrapper-title,
    .fieldset > .legend {
        position: static;
        float: left;
        width: 100%;
        box-sizing: border-box;
        padding: 0;
        border-bottom: 1px solid #cac3b4;
        margin: 0 0 18px;
    }

    .fieldset-wrapper > .fieldset-wrapper-title {
        float: none;
    }

    .fieldset-wrapper > .fieldset-wrapper-title .title,
    .fieldset > .legend span {
        .style10();
        padding: 7px 0 10px;
        display: inline-block;
    }

    //
    //  Collapsable fieldset-wrapper
    //  --------------------------------------
    .collapsable-wrapper {
        padding-bottom: 2px;
        > .fieldset-wrapper-title {
            border-bottom: 1px solid #cac3b4;
            margin-bottom: 0;
            > .title {
                position: relative;
                padding-left: 22px;
                cursor: pointer;
                float: left;
                &:before {
                    position: absolute;
                    left: 0;
                    top: 11px;
                    font-family: 'MUI-Icons';
                    font-size: 16px;
                    font-style: normal;
                    speak: none;
                    font-weight: normal;
                    -webkit-font-smoothing: antialiased;
                    content: '\e02a'; // arrow right icon
                    color: #b2b0ad;
                }
                &:hover:before {
                    color: #7e7e7e;
                }
            }
        }
        &.opened {
            padding-bottom: 18px;
            > .fieldset-wrapper-title {
                //border-bottom: 1px solid #ededed;
                margin-bottom: 18px;
                > .title:before {
                    content: '\e02c'; // arrow down icon
                }
            }
        }
    }

    // Fieldset styles in another fieldset
    .fieldset .fieldset-wrapper,
    .fieldset-wrapper .fieldset-wrapper {
        border: 1px solid #cac3b4;
        border-radius: 2px;
        padding: 0;
    }

    .fieldset .fieldset-wrapper .fieldset-wrapper-title,
    .fieldset-wrapper .fieldset-wrapper .fieldset-wrapper-title {
        background:#f7f3eb;
        padding: 0 18px;
        border: 0;
    }

    .fieldset .fieldset-wrapper.opened .fieldset-wrapper-title,
    .fieldset-wrapper .fieldset-wrapper.opened .fieldset-wrapper-title {
        border-bottom: 1px solid #cccbca;
        -webkit-touch-callout: none;
        -webkit-user-select: none; // use in 41 Chrome
        -moz-user-select: none; // use in 36 Firefox
        -ms-user-select: none; // use in 11 IE
        min-height: 39px;
    }

    .fieldset .fieldset-wrapper .fieldset-wrapper-title .actions,
    .fieldset-wrapper .fieldset-wrapper .fieldset-wrapper-title .actions {
        padding: 6px 0 0;
    }

    .fieldset .fieldset-wrapper .fieldset-wrapper-title .title,
    .fieldset-wrapper .fieldset-wrapper .fieldset-wrapper-title .title {
        padding-top: 9px;
        padding-bottom: 8px;
        color: #555;
        font: normal 16px/1.333 Arial, Verdana, sans-serif;
    }

    .fieldset .fieldset-wrapper .fieldset-wrapper-title .title:before,
    .fieldset-wrapper .fieldset-wrapper .fieldset-wrapper-title .title:before {
        top: 9px;
    }

    .fieldset-wrapper-content .fieldset > .title {
        margin-top: 0;
        padding-left: 22px;
    }

    .fieldset-wrapper .draggable-handle,
    .fieldset .draggable-handle {
        width: 8px;
        height: 14px;
        line-height: 14px;
        background: url(../Magento_Backend/images/draggable-handle-vertical.png) no-repeat 0 0;
        cursor: ns-resize;
        color: #b2b0ad;
    }

    .fieldset-wrapper-title > .draggable-handle {
        position: absolute;
        left: 10px;
        top: 12px;
    }

    .fieldset .fieldset-wrapper .fieldset-wrapper-content,
    .fieldset-wrapper .fieldset-wrapper .fieldset-wrapper-content {
        padding: 0 10px;
    }

    // Sortable fieldsets
    .ui-sortable .entry-edit .fieldset-wrapper-title,
    #product_options_container_top .fieldset-wrapper-title {
        padding-left: 30px;
    }

    .ui-sortable .entry-edit .fieldset-wrapper-title > .title {
    }

    .fieldset-wrapper-title > .actions,
    .fieldset .legend > .actions {
        float: right;
        padding-top: 8px;
    }

    .fieldset > .legend + br {
        display: block;
        height: 0;
        overflow: hidden;
        clear: left;
    }

    .fieldset-wrapper .fieldset,
    .fieldset .fieldset {
        background: transparent;
        padding: 9px 0;
        border: none;
        border-radius: 0;
        margin: 0 0 29px;
    }

    .fieldset .comment {
        margin: 0 0 29px 10px;
    }

    .fieldset {
        .field {
            margin: 0 0 29px;
        }
    }

    .with-note .note,
    .field .note,
    .data-table .note {
        color: #303030;
        font-size: 12px;
        font-weight: 400;
        margin: 5px 0;
    }

    .fieldset .field .options-list {
        list-style: none;
        margin: 0;
        padding: 0;
    }

    .fieldset .field .options-list input[type="checkbox"],
    .fieldset .field .options-list input[type="radio"] {
        margin-right: 5px;
    }

    [class^="fields-group-"] .field {
        margin-bottom: 0;
    }

    .fieldset-wrapper .fieldset:last-child,
    .fieldset .fieldset:last-child,
    .fieldset .field:last-child {
        margin-bottom: 0;
    }

    .fieldset .label {
        color: #303030;
        font-size: 14px;
        font-weight: 600;
    }

    .fieldset .control .label {
        .style9();
        padding-top: 0;
    }

    .form-inline div:not([class*='fields-group']) > .field > .label,
    .form-inline .fieldset > .field > .label {
        color: #303030;
        font-size: 14px;
        font-weight: 600;
        line-height: 3.2rem;
        padding: 0 30px 0 0;
        white-space: nowrap;
        word-break: break-all;
        &:before {
            content: '.';
            margin-left: -7px;
            overflow: hidden;
            visibility: hidden;
            width: 0;
        }

        span {
            display: inline-block;
            line-height: 1.33;
            vertical-align: middle;
            white-space: normal;
        }
    }

    .details-content > .field.required > .label,
    .fieldset > .field.required > .label {
        &:after {
            content:'';
        }
        padding-left: 1.5rem;
        span {
            &:after {
                color: #eb5202;
                content: '*';
                display: inline-block;
                font-size: 1.6rem;
                font-weight: 500;
                line-height: 1;
                margin-left: 10px;
                position: absolute;
                top: 1.2rem;
                z-index: 1;
            }
        }
    }

    .form-inline {
        .details-content > .field.required > .label,
        .fieldset > .field.required > .label {
            padding-left: 0;
            span {
                &:after {
                    left: auto;
                    margin-left: 10px;
                    top: 1.2rem;
                }
            }
        }
    }

    .with-addon .textarea {
        margin: 0 0 6px;
    }

    .fieldset .control .textarea,
    .fieldset .control .addon .textarea {
        width: 100%;
    }
    .details-content > .field > input[type="checkbox"],
    .fieldset > .field > input[type="checkbox"] {
        margin-top: 9px;
    }

    .fieldset-alt {
        position: relative;
        display: table-row;
        border: 0;
        padding: 0;
        margin-bottom: 20px;
        width: 100%;
    }

    .fieldset-alt > .field {
        display: table-cell;
        vertical-align: top;
        padding-right: 4%;
    }

    .fieldset-alt > .field.no-display {
        display: none;
    }

    .fieldset-alt .field > .label {
        display: block;
        width: 100%;
        clear: both;
        text-align: left;
        margin: 0 0 10px;
    }

    .fieldset-alt .label + .control {
        width: 100%;
    }

    .fieldset-alt .field-option-title {
        width: 50%;
    }

    .fieldset .tooltip .help {
        margin: 5px 0 0 15px;
        display: inline-block;
    }

    .fieldset-alt .field-option-store-view {
        width: 20%;
    }

    .fieldset-alt .field-option-input-type {
        width: 20%;
    }

    .fieldset-alt .field-option-input-type select {
        width: 100%;
    }

    .fieldset-alt .field-option-req {
        width: 105px;
        white-space: nowrap;
    }

    .fieldset-alt .field-option-req .control {
        position: relative;
        top: 32px;
    }

    .fieldset-alt .field-option-position,
    .fieldset-alt .field-option-position .control {
        width: 60px;
    }

    // "Use default" checkbox
    .use-default {

    }

    .use-default-control {
        display: none;
    }

    .use-default-label {
        cursor: pointer;
        text-decoration: underline;
        font-size: 11px;
        color: #a29c94;
    }

    .use-default-label:hover {
        color: #7e7e7e;
    }

    //
    //  Custom Multiselect
    //  --------------------------------------

    .multiselect-alt {
        margin: 0;
        padding: 0;
        list-style: none;
        border: 1px solid #ccc;
        border-radius: 5px;
        color: #333;
    }

    .multiselect-alt .item {
        position: relative;
        border-top: 1px solid #fff;
        cursor: pointer;
    }

    .multiselect-alt .item:first-child {
        border-top: 0;
    }

    .multiselect-alt .item.selected {
        background: #d7ebf5;
    }

    .multiselect-alt .item.selected:hover {
        background: #afdef2;
    }

    .multiselect-alt label {
        display: block;
        cursor: pointer;
        padding: 6px 25px 5px;
    }

    .multiselect-alt .item.selected label:before {
        position: absolute;
        left: 8px;
        top: 1px;
        bottom: 0;
        width: 10px;
        line-height: 28px;
        font-family: 'MUI-Icons';
        font-style: normal;
        speak: none;
        font-weight: normal;
        -webkit-font-smoothing: antialiased;
        content: '\e01e'; // checked icon
        text-align: center;
        color: #7ba4b1;
        font-size: 9px;
        text-shadow: 0 -1px 1px #60727b;
    }

    .multiselect-alt input[type="checkbox"] {
        width: 0;
        height: 0;
        opacity: 0;
        margin: 0;
        padding: 0;
    }

    //
    //  Form item with table
    //  --------------------------------------

    .with-table {
        .label {
            float: none;
            text-align: left;
            width: 100%;
        }
        .control {
            clear: left;
            float: none;
            width: 100%;
        }
    }

    //
    //  Form currency label
    //  --------------------------------------

    .addon {
        input[type="text"] {
            border-width: 1px 1px 1px 0;
            ~ .addafter strong {
                display: inline-block;
                background: #fff;
                line-height: 24px;
                margin: 0 3px 0 0;
                padding-left: 4px;
                padding-right: 4px;
                position: relative;
                font-size: 14px;
                font-weight: 400;
                color: #858585;
                top: 0;
            }
            &:focus ~ .addafter {
                border-color: #007bdb;
                strong {
                    margin-top: 0;
                }
            }
        }
        .addafter {
            background: none;
            color: #a6a6a6;
            border-width: 1px 1px 1px 0;
            border-radius: 1px 1px 0 0;
            padding: 0;
            border-color: #ada89e;
        }
        input[type="text"],
        select {
            &[disabled],
            &[readonly] {
                ~ .addafter {
                    background-color: #e9e9e9;
                    border-color: #adadad;
                    color: #303030;
                    opacity: .5;
                    cursor: not-allowed;
                }
            }
        }
        .pager input {
            border-width: 1px;
        }
    }

    .field-price .addon input[type="text"] ~ .addafter strong {
        font-size: 18px;
    }

    .field-weight,
    .field-base_price {
        .addon {
            input[type="text"] {
                border-width: 1px 0 1px 1px;
            }
        }
    }

    .field.type-price .addon,
    .field-price .addon,
    .field-special_price .addon,
    .field-msrp .addon {
        direction: rtl;
    }

    .field.type-price .addon > *,
    .field-price .addon > *,
    .field-special_price .addon > *,
    .field-msrp .addon > * {
        direction: ltr;
    }

    .field.type-price .addon .addafter,
    .field-price .addon .addafter,
    .field-special_price .addon .addafter,
    .field-msrp .addon .addafter {
        border-width: 1px 0 1px 1px;
        border-radius: 1px 0 0 1px;
    }

    .field.type-price .addon input[type=text]:first-child,
    .field-price .addon input[type=text]:first-child,
    .field-special_price .addon input[type=text]:first-child,
    .field-msrp .addon input[type=text]:first-child {
        border-radius: 0 1px 1px 0;
    }

    .field.type-price input:focus,
    .field-price input:focus,
    .field-special_price input:focus,
    .field-msrp input:focus {
        border-color: #007bdb;
    }

    .field.type-price input:focus ~ label.addafter,
    .field-price input:focus ~ label.addafter,
    .field-special_price input:focus ~ label.addafter,
    .field-msrp input:focus ~ label.addafter {
        border-color: #007bdb;
    }

    .field.type-price input ~ label.addafter strong,
    .field-price input ~ label.addafter strong,
    .field-special_price input ~ label.addafter strong,
    .field-msrp input ~ label.addafter strong,
    .field-gift_wrapping_price input ~ label.addafter strong {
        margin-left: 2px;
        margin-right: -2px;
    }

    //
    //  Details element
    //  --------------------------------------

    summary {
        cursor: pointer;
        display: inline-block;
    }

    .no-details details > * {
        display: none;
    }

    .no-details details > summary:before {
        float: left;
        width: 20px;
        content: '► ';
    }

    .no-details details.open > summary:before {
        content: '▼ ';
    }

    .no-details details summary {
        display: block;
    }

    //
    //  Blockquotes
    //  --------------------------------------

    blockquote {
        border-left: 2px solid #ccc;
        padding-left: 5px;
    }

    blockquote small:before {
        content: '\2014 \00A0';
    }

    //
    //  Addresses
    //  --------------------------------------

    address {
        font-style: normal;
    }

    //
    //  X-tree styles
    //  --------------------------------------

    .x-tree-node .leaf .x-tree-node-icon {
        background-image: url(../images/fam_leaf.png);
    }

    .x-tree-node .system-leaf .x-tree-node-icon {
        background-image: url(../images/fam_application_form_delete.png);
    }

    //
    //  Styles for "js" tooltip with positionings
    //  --------------------------------------

    .tipsy {
        padding: 11px;
    }

    .tipsy-inner {
        padding: 12px 15px;
        max-width: 185px;
        background: #faf8f6;
        border: 1px solid #dcd8ce;
        box-shadow: 0 2px 5px rgba(49, 48, 43, .4);
    }

    .tipsy-inner .error {
        width: 158px;
    }

    .tipsy-inner .error h5 {
        color: #be0a0a;
        font-size: 16px;
        font-weight: 500;
        margin: 0 0 6px;
    }

    .tipsy-inner .error p {
        color: #676056;
        line-height: 1.5;
        margin: 0;
    }

    .tipsy-e .tipsy-arrow {
        top: 50%;
        left: 1px;
        margin-top: -10px;
        border-top: 10px solid transparent;
        border-right: 10px solid #dcd8ce;
        border-bottom: 10px solid transparent;
        border-left: none;
    }

    .tipsy-w .tipsy-arrow {
        top: 50%;
        right: 0;
        margin-top: -10px;
        border-top: 10px solid transparent;
        border-right: none;
        border-bottom: 10px solid transparent;
        border-left: 10px solid #dcd8ce;
    }

    .tipsy-n .tipsy-arrow,
    .tipsy-ne .tipsy-arrow,
    .tipsy-nw .tipsy-arrow {
        bottom: 1px;
        border-top: 10px solid #dcd8ce;
        border-right: 10px solid transparent;
        border-bottom: none;
        border-left: 10px solid transparent;
    }

    .tipsy-ne .tipsy-arrow {
        left: 16px;
    }

    .tipsy-nw .tipsy-arrow {
        right: 16px;
    }

    .tipsy-s .tipsy-arrow,
    .tipsy-se .tipsy-arrow,
    .tipsy-sw .tipsy-arrow {
        top: 1px;
        border-left: 10px solid transparent;
        border-right: 10px solid transparent;
        border-bottom: 10px solid #dcd8ce;
        border-top: none;
    }

    .tipsy-se .tipsy-arrow {
        left: 16px;
    }

    .tipsy-sw .tipsy-arrow {
        right: 16px;
    }

    .tipsy-arrow:after,
    .tipsy-arrow:before {
        position: absolute;
        width: 0;
        height: 0;
        content: '';
    }

    .tipsy-e .tipsy-arrow:after {
        top: -5px;
        left: 2px;
        margin-top: -4px;
        border-top: 9px solid transparent;
        border-right: 9px solid #faf8f6;
        border-bottom: 9px solid transparent;
    }

    .tipsy-e .tipsy-arrow:before {
        top: -8px;
        margin-top: 0;
        border-top: 10px solid transparent;
        border-right: 10px solid rgba(49, 48, 43, .1);
        border-bottom: 10px solid transparent;
    }

    .tipsy-w .tipsy-arrow:after {
        top: -5px;
        left: -12px;
        margin-top: -4px;
        border-top: 9px solid transparent;
        border-right: none;
        border-bottom: 9px solid transparent;
        border-left: 9px solid #faf8f6;
    }

    .tipsy-w .tipsy-arrow:before {
        top: -8px;
        left: -10px;
        margin-top: 0;
        border-top: 10px solid transparent;
        border-right: none;
        border-bottom: 10px solid transparent;
        border-left: 10px solid rgba(49, 48, 43, .1);
    }

    .tipsy-n .tipsy-arrow:after,
    .tipsy-ne .tipsy-arrow:after,
    .tipsy-nw .tipsy-arrow:after {
        margin-top: -4px;
        left: -9px;
        top: -7px;
        border-top: 9px solid #faf8f6;
        border-right: 9px solid transparent;
        border-left: 9px solid transparent;
    }

    .tipsy-n .tipsy-arrow:before,
    .tipsy-ne .tipsy-arrow:before,
    .tipsy-nw .tipsy-arrow:before {
        left: -10px;
        top: -8px;
        margin-top: 0;
        border-top: 10px solid rgba(49, 48, 43, .1);
        border-right: 10px solid transparent;
        border-left: 10px solid transparent;
    }

    .tipsy-s .tipsy-arrow:after,
    .tipsy-sw .tipsy-arrow:after,
    .tipsy-se .tipsy-arrow:after {
        left: -9px;
        top: 6px;
        margin-top: -4px;
        border-top: none;
        border-right: 9px solid transparent;
        border-bottom: 9px solid #faf8f6;
        border-left: 9px solid transparent;
    }

    .tipsy-inner dl {
        margin: 0;
    }

    .tipsy-inner dt {
        margin: 0 0 4px;
        font-size: 16px;
        font-weight: 400;
        color: #f47b20;
    }

    .tipsy-inner dd {
        margin: 0;
        color: #676056;
        font-size: 12px;
        line-height: 18px;
        font-family: Arial, Helvetica, sans-serif;
    }

    // Backup popup
    // TODO: remove after backups page js refactoring
    .backup-dialog {
        margin-top: inherit !important;
    }
//
//  .side-col {
//      box-sizing: border-box;
//      padding-bottom: 20px;
//      padding-right: 10px;
//      position: relative;
//      width: 25%;
//  }
//
//  .main-col {
//      position: relative;
//      width: 75%;
//      padding: 0 20px 20px;
//      box-sizing: border-box;
//  }

    .col-left {
        float: left;
    }

    .col-right {
        float: right;
    }

    .col-1-layout {
        .main-col {
            width: auto;
        }
    }

    .col-2-left-layout,
    .col-1-layout {
        margin: 0 auto;
        position: relative;
    }

    .col-2-left-layout {
        &:before {
            position: absolute;
            content: "";
            background-color: #fff;
            right:0;
            top: 0;
            bottom: 0;
            min-width: 730px;
            width: 80%;
        }
//      .main-col {
//          padding-right: 0;
//          padding-left: 0;
//          float: right;
//      }
//      .side-col {
//          float: left;
//      }
    }

//  .col-2-right-layout {
//      .side-col {
//          float: right;
//      }
//      .main-col {
//          float: left;
//      }
//  }

    .col-2-left-layout .main-col,
    .col-2-right-layout .main-col {
        min-width: 730px;
    }

<<<<<<< HEAD
.col-2-left-layout {
    background: #f7f3eb;
    margin: 0 auto;
    position: relative;
}
=======
    //
    //  Horizontal Tabs
    //  --------------------------------------
>>>>>>> 0e5092e3

    .ui-tabs {
        clear: both;
        margin-bottom: 0;
    }
    .tabs-horiz {
        list-style: none;
        margin: 0;
        padding: 3px 0 0;
    }

    .tabs-horiz > li {
        float: left;
        margin: 0 5px 0 0;
    }

    .tabs-horiz .ui-tabs-anchor {
        position: relative;
        display: block;
        text-decoration: none;
        .style7();
        background: #e0dacf;
        padding: 11px 15px 13px;
        border-radius: 2px 2px 0 0;
    }

    .tabs-horiz > .ui-state-active .ui-tabs-anchor {
        background: #fff;
    }

    //
    //  Switcher
    //  --------------------------------------

    .switcher {
        -webkit-touch-callout: none;
        -webkit-user-select: none; // use in 41 Chrome
        -moz-user-select: none; // use in 36 Firefox
        -ms-user-select: none; // use in 11 IE
        user-select: none;
        cursor: pointer;
        display: inline-block;
        overflow: hidden;
    }

    .switcher input[type="checkbox"] {
        position: absolute;
        left: -999em;
    }

    .switcher-label {
        .style2();
        text-transform: uppercase;
    }

    .switcher-label:after {
        display: inline-block;
        margin-left: 10px;
        vertical-align: bottom;
        width: 34px;
        height: 17px;
        background: url(../images/switcher.png) no-repeat;
        content: '';
    }

    .switcher input[type="checkbox"] + .switcher-label:before {
        content: attr(data-text-off);
        background: none;
        border-radius: 0;
        border: none;
        float: none;
        font-size: 14px;
        height: auto;
        line-height: normal;
        margin: 0;
        text-align: left;
        width: auto;
    }

    .switcher input[type="checkbox"]:focus + .switcher-label:after {
        border-color: #007bdb;
    }

    .switcher input[type="checkbox"]:checked + .switcher-label:after {
        background-position: -34px 0;
    }

    .switcher input[type="checkbox"]:checked + .switcher-label:before {
        content: attr(data-text-on);
    }

    //
    //  Content actions panel (with buttons, switchers...)
    //  --------------------------------------

    // .page-actions {
    //   padding: 0 0 20px;
    //   text-align: right;
    // }

    .page-actions .buttons-group {
        vertical-align: top;
        text-align: left;
    }

    .page-actions > .switcher {
        display: inline-block;
        vertical-align: top;
        margin: 6px 10px 0 0;
    }

    // .main-col .page-actions {
    //   padding: 20px 0;
    // }

    .catalog-product-index .page-actions {
        padding-top: 0;
    }

    [class^=" catalog-product-"] .store-scope .store-tree {
        float: left;
    }

    // TODO: refactor trees
    .x-tree ul {
        margin: 0;
        padding: 0;
    }

    .tree-wrapper {
        width: 100%;
        overflow: auto;
        float: left; // Fixed Chrome scroll issue
    }

    .page-actions.fixed .page-actions-inner:before {
        content: attr(data-title);
        float: left;
        font-size: 20px;
        max-width: 50%;
        overflow: hidden;
        text-overflow: ellipsis;
        white-space: nowrap;
    }

    // Dynamic Grid
    // Used in pages like Catalog -> Attributes
    .dynamic-grid th {
        padding: 2px;
        width: 100px;
    }

    .dynamic-grid td {
        padding: 2px;
    }

    .dynamic-grid td input {
        width: 94px;
    }

    tr.dynamic-grid td,
    tr.dynamic-grid th {
        padding: 2px 10px 2px 0;
        width: auto;
    }

    tr.dynamic-grid input.input-text {
        width: 154px;
    }

    .available {
        color: #080;
        font-weight: bold;
    }

    .not-available {
        color: #800;
    }

    .categories-side-col {
        padding: 0 3%;
    }

    //
    //  Website store views tree
    //  --------------------------------------
    .store-tree {
        .website-name {
            font-size: 14px;
            font-weight: bold;
        }
        .webiste-groups {
            margin: 5px 0 20px 18px;
            dt {
                font-weight: bold;
            }
            dd {
                margin: 5px 0 15px 15px;
                > ul {
                    list-style: none;
                    margin: 0;
                    padding: 0;
                    > li {
                        margin: 0 0 5px;
                    }
                }
            }
        }
    }

    //
    //  Customer Reviews
    //  --------------------------------------
    .field-detailed_rating {
        .control-value {
            padding: 0;
        }
        .nested {
            padding: 0;
        }
        .field-rating {
            margin: 15px 0 0;
            &:first-child {
                margin-top: 0;
            }
            .label {
                width: 75px;
            }
            .control {
                unicode-bidi: bidi-override;
                direction: rtl;
                width: 125px;
                label {
                    color: #ccc;
                    cursor: pointer;
                    font-size: 18px;
                    float: right;
                    overflow: hidden;
                    white-space: nowrap;
                    width: 18px;
                    transition: color 150ms linear;
                    &:before {
                        display: none;
                    }
                }
            }
        }
        input[type="radio"] {
            display: none;
        }
    }

    //
    //  Tree Store Scope
    //  --------------------------------------
    .tree-store-scope {
        .buttons-set {
            margin-bottom: 9px;
            button {
                margin-right: 4px;
            }
        }
        .field {
            margin: 0 0 5px;
            input[type="checkbox"] {
                margin-right: 8px;
                position: relative;
                top: 2px;
            }
            .addafter {
                display: inline-block;
                padding-top: 6px;
            }
        }
        [class^="field field-website_"] .label,
        [class^="field field-group_"] .label,
        [class^="field field-w_"] .label,
        [class^="field field-sg_"] .label {
            text-align: left;
            font-size: 18px;
            padding-right: 0;
            width: auto;
        }
        [class^="field field-group_"] .label,
        [class^="field field-sg_"] .label {
            padding-left: 20px;
        }
        .tooltip .help {
            margin-top: 11px;
        }
    }

    //
    //  Widgets
    //  --------------------------------------
    .widget-layout-updates .fieldset-wrapper,
    .widget-layout-updates .data-table {
        margin: 0 0 18px;
    }

    .widget-layout-updates .fieldset-wrapper-title label {
        &:not(.mage-error) {
            padding: 10px 0 0;
        }
    }

    .widget-layout-updates .fieldset-wrapper-title select {
        margin: 3px 10px 5px;
    }

    .widget-layout-updates .fieldset-wrapper-title span,
    .widget-layout-updates .fieldset-wrapper-title select {
        vertical-align: middle;
    }

    .widget-layout-updates .data-table {
        table-layout: fixed;
    }

    .widget-layout-updates .data-table,
    .widget-layout-updates .data-table tr:nth-child(odd) td,
    .widget-layout-updates .data-table tr:nth-child(odd):hover td {
        background: none;
        border: none;
    }

    .widget-layout-updates .data-table th,
    .widget-layout-updates .data-table tbody td {
        border: none;
        padding: 5px 10px;
    }

    .widget-layout-updates .data-table select {
        margin: 0;
        max-width: 99%;
        overflow: hidden;
    }

    .widget-layout-updates .chooser_container {
        padding: 0 10px;
        margin-bottom: 18px;
    }

    .widget-layout-updates .chooser_container p {
        margin: 0 0 18px;
    }

    .widget-layout-updates .chooser_container p img,
    .widget-layout-updates .chooser_container p input {
        vertical-align: middle;
    }

    //
    //  Preview window
    //  --------------------------------------

    .preview-window {
        background: #fff;
    }

    .preview-window .toolbar {
        background: #f5f2ed;
        padding: 20px;
    }

    .preview-window .toolbar .switcher {
        margin: 0;
    }

    .preview-window .toolbar .switcher span {
        background: none;
        width: auto;
    }

    //
    //  Global 'No Products found' block
    //  --------------------------------------

    .no-products-message {
        background: #fbfaf6;
        padding: 12px;
        text-align: center;
        font-size: 12px;
        color: #666;
        margin-bottom: 13px;
    }

    //
    //  WYSIWYG
    //  --------------------------------------

    .action-wysiwyg {
        margin: 10px 0;
    }

    #catalog-wysiwyg-editor .buttons-set {
        margin-bottom: 9px;
    }

    #catalog-wysiwyg-editor .buttons-set button {
        margin-right: 4px;
    }

    //
    //  Add Attribute Popup
    //  --------------------------------------

    #create_new_attribute {
        overflow: hidden;
    }

    #create_new_attribute > .loading-mask {
        left: -25px;
        top: -50px;
    }

    .attribute-popup {
        background: none;
    }

    .attribute-popup #edit_form {
        display: block;
        > div:last-of-type {
            margin-bottom: 150px;
        }
    }

    .attribute-popup #edit_form > .fieldset > .legend {
        display: none;
    }

    .attribute-popup .wrapper-popup {
        padding: 0;
        height: 511px;
        overflow-x: hidden;
        overflow-y: auto;
    }

    .attribute-popup .fieldset,
    .attribute-popup .fieldset-wrapper {
        border: none;
        border-radius: 0;
        padding: 4px 0 20px;
        margin: 0 23px 20px;
    }

    .attribute-popup .fieldset-wrapper {
        border-top: none;
    }

    .attribute-popup .fieldset-wrapper:not(.collapsable-wrapper) .fieldset-wrapper-title {
        border-bottom: none;
    }

    .attribute-popup .fieldset-wrapper .fieldset-wrapper-content > .fieldset {
        margin-left: 0;
        margin-right: 0;
    }

    .attribute-popup .fieldset > .field > input[type="checkbox"] {
        margin-top: 7px;
    }

    .attribute-popup .fieldset .label {
        width: 35%;
    }

    .attribute-popup .collapsable-wrapper,
    #manage-titles-wrapper .fieldset-wrapper-title {
        margin-bottom: 0;
        padding-bottom: 0;
    }

    .attribute-popup .collapsable-wrapper .fieldset-wrapper-title > .title:before {
        color: #797269;
        font-size: 14px;
        top: 9px;
    }

    .attribute-popup form .entry-edit:first-child .fieldset {
        border-bottom: 1px solid #dfdcd7;
    }

    .attribute-popup .fieldset .legend {
        border: none;
    }

    .attribute-popup .page-actions [class^='action-'] {
        margin-left: 18px;
    }

    .attribute-popup #base_fieldset {
        padding-top: 20px;
    }

    .attribute-popup #base_fieldset > .legend {
        display: none;
    }

    .attribute-popup .page-actions-placeholder {
        display: none;
    }

    .attribute-popup .page-actions.fixed .page-actions-inner {
        background: #fff;
        padding: 0;
        min-width: 100%;
        max-width: 100%;
        min-height: 100%;
        margin: 0;
    }

    .attribute-popup .footer {
        display: none;
    }

    #manage-options-panel > .data-table {
        clear: both;
    }

    // Custom grids view
    .CustomGridView {
        .page-layout-admin-1column .page-columns {
            background: transparent;
        }
    }

    // Custom grid action view for Primary Add Button at grid tables
    .CustomGridAction {
        .grid-actions {
            border-radius: 5px 5px 0 0;
            margin-top: 20px;
            padding: 9px 15px;
        }
        .page-actions.fixed {
            left: 0;
            margin: 0;
            padding: 0 21px;
            position: fixed;
        }
        .page-actions {
            position: absolute;
            z-index: 2;
            margin-top: 10px;
            margin-left: 15px;
            padding: 0;
        }
    }

    //  Custom page-actions view
    .sidebar-actions {
        padding: 14px 0;
    }

    .sidebar-actions button {
        margin: 0 0 5px;
    }


    .data-table .fpt-item-container {
        td {
            vertical-align: top;
        }
        select:first-child {
            margin-bottom: 8px;
        }
    }

    // Clearfix
    .clearfix:before,
    .clearfix:after,
    [class$="-layout"]:after,
    .tabs-horiz:before,
    .tabs-horiz:after,
    .page-create-order:before,
    .page-create-order:after,
    .order-addresses:before,
    .order-addresses:after,
    .order-methods:before,
    .order-methods:after,
    .order-summary:before,
    .order-summary:after,
    .order-methods:before,
    .order-methods:after,
    .grid-actions:before,
    .grid-actions:after,
    .fieldset-wrapper-title:before,
    .fieldset-wrapper-title:after {
        content: "";
        display: table;
    }

    .clearfix:after,
    [class$="-layout"]:after,
    .tabs-horiz:after,
    .page-create-order:after,
    .order-addresses:after,
    .order-methods:after,
    .order-summary:after,
    .order-methods:after,
    .grid-actions:after,
    .fieldset-wrapper-title:after {
        clear: both;
    }

    //
    //  Pages.less (begin)
    //  ---------------------------------------------

    .field-weight .control .field:first-child {
        width: 36%;
        margin-right: 15px;
    }

    #allow_open_amount {
        margin-top: 8px;
    }

    #tab_content_downloadableInfo .data-table td {
        vertical-align: top;
        .row {
            margin-bottom: 10px;
        }
    }

    //
    //  Customer
    //  ---------------------------------------


    #customer_info_tabs_account_content #_accountsendemail {
        margin-top: 8px;
    }

    .customer-information:before,
    .customer-information:after {
        content: "";
        display: table;
    }

    .customer-information:after {
        clear: both;
    }

    .customer-information .data-table,
    .customer-information address {
        width: 48.5%;
    }

    .customer-information .data-table {
        float: left;
        width: 48.5%;
    }

    .customer-information address {
        padding-top: 4px;
        line-height: 2.2;
        float: right;
    }

    .address-list {
        list-style: none;
        width: 278px;
        margin: 0 0 10px;
        padding: 0;
        float: left;
    }

    //
//      Configuration -> Design
//  --------------------------------------

    #row_design_theme_ua_regexp .design_theme_ua_regexp {
        float: left;
        width: 100%;
    }
    #row_design_theme_ua_regexp .tooltip {
        margin-top: 8px;
    }
    #row_design_theme_ua_regexp .note {
        clear: both;
    }

    //
    //  CMS -> Banners
    //  --------------------------------------


    // Banner Properties
    #banner_properties_customer_segment_ids {
        min-width: 20%;
    }

    // Content

    .field-store_default_content .buttons-set {
        margin-bottom: 9px;
    }

    .field-store_default_content .buttons-set button {
        margin-right: 4px;
    }

    .field-store_0_content_use input[type="checkbox"] {
        margin-right: 8px;
        position: relative;
        top: 2px;
    }

    //
    //  CMS -> Manage Hierarchy
    //  --------------------------------------


    .cms-hierarchy .cms-scope {
        float: right;
        margin-right: 25px;
        position: relative;
        top: 2px;
        z-index: 1;
    }

    .cms-hierarchy #tree-container {
        margin-top: 25px;
        overflow: auto;
        padding-bottom: 10px;
    }

    .cms-hierarchy .buttons-set {
        margin-bottom: 10px;
    }

    .cms-hierarchy .cms-hierarchy-tree {
        width: 48.93617020799999%;
        float: left;
        margin: 10px 0 8px 0;
    }

    .cms-hierarchy .cms-hierarchy-node {
        width: 48.93617020799999%;
        float: left;
        margin: 10px 0 8px 2.127659574%;
    }

    .cms-hierarchy #cms_page_grid_container {
        clear: both;
    }

    .cms-hierarchy .store-switcher {
        position: relative;
        top: 10px;
    }

    .cms-hierarchy .store-switcher label {
        margin-right: 8px;
    }

    .cms-hierarchy-node #node_properties_fieldset #node_preview {
        position: relative;
        top: 6px;
    }

    .cms-hierarchy-node .form-inline .label {
        width: 30%;
    }

    //
    //  CMS -> Widgets
    //  --------------------------------------


    #widget_instace_tabs_properties_section_content .widget-option-label {
        margin-top: 6px;
    }

    //
    //  CMS -> Static Blocks
    //  --------------------------------------


<<<<<<< HEAD
// Custom grid action view for Primary Add Button at grid tables
.CustomGridAction {
    .grid-actions {
        border-radius: 5px 5px 0 0;
        margin-top: 20px;
        padding: 9px 15px;
    }
    .page-actions.fixed {
        left: 0;
        margin: 0;
        padding: 0 21px;
        position: fixed;
=======
    #buttonsblock_content.buttons-set {
        margin-bottom: 9px;
    }

    #buttonsblock_content.buttons-set button {
        margin-right: 4px;
>>>>>>> 0e5092e3
    }

    //
    //  CMS -> Manage Content
    //  --------------------------------------


    // Content

    .cms-manage-content-actions .buttons-set {
        margin-bottom: 9px;
    }

    .cms-manage-content-actions .buttons-set button {
        margin-right: 4px;
    }

    .cms-manage-content-actions textarea {
        width: 100%;
    }

    //
    //  System -> Action Log -> Report
    //  --------------------------------------

    .adminhtml-logging-details .log-details-grid table {
        th {
            border: 1px solid #c9c2b8;
            border-width: 0 0 1px;
            padding: 6px 10px 7px;
            background: #fff;
            .style2();

            span {
                border: 0;
                padding: 0;
            }
        }

        td {
            border: none;
            padding: 6px 10px 7px;
            background: #fff;
        }

        tr:last-child td {
            border: 1px solid #eae8e4;
            border-width: 0 0 1px;
        }

        tr.on-mouse {
            cursor: inherit;
        }

        tr:nth-child(odd) td,
        tr.on-mouse:nth-child(odd):hover td {
            background: #fbfaf6;
        }
    }

    //
    //  System -> Roles
    // --------------------------------------

    #gws_container ul {
        padding: 0;
        margin: 0;
        list-style: none;
    }

    #gws_container ul ul {
        margin: .8em 0 .8em 1.4em;
    }

    #gws_container input[type="checkbox"] {
        margin-right: 3px;
        position: relative;
        top: -1px;
    }

    //
    //  Reports
    // --------------------------------------
    .reports-title .page-actions {
        float: right;
    }

    .reports-title .store-switcher {
        padding: 14px 0 18px;
    }

    .reports-content select {
        width: 160px;
    }

    .reports-content input.hasDatepicker {
        width: 133px;
    }

    .reports-content .required .control {
        position: relative;
    }

    .reports-content input.hasDatepicker + label.mage-error {
        left: 0;
        position: absolute;
        top: 30px;
    }

    .reports-title:before,
    .reports-title:after {
        content: "";
        display: table;
    }

    .reports-title:after {
        clear: both;
    }

    .table-fieldset-alt,
    .type-options {
        margin-bottom: 20px;
    }

    .table-fieldset-alt thead th,
    .table-fieldset-alt tbody tr td {
        border-width: 0;
    }

    .table-fieldset-alt tbody tr:nth-child(odd) td,
    .table-fieldset-alt tbody tr:nth-child(odd):hover td {
        background: #fff;
    }

    //
    //  System - Tax
    //  --------------------------------------



    .mselect-hidden + .mage-error {
        position: absolute;
        top: 100%;
    }

    //
    //  Tags
    //  --------------------------------------

    .tag-title {
        overflow: hidden;
    }

    .tag-title .page-actions {
        float: right;
    }

    //
    //  Attribute Mapping
    //  --------------------------------------

    .field-attributes_box .control-value {
        width: 100%;
    }

    .adminhtml-googleshopping-types-new #attribute_set {
        padding: 0;
    }

    .adminhtml-googleshopping-types-new #gcontent_attributes_container {
        margin-top: -6px;
    }

    //
    //  Sales
    //  --------------------------------------


    #order-totals strong {
        .style28();
    }

    #order-shipping-method-summary a {
        .style3();
    }

    .order-sidebar {
        float: left;
        width: 22%;
    }

    .customer-current-activity-inner {
        padding: 18px;
    }

    .customer-current-activity .action-refresh {
        float: right;
        &:hover {
            text-decoration: none;
        }
    }

    .order-currency {
        padding: 18px;
    }
    .order-detail {
    }
    .order-details-existing-customer {
        background: #fff;
        padding-left: 0;
        position: relative;
        width: 77.9%;
        float: right;
    }

    .order-billing-address,
    .order-billing-method {
        float: left;
        width: 49.5%;
    }

    .order-shipping-address,
    .order-shipping-method {
        float: right;
        width: 49%;
    }

    #order-data .order-account-information {
        float: none;
        width: auto;
    }

    #order-data .actions .action-add,
    #order-data .actions .action-delete,
    #order-customer-selector .actions .action-add {
        margin: 0 0 0 20px;
    }

    #order-data .order-methods ul {
        list-style: none;
        margin: 0;
        padding: 0;
    }

    #order-data .order-methods dl,
    #order-data .order-methods dt,
    #order-data .order-methods dd,
    #order-data .payment-methods dl,
    #order-data .payment-methods dt,
    #order-data .payment-methods dd {
        margin: 0;
        padding: 0;
    }

    #order-data .order-methods dd + dt,
    #order-data .payment-methods dd + dt {
        margin-top: 17px;
    }

    #order-data .order-methods dt,
    #order-data .payment-methods dt {
        margin: 0 0 8px;
    }

    .order-coupons .box-left,
    .order-gift-options .box-left {
        float: left;
        width: 49%;
    }

    .order-coupons .box-right,
    .order-gift-options .box-right {
        float: right;
        width: 49%;
    }

    .order-gift-options .box-left:last-child,
    .order-gift-options .fieldset-wrapper-title + .box-right {
        float: none;
        width: auto;
    }

    .order-coupons .content {
        .action- {
            vertical-align: top;
        }
        input[type="text"] {
            height: 28px;
        }
    }

    .order-gift-options {
        fieldset {
            border-radius: 5px;
        }

        .gift-wrapping-form select {
            margin-left: 10px;
        }

        .giftmessage-entire-order textarea {
            height: 6em;
            width: 100%;
        }

        .giftmessage-whole-order-container {
            textarea {
                height: 6em;
                width: 100%;
            }
            .actions {
                margin-left: 20%;
            }
        }
    }

    .ui-dialog.gift-options-popup .ui-dialog-content {
        padding: 25px;
    }

    .ui-dialog.gift-options-popup .ui-dialog-content h4 {
        margin: 0 0 17px;
    }

    .gift-options-tooltip {
        background: #fff;
        border-radius: 5px;
        padding: 10px;
        box-shadow: 0 0 3px rgba(0, 0, 0, .3);
    }

    #order-data .box-left fieldset,
    #order-data .box-right fieldset {
        border-radius: 5px;
    }

    .adminhtml-rma-new .order-totals,
    .order-comments-history .order-comments-history {
        float: none;
        width: 100%;
    }

    //
    //  Sales -> Create Order
    // --------------------------------------

    .summary-total {
        .summary-collapse {
            cursor: pointer;
            display: inline-block;
            &:before {
                @iconsize: 16px;
                content: "\e02d";
                color: #816063;
                background: #f2ebde;
                display: inline-block;
                text-indent: 0;
                font-size: @iconsize;
                width:@iconsize;
                height:@iconsize;
                line-height: @iconsize;
                overflow: hidden;
                font-family: 'MUI-Icons';
                border:1px solid #ada89e;
                font-style: normal;
                vertical-align: top;
                margin-right:7px;
                font-weight: normal;
                speak: none;
                -webkit-font-smoothing: antialiased;
                border-radius: 2px;
            }
            &:hover:before {
                background: #cac3b4;
            }
        }
        &.show-details .summary-collapse:before {
            content: "\e03a";
        }
    }

    tr.row-totals:nth-child(even) + tr.summary-details ~ tr.summary-total:not(.show-details):nth-child(even) td,
    tr.row-totals:nth-child(even) + tr.summary-details ~ tr.summary-total:not(.show-details):nth-child(even) ~ tr.row-totals:nth-child(even) td,
    tr.row-totals:nth-child(odd) + tr.summary-details ~ tr.summary-total:not(.show-details):nth-child(odd) ~ tr.row-totals:nth-child(even) td {
        background:  #fbfaf6;
    }

    tr.row-totals:nth-child(odd) + tr.summary-details ~ tr.summary-total:not(.show-details):nth-child(odd) ~ tr.row-totals:nth-child(odd) td,
    tr.row-totals:nth-child(even) + tr.summary-details ~ tr.summary-total:not(.show-details):nth-child(even) ~ tr.row-totals:nth-child(odd) td,
    tr.row-totals:nth-child(odd) + tr.summary-details ~ tr.summary-total:not(.show-details):nth-child(odd) td {
        background: #fff;
    }


    #order-data .page-actions {
        padding-top: 0;
    }

    .create-order-sidebar-container > div + div {
        border-top: 1px solid #cac3b4;
        margin-top: 35px;
    }

    .create-order-sidebar-container > div .head h5 {
        .style9();
        margin: 17px 0 17px;
    }

    .customer-current-activity-inner > h4 {
        .style10();
        border-bottom: 1px solid #cac3b4;
        margin-top: 0;
        padding: 0 0 16px;
    }

    .customer-current-activity-inner .auto-scroll {
        margin-right: -18px;
        margin-left: -18px;
        .no-items {
            padding: 5px 18px;
            display: block;
        }
    }
    .customer-current-activity-inner .data-table {
        thead {
            background-color: transparent;
        }
        thead th {
            background-color: transparent;
            .style18();
            border: 0;
            &:first-child {
                padding-left: 18px;
            }
            &:last-child {
                padding-right: 18px;
            }
        }
        tbody tr {
            td {
                background-color: transparent;
                border: 0;
                &:first-child {
                    padding-left: 18px;
                }
                &:first-child {
                    padding-right: 18px;
                }
            }
            &:nth-child(2n + 1) td {
                background: #e0dace;
            }
        }
    }
    .customer-current-activity .action-refresh {
        float: right;
    }

    .customer-current-activity .action-refresh,
    .customer-current-activity .data-table .icon {
        display: inline-block;
        text-indent: 100%;
        overflow: hidden;
        height: 16px;
        width: 16px;
        line-height: 16px;
        white-space: nowrap;
    }

    .customer-current-activity .action-refresh:before,
    .customer-current-activity .data-table .icon:before {
        content: "\e010";
        color: #c3c2be;
        display: block;
        text-indent: 0;
        font-size: 16px;
        line-height: 16px;
        font-family: 'MUI-Icons';
        font-style: normal;
        font-weight: normal;
        speak: none;
        -webkit-font-smoothing: antialiased;
    }

    .customer-current-activity .data-table .icon-remove:before {
        content: "\e07f";
    }

    .customer-current-activity .data-table .icon-add:before {
        content: "\e071";
    }

    .customer-current-activity .auto-scroll {
        .style18();
        overflow: auto;
        max-height: 150px;
    }

    .customer-current-activity .auto-scroll + button {
        margin: 22px 0 0;
    }

    .customer-current-activity .actions {
        border-top: none;
        margin: 20px 0 0;
        padding: 0;
    }

    .overlay {
        background: rgba(255, 255, 255, .5);
        border-radius: 5px;
        position: absolute;
        top: 0;
        bottom: 0;
        left: 0;
        right: 0;

        span {
            color: #111;
            font-weight: bold;
            position: absolute;
            top: 56px;
            left: 0;
            margin: 0 8px;
            padding: 10px;
            background: #fff;
        }
    }

    //
    //  Order view
    // --------------------------------------

    .order-comments-history fieldset {
        border: 0;
        margin: 0;
        padding: 0;
    }

    .order-comments-history textarea,
    .rma-history-form textarea {
        height: 6em;
        margin: 5px 0 10px;
        resize: vertical;
        width: 100%;
    }

    .order-comments-history input[type="checkbox"] {
        margin-right: 5px;
    }

    .order-history-comments-options {
        float: left;
    }

    .order-comments-history .actions {
        float: right;
    }

    [class*="-order-"] .fieldset-wrapper address {
        overflow: auto;
    }

    //
    //  Orders comments
    //--------------------------------------
    .note-list {
        list-style: none;
        padding: 0;
        li {
            border-top: 1px solid #ededed;
            padding: 9px 0;
            &:first-child {
                border: 0;
                padding-top: 13px;
            }
        }
        div {
            font-size: 12px;
        }
        .note-list-date,
        .note-list-status,
        .note-list-customer span {
            font-weight: bold;
        }
        .note-list-time,
        .note-list-status {
            border-right: 1px solid #676056;
            padding: 0 5px 0 0;
            margin: 0 5px 0 0;
        }
        .note-list-customer {
            white-space: nowrap;
        }
        .note-list-comment {
            margin: 5px 0 0;
        }
        .note-list-customer-notapplicable {
            color: #d87e34;
        }
        .note-list-customer-notified {
            color: #185b00;
        }
        .note-list-customer-not-notified {
            color: #963535;
        }
    }

    .adminhtml-rma-item-attribute-edit .col-position input {
        text-align: center;
    }

    .order-subtotal .label {
        text-align: right;
    }

    .items-to-invoice {
        border: 1px solid #c0bbaf;
        margin-top: 13px;
        width: 100%;
    }

    .items-to-invoice td,
    table.items-to-invoice tbody tr:hover td {
        background-color: #e6e3de;
        border: 0;
        text-align: center;
    }

    .items-to-invoice .grand-total {
        color: #19a3d1;
        font-weight: bold;
    }

    .creditmemo-totals .data-table input[type="text"] {
        text-align: right;
        width: 60px;
    }

    .col-product .product_to_add {
        float: right;
    }

    //
    //  Orders refund
    //--------------------------------------
    .field-refund-store-credit {
        .input-text {
            text-align: right;
            width: 60px;
        }
    }

    //
    //  Packaging for Shipping Popup
    // --------------------------------------
    #popup-window-mask,
    .popup-window-mask {
        background: rgba(0, 0, 0, .5);
        position: absolute;
        top: 0;
        right: 0;
        bottom: 0;
        left: 0;
        width: 100%;
        height: 100%;
        z-index: 999;
    }

    .packaging-window,
    .packed-window {
        background: #fff;
        box-shadow: 0 3px 6px rgba(0, 0, 0, .4);
        left: 50%;
        margin: -200px 0 0 -471px;
        position: fixed;
        top: 50%;
        width: 1000px;
        z-index: 1000;
    }

    .packaging-window .entry-edit-head {
        padding: 3px 5px;
    }

    .packaging-window .messages {
        padding: 10px 26px 10px 32px;
        border-radius: 0;
        color: #963535;
        text-shadow: none;
        position: relative;
        background: #f3dcd8;
        border: 1px solid #963535;
        margin-top: -1px;
    }

    .packaging-window .messages:before {
        position: absolute;
        left: 8px;
        top: 50%;
        margin-top: -11px;
        background: none;
        text-shadow: none;
        width: auto;
        height: auto;
        border: 0;
        font-family: 'MUI-Icons';
        font-style: normal;
        speak: none;
        font-weight: normal;
        -webkit-font-smoothing: antialiased;
        font-size: 16px;
        content: '\e069';
        color: #963535;
    }

    .packaging-window .validation-failed {
        background: #fef0ed;
        border: 1px dashed #d6340e;
    }

    .packaging-window {
        .packaging-content {
            overflow: auto;
            overflow-x: hidden;
            height: auto !important;
            max-height: 400px;
            .measures {
                width: 50px;
            }
            .options-weight {
                vertical-align: top;
            }
        }
    }

    .packaging-window .package-options {
        width: 100%;
        border-top: 1px solid #ccc;
        padding: 10px 0 0;
        margin: 3px 0 0;
    }

    .packaging-window .package-options td {
        vertical-align: middle;
    }

    .packaging-window .package-options .input-text {
        width: 50px;
    }

    .packaging-window .package_prapare {
        margin-bottom: 15px;
    }

    .packaging-window .package-options .customs-value {
        width: 80px;
    }

    .packaging-window .package-options .options-weight {
        width: 75px;
    }

    .packaging-window .package-options .options-units-weight {
        width: 45px;
    }

    .packaging-window .package-options .options-units-dimensions {
        width: 45px;
    }

    .packaging-window .package-options .options-content-type {
        width: 120px;
    }

    .packaging-window .package-options input[type=text].disabled,
    .packaging-window .package-options select.disabled {
        background: #eee;
    }

    .packaging-window .package-options-contents {
        border-top: 0;
    }

    .packaging-window .package-add-products {
        margin: 20px 0 0;
    }

    .packaging-window .package-add-products .grid {
        padding: 0;
    }

    .packaging-window .package-add-products .grid button {
        vertical-align: middle;
    }

    .packaging-window .package-number {
        font-weight: bold;
    }

    .packaging-window .package-number span {
        margin-left: 5px;
    }

    .packed-window .entry-edit-head {
        padding: 3px 5px;
    }

    .packed-window .packed-content {
        padding: 10px 10px 0;
        overflow: auto;
        max-height: 400px;
    }

    .packed-window .package {
        border-top: 1px solid #ededed;
        margin-bottom: 30px;
        padding: 10px;
    }

    .packed-window .package:first-child {
        border-top: 0;
    }

    .package-info {
        background: #e6e3de;
        border: 1px solid #c0bbaf;
    }

    .package-info th {
        font-weight: bold;
    }

    .packed-window .package-info table tbody tr td,
    .packed-window .package-info table tbody tr th,
    .package-info table tbody tr:nth-child(2n+1) td,
    .package-info table tbody tr:nth-child(2n+1) th {
        background: none;
        border: 0;
        padding: 5px 5px 2px;
    }

    .packed-window .package .grid {
        padding: 0;
    }

    .packed-window .package-options {
        width: 60%;
    }

    .packed-window .package-options td,
    .packed-window .package-options th {
        padding: 1px 0;
    }

    .grid .popup-window {
        text-align: left;
    }

    .grid tr.on-mouse td .popup-window .data-table tbody tr:nth-child(2n+1) td,
    .grid table tbody tr.on-mouse:nth-child(odd):hover td .popup-window .data-table tbody tr:nth-child(2n+1) td,
    .grid table tbody tr.on-mouse:nth-child(odd):hover td .popup-window .data-table tbody tr:nth-child(2n+1):hover td,
    .grid table tbody tr.on-mouse:nth-child(2n+1):hover td .popup-window .data-table tbody tr:nth-child(2n+1) td,
    .grid table tbody tr.on-mouse:nth-child(2n+1):hover td .popup-window .data-table tbody tr:nth-child(2n+1):hover td,
    .grid table tbody tr.on-mouse:hover td .popup-window .data-table tbody tr:nth-child(2n+1),
    .grid table tbody tr.on-mouse:hover th .popup-window .data-table tbody tr:nth-child(2n+1) {
        background-color: #fbfaf6;
    }

    .grid .popup-window {
        text-align: left;
    }

    .popup-window-buttons-set {
        text-align: right;
        padding: 25px;
    }

    .popup-window-title {
        background: #f3efea;
        padding: 19px 20px;
    }

    .popup-window-title .title {
        color: #676056;
        display: block;
        font-size: 20px;
        line-height: 1;
    }

    .popup-window-title .actions {
        float: right;
    }

    .popup-window-content {
        padding: 25px 25px 0;
    }

    .popup-window-content > ul {
        list-style: none;
        padding: 0;
    }

    .packaging-window .col-weight {
        text-align: left;
        width: 60px;
    }

    .packaging-window .col-qty {
        text-align: left;
        width: 80px;
    }

    .packed-window .col-qty,
    .packed-window .col-weight,
    .packed-window .col-qty_ordered {
        text-align: right;
        width: 70px;
    }

    .packaging-window .col-select,
    .packaging-window .col-measure {
        text-align: center;
        width: 35px;
    }

    .popup-fieldset-title .title {
        color: #666;
        display: inline-block;
        font-size: 18px;
        font-weight: normal;
        padding: 7px 0 10px;
    }

    .popup-fieldset-title .actions {
        float: right;
    }

    .packaging-window select {
        margin-bottom: 0;
    }

    .packaging-window .col-width,
    .packaging-window .col-height,
    .packaging-window .col-length,
    .packaging-window .data-table .col-total-weight input[type="text"],
    .packaging-window .data-table .col-custom input[type="text"] {
        width: 60px;
    }

    .packaging-window .col-total-weight {
        white-space: nowrap;
        width: 100px;
    }

    .packaging-window .col-signature {
        width: 160px;
    }

    .packaging-window .data-table .col-actions,
    .packaging-window .col-total-weight,
    .packaging-window .data-table .col-custom {
        white-space: nowrap;
    }

    .packaging-window .data-table .action-delete {
        margin: 5px 0 0 5px;
    }

    .packaging-window .grid tr th {
        border-bottom: 1px solid #c9c2b8;
    }

    .packaging-window .grid tr th:first-child,
    .packaging-window .grid td:first-child,
    .packaging-window .grid td:last-child {
        border-left: 0;
        border-right: 0;
    }

    .packaging-window .data-table .col-qty-edit {
        white-space: nowrap;
        width: 50px;
    }

    .packaging-window .data-table .col-qty-edit input[type="text"] {
        width: 50px;
    }

    .sp-methods > dt {
        font-weight: bold;
    }

    .sp-methods > dd {
        margin: 5px 0 5px 15px;
    }

    .sp-methods > dd > ul {
        list-style: none;
        padding: 0;
    }

    //
    //  Popup Configuration Popup
    //  --------------------------------------

    #product_composite_configure_messages {
        margin-left: 0 !important;
        padding: 10px 15px;
    }

    .rma-popup,
    .cms-popup {
        background: #fff;
        box-shadow: 0 3px 6px rgba(0, 0, 0, .4);
        cursor: default;
        position: fixed;
        left: 50%;
        top: 50%;
        z-index: 1000;
    }

    .rma-popup {
        width: 540px;
        margin: 0 0 0 -271px;
    }

    .rma-popup .entry-edit .fieldset {
        border: none;
    }

    .rma-popup .validation-advice,
    .rma-popup label.mage-error {
        margin-left: 0;
    }

    .rma-popup .content {
        background: #fff;
        border-bottom: 1px solid #ccc;
        max-height: 400px;
        overflow: auto;
    }

    .rma-popup .content .grid {
        padding: 0;
    }

    .rma-popup .content .grid table {
        border-bottom: 1px solid #cbd3d4;
    }

    .rma-popup .product-options {
        border-bottom: 1px solid #e7e7e7;
        margin: 0 0 15px;
        padding: 0 0 12px;
    }

    .rma-popup .product-options .required {
        color: #333 !important;
        font-weight: normal !important;
    }

    .rma-popup .product-options .required em {
        color: #d40707;
    }

    .rma-popup .last-fieldset .product-options {
        border: 0 none;
        margin-bottom: 0;
        padding-bottom: 0;
    }

    .rma-popup .buttons-set {
        text-align: right;
        margin: 0;
        overflow: hidden;
        padding: 7px 10px 8px;
    }

    .rma-popup .buttons-set {
        width: 518px;
    }

    .cms-popup .buttons-set {
        width: 289px;
    }

    .rma-popup .buttons-set button {
        margin: 0 0 0 5px;
    }

    .grid .rma-popup .form-list tr,
    .grid tr.even .rma-popup .form-list tr,
    .grid tr.on-mouse .rma-popup .form-list tr {
        background: #fff !important;
    }

    //
    //  URL rewrite
    //  --------------------------------------

    .adminhtml-urlrewrite-edit .field-entity-type-selector .label {
        width: auto;
    }

    //
    //  Shopping Cart Price Rule
    //  --------------------------------------

    .fieldset .field-coupon_code,
    .fieldset .field-rule_use_auto_generation {
        margin-bottom: 0;
    }

    .field-rule_use_auto_generation .label {
        margin-left: 5px;
    }

    .field-rule_use_auto_generation .nested {
        margin-bottom: 29px;
    }

    //
    //  Product Image Placeholders
    //  --------------------------------------

    #catalog_placeholder .input-file,
    #catalog_placeholder .delete-image > input {
        margin-right: 5px;
    }

    // Permanent Redirect for old URL
    .control > [name="product[url_key_create_redirect]"],
    .control > [name="general[url_key_create_redirect]"] {
        float: left;
        margin: 8px 5px 0 0;
    }

    .control > [name="product[url_key_create_redirect]"] + .label,
    .control > [name="general[url_key_create_redirect]"] + .label {
        width: auto;
        padding-top: 8px;
    }

    //
    //  New Product Attribute Set
    //  --------------------------------------

    .field-skeleton_set .select {
        width: 100%;
    }

    #affected-attribute-set-form .fieldset .field {
        margin-bottom: 12px;

        &:last-child {
            margin-bottom: 0;
        }
    }

    //
    //  Cache Management
    //  --------------------------------------

    .additional-cache-management .label {
        margin-top: 5px;
    }

    //
    //  Categories
    //  --------------------------------------

    .category-content .form-inline.permissions-custom-options {
        .messages {
            li {
                margin-top: 0;
            }
        }
        .data-table {
            margin-bottom: 25px;
        }
    }

    //
    //  Marketing - Email Reminders
    //  --------------------------------------

    .lt-1280 .adminhtml-reminder-edit #customerGrid .grid .filter .range div.date {
        min-width: 0;
    }

    //
    //  Customers - Manage Shopping Cart
    //  --------------------------------------

    .checkout-index-index {
        .products-search {
            margin-top: 35px;
            > .actions {
                text-align: right;
                margin: 10px 0;
            }
        }
        .shopping-cart-items {
            > .actions {
                margin-bottom: 15px;
            }
            .box-left,
            .box.right {
                width: 49%;
                fieldset {
                    border-radius: 5px;
                }
            }
            .box-left {
                float: left;
            }
            .box.right {
                float: right;
            }
        }
        .grid table .action-configure {
            float: right;
        }
    }

    //
    //  Clearfix
    //  --------------------------------------

    .shopping-cart-items:before,
    .shopping-cart-items:after,
    .image-panel:before,
    .image-panel:after,
    .images:before,
    .images:after,
    .tax-rate-popup .field:before,
    .tax-rate-popup .field:after,
    .clearfix:before,
    .clearfix:after,
    #tab_content_downloadableInfo .data-table td .row:before,
    #tab_content_downloadableInfo .data-table td .row:after {
        content: "";
        display: table;
    }

    .shopping-cart-items:after,
    .image-panel:after,
    .images:after,
    .tax-rate-popup .field:after,
    .clearfix:after,
    #tab_content_downloadableInfo .data-table td .row:after {
        clear: both;
    }
    //
    //  pages.less (end)
    //  --------------------------------------



    //
    //  debug.less (begin)
    //  ==========================================================================

    //
    //  This file was created to debug old classes in order to indicate where we must replase it with new ones

    .debug {
        border: 1px solid red !important;
    }

    //
    //  Accordion
    //  ------------------------

    .accordion {
        margin: 0 0 8px;
        padding: 0;
    }

    .accordion > dt,
    .accordion > dd.open,
    .accordion .collapseable,
    .section-config.active > .collapseable + input + fieldset,
    .accordion .collapseable.open + input + fieldset {
        background: #fff;
        padding: 5px 18px 2px;
        position: relative;
    }

    .accordion > dt + dd {
        display: none;
    }

    .accordion > dt.open,
    .section-config.active > .collapseable,
    .accordion .collapseable.open {
        margin: 0;
        border-bottom: 0;
        border-radius: 5px 5px 0 0;
    }
    .section-config.active > .collapseable + input + fieldset,
    .accordion > dt + dd.open,
    .accordion .collapseable.open + input + fieldset {
        padding: 25px 18px 18px;
        display: block;
        margin-left: 0;
        border-top: 0;
        border-radius: 0 0 5px 5px;
    }

    .section-config > .collapseable > a,
    .accordion > dt a,
    .accordion .collapseable > a {
        .style10();
        display: block;
        padding: 7px 0 10px 22px;
        text-decoration: none;
        position: relative;
        cursor: pointer;
        border-bottom: 1px solid #cac3b4;
    }

    .section-config > .collapseable > a i,
    .accordion > dt a i,
    .accordion .collapseable > a i {
        .style31();
    }

    .section-config > .collapseable > a:before,
    .accordion > dt a:before,
    .accordion .collapseable > a:before {
        position: absolute;
        left: 0;
        top: 11px;
        font-family: 'MUI-Icons';
        font-style: normal;
        speak: none;
        font-size: 16px;
        font-weight: normal;
        -webkit-font-smoothing: antialiased;
        content: '\e02a'; // arrow right icon
        color: #b2b0ad;
    }

    .section-config.active > .collapseable > a:before,
    .accordion > dt.open a:before,
    .accordion .collapseable.open a:before {
        content: '\e02c'; // arrow down icon
    }
    .section-config > .collapseable > a:hover:before,
    .accordion > dt a:hover:before,
    .accordion .collapseable > a:hover:before {
        color: #7e7e7e;
    }

    // PayPal connected

    .section-config.complex .section-config.with-button {
        padding:20px 15px;
        margin:0 -30px 0 -15px;
        border-bottom:1px solid #eae6e0;
    }

    .section-config.complex tr:last-child .section-config.with-button {
        border-bottom:0;
    }

    .section-config.complex .section-config.with-button > .entry-edit-head {
        padding: 0 0 0 25px;
        border:0;
    }

    .section-config.complex .section-config.with-button.enabled > .entry-edit-head:before {
        content: "\e01e";
        color:#fff;
        background: #65940a;
        font-family: "MUI-Icons";
        font-weight: normal;
        padding:3px;
        font-size: 10px;
        width:10px;
        height:10px;
        line-height: 10px;
        overflow: hidden;
        border-radius: 8px;
        display: block;
        float:left;
        margin-left:-25px;
        margin-top:0;
    }

    .section-config.complex .section-config.with-button > .config {
        margin:10px -10px;
        border:1px solid #d1d0ce;
        border-radius: 0;
        padding:5px 0;
    }
    .section-config.complex .section-config.with-button > .config > table > tbody > tr > td {
        padding:0;
    }

    .section-config.complex .section-config.with-button > .config > table > tbody > tr > td > .section-config > .entry-edit-head {
        border:0;
        border-radius: 0;
        margin-bottom:0;
        padding:5px 10px 2px;
        border-bottom:1px solid #d1d0ce;
        background: transparent;
    }
    .section-config.complex .section-config.with-button > .config > table > tbody > tr > td > .section-config > .entry-edit-head > a {
        padding-left: 22px;
    }
    .section-config.complex .section-config.with-button > .config > table > tbody > tr > td > .section-config > .entry-edit-head > a:before {
        left: 0;
    }
    .section-config.complex .section-config.with-button > .config > table > tbody > tr:last-child > td > .section-config > .entry-edit-head {
        border:0;
    }
    .section-config.complex .section-config.with-button > .config > table > tbody > tr > td > .section-config > .entry-edit-head a {
        border-bottom:0;
    }

    .section-config.complex .section-config.with-button > .config > table > tbody > tr > td > .section-config > .config {
        border:0;
        border-bottom:1px solid #d1d0ce;
        border-radius: 0;
        margin:0;
        padding-bottom:50px;
    }
    .section-config.complex .section-config.with-button > .config > table > tbody > tr:last-child > td > .section-config > .config {
        border-bottom:0;
    }

    .section-config .config h4 {
        padding-left:25%;
        font-size: 18px;
    }

    .section-config .config td.label label.enabled:before {
        content: "\e01e";
        color:#fff;
        background: #65940a;
        font-family: "MUI-Icons";
        font-weight: normal;
        padding:3px;
        font-size: 10px;
        width:10px;
        height:10px;
        line-height: 10px;
        overflow: hidden;
        border-radius: 8px;
        display: block;
        float:left;
        margin-right:5px;
    }

    .section-config.complex .section-config.with-button > .config:before {
        content:'';
        height: 9px;
        width: 20px;
        overflow: hidden;
        display: block;
        position: absolute;
        bottom: 100%;
        left: 50%;
        z-index: 2;
        margin-left: -10px;
        background: url(../images/subconfig-bg.png) no-repeat 0 0;
    }

    .section-config.config-advanced {
        padding:30px 0 0;
    }
    .section-config.config-advanced > .entry-edit-head {
        border:0;
        padding: 0 0 0 25%;
    }
    .section-config.config-advanced > .entry-edit-head a {
        border:0 !important;
    }
    .section-config.config-advanced > .config {
        padding-left:0!important;
        padding-right:0!important;
        border:0!important;
        border-radius: 0!important;
    }

    .section-config.config-advanced > .entry-edit-head a {
        margin-left:-22px;
    }


    .section-config.with-button .config-heading strong {
        display: block;
        .style28();
        margin-bottom:5px;
    }

    .section-config.with-button .config-heading .button-container {
        margin:15px 0 0;
    }
    .section-config.with-button .button-container {
        line-height: 28px;
    }
    .section-config.with-button .button-container a {
        margin-left:20px;
    }

    .section-config.with-button .action-configure span {
        display: block;
        position: relative;
        text-align: center;
    }
    .section-config.with-button .action-configure .state-opened {
        visibility: hidden;
        height:0;
        overflow: hidden;
    }
    .section-config.with-button .action-configure.open .state-opened {
        visibility: visible;
        height:auto;
        overflow: auto;
    }
    .section-config.with-button .action-configure.open .state-closed {
        visibility: hidden;
        height:0;
        overflow: hidden;
    }

    .accordion > dt + dd {
        display: none;
    }

    .accordion > dt + .open:empty {
        background: #fff url(../mui/images/ajax-loader-big.gif) no-repeat center;
        height: 100px;
    }

    // TODO: arrange configuration tables
    .accordion .collapseable.disabled {
        background: #f1f1f1;
    }

    .accordion .collapseable.disabled > a {
        cursor: not-allowed;
    }

    .accordion .collapseable.disabled > a:before {
        content: '';
    }

    .accordion .config {
        border: 0;
    }

    .accordion .config {
        .comment a,
        .link-more {
            .style3();
        }
    }

    .accordion .config legend {
        display: none;
    }

    .accordion .config table {
        width: 100%;
    }

    .accordion .config .label {
        float: none;
        width: 33%;
        padding-right: 30px;
        text-align: right;
        font-size: 14px;
        font-weight: 600;
        color: #303030;
    }

    .accordion .config .value .label {
        padding: 6px 5px 0 15px;
        vertical-align: top;
        width: auto;
    }

    .accordion .config .value .label:first-child {
        padding-left: 0;
    }

    .accordion .config .label label {
        padding-top: 7px;
    }

    .accordion .config td {
        background: none;
        border: 0;
        padding: 22px 15px 0 0;
        vertical-align: top;
    }

    .accordion .paypal-selection-simplified {
        padding-left: 30px;
    }

    .accordion .paypal-selection input[type="checkbox"] {
        margin: -4px 7px 0 0;
    }

    .accordion .config input[type="text"],
    .accordion .config input[type="password"],
    .accordion .config select,
    .accordion .config textarea {
        width: 100%;
    }

    .accordion .config input.input-file {
        margin-top: 4px;
    }

    .accordion .config select.select-date {
        width: 27%;
    }

    .accordion .config .value {
        width: 44%;
        padding-right: 40px;
        .checkboxes {
            list-style: none;
            padding: 0;
            margin: -3px 0 0;

            li {
                margin: 7px 0;
            }

            input,
            label {
                vertical-align: middle;
            }

            label {
                margin-left: 5px;
            }
        }
    }

    .accordion .config .value.with-tooltip {
        padding-top:5px;
    }
    .accordion .config .value.with-tooltip .tooltip {
        position: relative;
        top:0;
        left:0;
        right:0;
        bottom:0;
        float:right;
        margin: 6px -28px 0 0;
    }
    .accordion .config .value.with-tooltip .tooltip-content {
        padding: 18px;
        margin: 0 -17px 10px 0;
        right: 0;
        bottom: 100%;
        width: 239px;
        max-width: 239px;
        font-size: 13px;
        line-height: 1.4;
        background: #31302b;
        background: rgba(49, 48, 43, .8);
        border-radius: 5px;
    }
    .accordion .config .value.with-tooltip .tooltip-content:before {
        content: '';
        position: absolute;
        width: 0;
        height: 0;
        top: auto;
        bottom:-5px;
        left:auto;
        right: 20px;
        border-left: 5px solid transparent;
        border-right: 5px solid transparent;
        border-top: 5px solid #31302b;
        border-bottom:0;
        opacity: .8;
    }

    .accordion .config .value.with-tooltip .help {
        position: relative;
        width:auto;
        margin:0;
    }

    .accordion .config .scope-label {
        color: #999;
        font-size: 12px;
        letter-spacing: .05em;
        padding: 31px 15px 0 0;
    }

    .accordion .config .note {
        color: #303030;
        font-size: 12px;
        margin: 5px 0;
    }

    .accordion .config .note a {
        .style22();
    }

    .accordion .config .system-tooltip-box {
        position: absolute;
    }

    .accordion .paypal-selection {
        margin: 10px;
        width: 98%;
    }

    .accordion .paypal-selection th {
        padding: 6px 10px 7px;
    }

    .accordion .paypal-selection {
        border-bottom: 2px solid #c0bbaf;
    }

    .accordion .paypal-payment-notice {
        margin: 10px;
    }

    .accordion .custom-options {
        border: 1px solid #999;
        padding: 0 10px;
        margin: 0 0 20px;
    }

    //
    //  Sales
    //  --------------------------------------


    .order-items .entry-edit-head .form-buttons {
        float: right;
    }

    .order-items .entry-edit-head .icon-head {
        display: inline;
    }

    .order-items .entry-edit-head {
        margin-bottom: 20px;
    }

    .order-items .entry-edit-head:before,
    .order-items .entry-edit-head:after {
        content: "";
        display: table;
    }

    .order-items .entry-edit-head:after {
        clear: both;
    }

    //
    //  Import-export tax rates
    //  --------------------------------------

    .import-export-tax-rates input[type=file] {
        margin-right: 10px;
    }

    .import-tax-rates,
    .export-tax-rates {
        float: left;
        width: 48.9362%;
    }

    .export-tax-rates {
        margin-left: 2.12766%;
    }

    .import-export-tax-rates:before,
    .import-export-tax-rates:after {
        content: "";
        display: table;
    }

    .import-export-tax-rates:after {
        clear: both;
    }

    //
    //  Product
    //  --------------------------------------

    .tier {
        margin: 20px 0 0;
    }

    //
    //  Edit attribute set
    //  --------------------------------------

    .attribute-set-col {
        display: block;
        float: left;
        margin-left: 2.127659574%;
        -moz-box-sizing: border-box;
        box-sizing: border-box;
        width: 31.9149%;
    }

    .attribute-set-col:first-child {
        margin-left: 0;
    }

    .attribute-set-tree {
        margin-top: 5px;
        overflow: auto;
        height: 400px;
        width: 100%;
    }

    .attribute-set:before,
    .attribute-set:after {
        content: "";
        display: table;
    }
    .attribute-set:after {
        clear: both;
    }

    //
    //  Manage Categories
    //  --------------------------------------

    .catalog-category-edit .category-edit-title {
        float: left;
    }

    //
    //  Catalog Price Rule
    //  --------------------------------------

    .rule-tree-wrapper {
        line-height: 28px;
    }

    .rule-tree .fieldset {
        min-width: 0; // Fixed Chrome fieldset issue
    }

    @-moz-document url-prefix() { // Fixed Firefox fieldset issue
        .rule-tree .fieldset {
            display: table-cell;
        }
    }

    .rule-tree ul {
        list-style: none;
        padding-left: 16px;
        border-left: dotted 1px #888;
    }

    .rule-tree li {
        margin: 0 0 10px;
    }

    .rule-tree .x-tree ul {
        padding-left: 0 !important;
        border-left: none !important;
    }

    .rule-param .label {
        color: #000;
        float: none;
        text-align: left;
        padding: 0;
        vertical-align: baseline;
        width: auto;
    }

    .rule-param .label-disabled {
        color: #eee;
        cursor: default;
        text-decoration: none;
    }

    .rule-chooser,
    .rule-param .element,
    .rule-param-edit .label {
        display: none;
    }

    .rule-chooser .field-row {
        .clearfix();
        display: block;
        margin-bottom: 17px;
        .input-text {
            margin-top: 5px;
        }
        .ui-datepicker-trigger {
            margin-left: 5px;
            margin-top:-2px;
        }
    }

    .rule-param input,
    .rule-param select {
        width: auto !important;
        margin: 0;
        min-width: 170px;
    }

    .rule-param-edit .element {
        display: inline;
    }

    .rule-param-edit .element .addafter {
        padding-left: 5px;
    }

    [class^="rule-param-"] img,
    .rule-chooser-trigger img {
        vertical-align: middle;
    }

    .rule-chooser {
        border: solid 1px #CCC;
        margin: 20px;
        padding: 15px 10px 5px;
        overflow: auto;
    }

    .rule-param-wait {
        background: url(../mui/images/ajax-loader-small.gif) no-repeat left center;
        padding-left: 20px;
    }

    //
    //  URL Rewrite
    //  --------------------------------------

    .field-entity-type-selector {
        padding-top: 13px;
    }

    // jstree
    .jstree-default .disabled > a {
        color: #a29c94;
    }
    //
    //  debug.less (end)
    //  --------------------------------------


//  Magento Import instructions
//@magento_import "source/module.less"; // import theme styles

    //
    //  WYSIWYG editor styles fixes
    //  ---------------------------------------------
    .defaultSkin {
        table.mceLayout {
            td {
                background: #fff;
            }
        }
        td.mceToolbar {
            padding: 1px 0 0;
        }
    }

    .ui-tabs-panel {
        border-top: 0;
    }
    #category_tab_content {
        .ui-tabs-panel {
            border-top: 1px solid #adadad;
        }
    }
}

//
//  IE9 styles
//  ---------------------------------------------

.ie9 {
.admin__scope-old {
    select {
        &:not([multiple]) {
            padding-right: 4px;
            min-width: 0;
        }
    }

    //  Table Filters
    .filter select {
        &:not([multiple]) {
            padding-right: 0;
        }
    }

    .adminhtml-widget-instance-edit {
        .grid-chooser .control {
            margin-top: -18px;
        }
    }
    .page-layout-admin-1column .page-columns,
    .catalog-product-edit,
    .catalog-product-new,
    .sales-order-view,
    .catalog-category-edit {
        table.data {
            table-layout: fixed;
            word-wrap: break-word;
            th {
                word-wrap: normal;
                overflow: hidden;
                vertical-align: top;
                > span {
                    white-space: normal;
                }
            }
            th:not(.col-select):not(.col-id):not(.col-severity),
            td:not(.col-select):not(.col-id):not(.col-severity) {
                width: auto;
            }
        }
    }

    #setGrid_table,
    #attributeGrid_table,
    .custom-options .data-table,
    .ui-dialog .data,
    .page-layout-admin-1column .page-columns .data,
    .sales-order-view .data,
    .catalog-category-edit .data {
        word-wrap: break-word;
        table-layout: fixed;
    }
    .fieldset-wrapper {
        table.data {
            table-layout: inherit;
            word-wrap: normal;
        }
    }
    .sales-order-create-index table.data,
    .sales-order-create-index .fieldset-wrapper table.data {
        table-layout: fixed;
        word-wrap: break-word;
        th {
            word-wrap: normal;
            overflow: hidden;
            vertical-align: top;
            > span {
                white-space: normal;
            }
        }
    }

    .entry-edit .product-options .grouped-items-table {
        table-layout: fixed;
        word-wrap: break-word;
        th {
            word-wrap: normal;
            overflow: hidden;
            vertical-align: top;
            > span {
                white-space: normal;
            }
        }
    }

    .catalog-category-edit,
    .adminhtml-cache-index,
    .adminhtml-process-list,
    .indexer-indexer-list,
    .adminhtml-notification-index {
        table.data {
            table-layout: inherit;
            word-wrap: normal;
        }
    }
}
}

//
//  Pages styles
//  ---------------------------------------------

[class^=" catalog-product-"],
[class^=" newsletter-"] {
    .admin__scope-old {
        .page-actions .action-back.mage-error {
            color: #b57c72;
        }
    }
}

.catalog-product-new,
.catalog-product-edit {
    .admin__scope-old {
        .user-defined.type-select select {
            width: 100%;
        }
    }
}

.customer-index-edit {
    .admin__scope-old {
        .grid tr.headings th > span {
            white-space: normal;
        }
    }
}

//  Configuration -> Payment Methods
.adminhtml-system-config-edit {
    .admin__scope-old {
        .payflow-settings-notice {
            padding: 10px;
            .important-label {
                .style32();
            }
            ul.options-list strong {
                .style28();
            }
        }
    }
}

.adminhtml-googleshopping-items-index {
    .admin__scope-old {
        .grid-title {
            padding: 15px;
            .title {
                font-size: 18px;
            }
        }
        .grid {
            padding-bottom: 25px;
        }
        .page-actions {
            float: right;
        }
    }
}

.adminhtml-system-backup-index,
.adminhtml-scheduled-operation-index,
.adminhtml-system-currency-index,
.adminhtml-system-currencysymbol-index,
.adminhtml-cache-index,
.adminhtml-system-store-index,
.sales-order-status-index {
    .admin__scope-old {
        .page-actions.fixed {
            background-image: none;
            padding: 0 21px;
            position: fixed;
        }
    }
}

.adminhtml-system-currency-index {
    .admin__scope-old {
        .page-actions.fixed .import-service {
            display: inline-block;
            float: none;
        }
    }
}

.adminhtml-cache-index {
    .admin__scope-old {
        .additional-cache-management {
            margin-bottom: 0;
        }
    }
}

//  Reports - PayPal Settlement Reports
.adminhtml-paypal-reports-index {
    .admin__scope-old {
        .grid tr.headings th > span {
            white-space: normal;
        }
        .col-transaction_event_code {
            max-width: 150px;
        }
        .col-amount,
        .col-fee-amount {
            text-align: right;
        }
    }
}

//  Newsletter Templates
.newsletter-template-index {
    .admin__scope-old {
        .col-id {
            width: 35px;
        }
        .col-actions {
            width: 80px;
        }
        .col-type {
            width: 100px;
        }
        .col-added,
        .col-updated {
            width: 140px;
        }
    }
}

[class^=' newsletter-'] {
    .admin__scope-old {
        .buttons-set {
            margin: 0 0 15px;
            button {
                margin-right: 4px;
            }
        }
    }
}

//  Newsletter - Queue
.newsletter-queue-index {
    .admin__scope-old {
        .col-id {
            width: 35px;
        }
        .col-finish,
        .col-start {
            width: 130px;
        }
        .col-status,
        .col-processed,
        .col-recipients {
            white-space: nowrap;
            width: 85px;
        }
        td.col-processed,
        .newsletter-queue-index td.col-recipients {
            text-align: right;
        }
        .col-actions {
            width: 80px;
        }
    }
}

//  Newsletter - Subscribers
.newsletter-subscriber-index {
    .admin__scope-old {
        .col-id {
            width: 35px;
        }
        .col-type {
            width: 75px;
        }
        .col-status {
            white-space: nowrap;
            width: 85px;
        }
    }
}

//  Newsletter - Problems
.newsletter-problem-index {
    .admin__scope-old {
        .col-select {
            width: 25px;
        }
        .col-id {
            width: 35px;
        }
        .col-start {
            width: 130px;
        }
        .col-error-code {
            width: 150px;
        }
    }
}

[class*="-order-"] .admin__scope-old .order-history,
[class*="-order-"] .admin__scope-old .order-comments-history,
[class*="-order-"] .admin__scope-old .order-information,
[class*="-order-"] .admin__scope-old .order-billing-address,
[class*="-order-"] .admin__scope-old .order-payment-method,
[class^=" adminhtml-rma-"] .admin__scope-old .order-comments-history,
[class^=" adminhtml-rma-"] .admin__scope-old .order-shipping-address,
[class^=" adminhtml-rma-"] .admin__scope-old .rma-request-details {
    float: left;
    width: 49.5%;
}

[class*="-order-"] .admin__scope-old .order-totals,
[class*="-order-"] .admin__scope-old .order-account-information,
[class*="-order-"] .admin__scope-old .order-shipping-address,
[class*="-order-"] .admin__scope-old .order-payment-method-virtual,
[class*="-order-"] .admin__scope-old .order-shipping-method,
[class^=" adminhtml-rma-"] .admin__scope-old .rma-confirmation,
[class^=" adminhtml-rma-"] .admin__scope-old .order-shipping-method,
[class^=" adminhtml-rma-"] .admin__scope-old .order-return-address {
    float: right;
    width: 49%;
}

[class*="-order-"] {
    .admin__scope-old {
        .order-card-validation {
            width: 49.5%;
            box-sizing: border-box;

            .actions {
                margin-top: 17px;
            }
        }
        .order-totals {
            .field.choice {
                margin: 20px 0;
            }
        }
    }
}

[class^=" sales-"] {
    .admin__scope-old {
        .order-information .fieldset-wrapper > .fieldset-wrapper-title .title {
            width: 100%;
        }
    }
}

.adminhtml-rma-new .admin__scope-old .order-totals,
[class^=" adminhtml-rma-"] .admin__scope-old .rma-comments-history {
    float: none;
    width: 100%;
}

[class*="-order-"] .admin__scope-old .order-billing-address .actions,
[class*="-order-"] .admin__scope-old .order-shipping-address .actions {
    margin: 17px 0;
}

[class*="-order-"] .admin__scope-old .order-billing-address .control + label,
[class*="-order-"] .admin__scope-old .order-shipping-address .control + label {
    margin: 17px 0 0;
}

.sales-order-create-index #order-message .admin__scope-old .messages .message,
.sales-order-edit-index #order-message .admin__scope-old .messages .message {
    margin: 0 0 60px;
}

.sales-order-create-index .admin__scope-old .order-items.fieldset-wrapper,
.sales-order-create-index .admin__scope-old .order-search-items.fieldset-wrapper,
.sales-order-create-index .admin__scope-old .order-additional-area.fieldset-wrapper,
.sales-order-create-index .admin__scope-old .order-errors,
.checkout-index-index .checkout-errors {
    .fieldset-wrapper-title {
        border-bottom: 0;
        margin: 0;
    }
    .title {
        border-bottom: 1px solid #cac3b4;
        margin: 0 0 18px;
        width: 100%;
    }
}

[class*="-order-"] .admin__scope-old {
    .fieldset-wrapper-title {
        .actions {
            float: right;
            padding: 0;
            a:link,
            a:visited,
            a:hover,
            a:active {
                color: #a29c94;
            }
        }
    }
    .order-customer-selector .fieldset-wrapper-title .actions {
        padding-top: 8px;
    }
    .order-details .fieldset-wrapper-title .actions {
        padding-bottom: 15px;
    }
}

.sales-order-create-index {
    .admin__scope-old {
        // Configure product popup
        .ui-dialog {
            // Virtual and downloadable product
            .downloadable.information .link {
                .label {
                    margin-left: 0;
                }
                .nested {
                    margin-left: 8px;
                }
            }
            // Bundle product
            .fieldset.bundle {
                .nested {
                    padding-left: 6px;
                    .field {
                        margin: 0 0 5px;
                    }
                    .label {
                        font-size: 13px;
                        margin: 0;
                    }
                    .qty .control {
                        display: inline-block;
                        margin: 0 0 0 10px;
                        width: 60px;
                    }
                }
            }
        }
        .order-billing-method {
            .payment-methods {
                .fieldset {
                    padding: 0;
                    margin: 0;
                    .field {
                        margin: 0 0 12px 0;
                    }
                }
            }
        }
        .grid .action-configure {
            float: right;
            &.disabled {
                cursor: default;
                opacity: .5;
                &:hover {
                    text-decoration: none;
                }
            }
        }
        .order-items.fieldset-wrapper {
            .clearfix();
        }
    }
}

[class^=" sales-"] {
    .admin__scope-old {
        tr.headings {
            .col-parent-transaction-id > span,
            .col-method > span,
            .col-transaction-id > span,
            .col-transaction-type > span,
            .col-gtbase > span,
            .col-gtpurchased > span,
            .col-discont > span {
                white-space: normal;
            }
        }
    }
}

[class*="-order-"] {
    .admin__scope-old {
        .col-price .label,
        .col-subtotal .label {
            display: inline-block;
            min-width: 60px;
            white-space: nowrap;
        }
        .order-subtotal .label {
            width: 80%;
        }
    }
}

[class*="-order-"] {
    .admin__scope-old {
        .item-options {
            margin: 5px 0 5px 10px;
            dt {
                font-weight: bold;
            }
            dd {
                margin: 0 0 0 10px;
            }
        }
    }
}

[class~=" -order-creditmemo-"] {
    .admin__scope-old {
        .no-items {
            padding-top: 13px;
            text-align: center;
        }
    }
}

.adminhtml-order-shipment-new {
    .admin__scope-old {
        .order-totals .fieldset-wrapper {
            padding-top: 18px;
        }
    }
}

[class^=" adminhtml-rma-"],
.adminhtml-rma-edit {
    .admin__scope-old {
        .rma-items th.col-qty span {
            text-align: left;
            white-space: normal;
        }
    }
}

.adminhtml-rma-edit .admin__scope-old .data-table .col-carrier,
[class^=" sales-billing-agreement-"] .admin__scope-old .log-details .data-table th {
    width: 20%;
}

.adminhtml-rma-edit {
    .admin__scope-old {
        .data-table {
            .col-title {
                width: 35%;
            }
            .col-number {
                width: 25%;
            }
        }
    }
}

[class*="-order-"] .admin__scope-old .order-shipping-address .price,
.order-shipping-address .admin__scope-old .shipping-description-title {
    font-weight: bold;
}

[class^=" adminhtml-rma-"] {
    .admin__scope-old {
        .col-actions a {
            cursor: pointer;
            white-space: nowrap;
        }
        .col-reason input[type="text"] {
            margin: 5px 0 0;
            width: 100%;
        }
        .col-actions .separator {
            margin: 0 3px;
        }
    }
}

[class^=" sales-"] {
    .admin__scope-old {
        .order-payment-method .data-table {
            margin-top: 15px;
        }
        .order-payment-currency {
            margin-top: 15px;
        }
        .grid .data {
            border-bottom: 1px solid #c0bbaf;
        }
        .grid td .option-label {
            font-weight: bold;
        }
        .grid td .option-value {
            margin: 0 0 0 10px;
        }
    }
}

[class^=" adminhtml-extension-custom-"] {
    .admin__scope-old {
        #authors_fieldset .data-table td {
            vertical-align: top;
        }
    }
}

[class*="-order-"] {
    .admin__scope-old {
        .order-billing-address .packaging-window .actions,
        .order-shipping-address .packaging-window .actions {
            margin: 0;
        }
    }
}

//
//  Tables
//  ---------------------------------------------

//  Sales
[class^=' sales-order-'] {
    .admin__scope-old {
        .grid .col-name {
            &:extend(.col-220-max all);
        }
    }
}

.sales-order-view {
    .admin__scope-old {
        .grid  {
            .col-name {
                &:extend(.col-150-max all);
            }
            .col-period {
                &:extend(.col-70-max all);
            }
        }
    }
}

.sales-order-index {
    .admin__scope-old {
        .grid .col-name {
            &:extend(.col-110-max all);
        }
    }
}

.sales-order-create-index {
    .admin__scope-old {
        .col-phone {
            &:extend(.col-70-max all);
        }
        .col-in_products {
            &:extend(.col-70);
        }
    }
}

//  Sales -> Create Order
.sales-order-create-index,
.sales-order-edit-index {
    .admin__scope-old {
        .grid,
        .grid-actions {
            &:extend(.side-paddings-0);
            table .action-configure {
                float: right;
                &.disabled {
                    cursor: default;
                    opacity: .5;
                    &:hover {
                        text-decoration: none;
                    }
                }
            }
        }
        .data-table {
            .border td {
                padding-bottom: 15px;
            }
            .col-product {
                &:extend(.ellipsis all);
                &:extend(.col-150-max all);
            }
        }
        .actions.update {
            margin: 10px 0;
        }
    }
}

//  Sales -> Create Shipment
.adminhtml-order-shipment-new {
    .admin__scope-old {
        .grid .col-product {
            max-width: 770px;
            width: 770px;
        }
    }
}

//  Sales -> View order
[class^=' sales-order-view'] {
    .admin__scope-old {
        .grid .col-customer_name {
            &:extend(.col-110-max all);
        }
    }
}

//  Sales -> Return
[class^=' adminhtml-rma-'] {
    .admin__scope-old {
        .fieldset-wrapper .data-table td {
            &:extend(.ellipsis all);
            &:extend(.col-670-max);
        }
        .grid {
            .col-product_sku {
                &:extend(.ellipsis all);
                &:extend(.col-70-max all);
            }
            .col-name,
            .col-product {
                &:extend(.col-150-max all);
            }
            .col-product_name {
                &:extend(.ellipsis all);
                &:extend(.col-110-max all);
            }
        }
        .col-actions {
            a {
                &:extend(.col-actions-links);
            }
        }
        .rma-request-details {
            &:extend(.data-table-td-max all);
        }
        #rma_items_grid_table .headings th {
            &:extend(.nowrap all);
        }
    }
}

.adminhtml-rma-edit {
    .admin__scope-old {
        .col-product,
        .col-sku {
            &:extend(.col-70-max all);
        }
    }
}


//
//  Products
// --------------------------------------
.catalog-product-index {
    .admin__scope-old {
        .grid .col-name {
            &:extend(.col-110-max all);
        }
    }
}

.catalog-product-edit {
    .admin__scope-old {
        .ui-tabs-panel .grid {
            .hor-scroll {
                &:extend(.h-scroll);
            }
            .col-name,
            .col-type,
            .col-sku {
                &:extend(.col-70-max all);
            }
            .col-price,
            .col-position {
                &:extend(.col-50 all);
            }
        }
    }
}

.catalog-product-index {
    .admin__scope-old {
        .grid .hor-scroll {
            &:extend(.h-scroll);
        }
    }
}

.catalog-product-review-index {
    .admin__scope-old {
        .grid {
            .col-name,
            .col-title {
                &:extend(.col-110-max all);
            }
        }
    }
}

//  Products -> Categories
.catalog-category-edit {
    .admin__scope-old {
        .grid {
            .col-name {
                &:extend(.col-220-max all);
            }
        }
    }
}

//  Customer
.customer-index-index {
    .admin__scope-old {
        .grid {
            .col-name {
                max-width: 90px;
                width: 90px;
            }
            .col-customer_since,
            .col-billing_country_id {
                &:extend(.col-70-max all);
            }
            .col-billing_region {
                width: 70px;
            }
        }
    }
}

[class^=' customer-index-'] {
    .admin__scope-old {
        .fieldset-wrapper,
        .accordion {
            .grid .col-created_at {
                &:extend(.col-70-max all);
            }
        }
        .col-action a {
            &:extend(.col-actions-links);
        }
    }
}

.customer-index-edit {
    .admin__scope-old {
        .ui-tabs-panel .grid .col-name {
            &:extend(.col-110-max all);
        }
    }
}

//  Customer -> Customer Segments
.col-grid_segment_name {
    .admin__scope-old {
        &:extend(.col-570-max all);
        &:extend(.ellipsis all);
    }
}

//  Marketing -> Catalog Event
.adminhtml-catalog-event-index {
    .admin__scope-old {
        .col-category {
            &:extend(.ellipsis all);
            &:extend(.col-220-max all);
        }
    }
}

//  Marketing -> Search Terms
[class^=' catalog-search'] {
    .admin__scope-old {
        .col-search_query,
        .col-synonym_for,
        .col-redirect {
            &:extend(.ellipsis all);
            &:extend(.col-150-max all);
        }
    }
}

//  Marketing -> URL Rewrites
.adminhtml-urlrewrite-index {
    .admin__scope-old {
        .col-request_path {
            &:extend(.ellipsis all);
            &:extend(.col-150-max all);
        }
    }
}

//  Marketing -> Reviews
.review-product-index {
    .admin__scope-old {
        .grid {
            .hor-scroll {
                &:extend(.h-scroll);
            }
            .col-name {
                &:extend(.col-110-max all);
            }
        }
    }
}

//  Content -> Pages
.adminhtml-cms-page-index {
    .admin__scope-old {
        .col-title,
        .col-identifier {
            &:extend(.ellipsis all);
            &:extend(.col-110-max all);
        }
    }
}

//  Content -> Hierarchy
.adminhtml-cms-hierarchy-index {
    .admin__scope-old {
        .col-title,
        .col-identifier {
            &:extend(.ellipsis all);
            max-width: 410px;
            width: 410px;
        }
    }
}

//  Content -> Frontend Apps
.adminhtml-widget-instance-index {
    .admin__scope-old {
        .col-title {
            &:extend(.col-370-max all);
            &:extend(.ellipsis all);
        }
    }
}

.adminhtml-widget-instance-edit {
    .admin__scope-old {
        .grid-chooser .control {
            margin-top: -19px;
            width: 80%;
            .grid-actions {
                padding: 0 0 15px;
            }
            .grid {
                padding: 0;
            }
            .addon {
                input:last-child,
                select:last-child{
                    border-radius: 0;
                }
            }
        }
    }
}

//  Reports -> Low Stock
.reports-report-product-lowstock {
    .admin__scope-old {
        .grid {
            .col-name {
                &:extend(.col-670-max all);
            }
            .col-sku {
                &:extend(.col-220-max all);
            }
        }
    }
}

.reports-report-shopcart-product,
.reports-report-review-customer {
    .admin__scope-old {
        .grid .col-name {
            &:extend(.col-670-max all);
        }
    }
}

.reports-report-shopcart-abandoned {
    .admin__scope-old {
        .grid .col-name {
            &:extend(.col-150-max all);
        }
    }
}

//  Reports
[class^=' reports-'] [class^='col-total'],
[class^=' reports-'] [class^='col-average'],
[class^=' reports-'] [class^='col-ref-'],
[class^=' reports-'] [class^='col-rate'],
[class^=' reports-'] [class^='col-tax-amount'] {
    .admin__scope-old {
        &:extend(.col-70 all);
    }
}

.reports-report-sales-invoiced,
.reports-report-sales-refunde {
    .admin__scope-old {
        .grid .col-period {
            &:extend(.col-auto all);
        }
    }
}

//  Reports -> Search Terms
.reports-index-search {
    .admin__scope-old {
        .col-query_text {
            &:extend(.col-570-max all);
            &:extend(.ellipsis all);
        }
    }
}

//  Reports -> Ordered Products Report
.reports-report-product-sold {
    .admin__scope-old {
        .grid .col-name {
            max-width: 720px;
            width: 720px;
        }
    }
}

//  Reports -> Newsletter Problem Reports
.newsletter-problem-index {
    .admin__scope-old {
        .grid {
            .col-name,
            .col-subject,
            .col-product {
                &:extend(.col-220-max all);
            }
        }
    }
}

//  Content -> Banners
.adminhtml-banner-edit {
    .admin__scope-old {
        .grid .col-name {
            &:extend(.col-220-max all);
        }
    }
}

//  Stroes -> Tax rules
.tax-rule-index {
    .admin__scope-old {
        .grid .col-title {
            &:extend(.col-150-max all);
        }
    }
}

//  Stores -> Returns Attributes
.adminhtml-rma-item-attribute-index {
    .admin__scope-old {
        .grid {
            .col-label {
                &:extend(.col-220-max all);
            }
            .col-attr-code {
                &:extend(.ellipsis);
                &:extend(.col-150-max all);
            }
        }
    }
}

.adminhtml-rma-edit {
    .admin__scope-old {
        .hor-scroll {
            &:extend(.h-scroll);
        }
    }
}

//  Stores -> All Stores
.adminhtml-system-store-index {
    .admin__scope-old {
        .grid td {
            &:extend(.ellipsis all);
            max-width: 310px;
        }
    }
}


//  Stores -> Currency
.adminhtml-system-currency-index {
    .admin__scope-old {
        .grid {
            padding-top: 0;
        }
        .col-currency-edit-rate {
            min-width: 40px;
        }
        .col__base-currency {
            font-weight: bold;
        }
        .old-rate {
            display: block;
            margin-top: 3px;
            text-align: center;
        }
        .hor-scroll {
            overflow-x: auto;
            min-width: 970px;
        }
    }
}

//  Stores -> Currency symbol
.adminhtml-system-currencysymbol-index {
    .admin__scope-old {
        .col-currency {
            width: 35%;
        }
        .grid .input-text {
            margin: 0 10px 0 0;
            width: 50%;
        }
    }
}

//  Stores -> Customer attributes
[class^=' adminhtml-customer-'],
.adminhtml-rma-item-attribute-index {
    .admin__scope-old {
        .col-label {
            &:extend(.col-370-max all);
        }
        .col-required,
        .col-system,
        .col-is_visible,
        .col-sort_order {
            &:extend(.col-70 all);
        }
    }
}

//  Stores -> Product Attribute
.catalog-product-attribute-index {
    .admin__scope-old {
        .col-attr-code,
        .col-label {
            &:extend(.col-110-max all);
            &:extend(.ellipsis);
        }
        [class^=' col-is_'],
        .col-required,
        .col-system {
            &:extend(.col-70 all);
        }
    }
}

.catalog-product-set-index {
    .admin__scope-old {
        .col-set_name {
            max-width: 930px;
            width: 930px;
        }
    }
}

//  System -> Export
.adminhtml-export-index {
    .admin__scope-old {
        .grid-actions,
        .grid {
            &:extend(.side-paddings-0);
        }
        .col-label,
        .col-code {
            &:extend(.col-220-max all);
        }
        .col-code {
            &:extend(.ellipsis all);
        }
        .grid {
            td {
                vertical-align: middle;
            }
            .input-text-range {
                margin: 0 10px 0 5px;
                width: 37%;
            }
            .input-text-range-date {
                margin: 0 5px;
                width: 32%;
            }
        }
        .ui-datepicker-trigger {
            display: inline-block;
            margin: -3px 10px 0 0;
            vertical-align: middle;
        }
    }
}

//  System -> Scheduled Imports/Exports
.adminhtml-scheduled-operation-index {
    .admin__scope-old {
        .grid .col-name {
            &:extend(.col-220-max all);
        }
    }
}

//  System -> Report
.adminhtml-logging-index {
    .admin__scope-old {
        .grid .col-fullaction {
            &:extend(.ellipsis all);
            &:extend(.col-220-max all);
        }
    }
}

//  System -> Notifications
.adminhtml-notification-index {
    .admin__scope-old {
        .col-actions a {
            &:extend(.col-actions-links);
        }
    }
}

.adminhtml-process-list {
    .admin__scope-old {
        .col-action a,
        .col-mode {
            &:extend(.nowrap all);
        }
    }
}

.adminhtml-notification-index,
.adminhtml-cache-index,
.adminhtml-process-list,
.indexer-indexer-list {
    .admin__scope-old {
        .grid .col-select {
            width: 10px;
        }
    }
}

//  System -> Locked Users
.adminhtml-locks-index {
    .admin__scope-old {
        .grid .col-name {
            &:extend(.col-570 all);
        }
    }
}

//  System -> Custom Variables
.adminhtml-system-variable-index {
    .admin__scope-old {
        .grid .col-code {
            &:extend(.col-370-max all);
            &:extend(.ellipsis all);
        }
    }
}

.adminhtml-logging-index {
    .admin__scope-old {
        .grid .col-info {
            &:extend(.col-110-max all);
            &:extend(.ellipsis all);
        }
    }
}

//
//  Login page captcha reload @todo ui - remove after loader consistency
//  _____________________________________________

// Tax popup
.tax-rate-popup .form-inline .field {
    position: static;
    &.required .label {
        position: relative;
        z-index: 1;
    }
}

// Product tabs
#product-edit-form-tabs .ui-tabs-panel {
    border-top-width: 0;
    .main-col & {
        padding-left: 0;
        padding-right: 0;
    }
    .accordion {
        margin: 0 0 8px;
        padding: 0;
        > dt {
            background: #fff;
            padding: 5px 18px 2px;
            position: relative;
            + dd {
                display: none;
                &.open {
                    padding: 25px 18px 18px;
                    display: block;
                    margin-left: 0;
                    border-top: 0;
                    border-radius: 0 0 5px 5px;
                }
            }
            &.open {
                margin: 0;
                border-bottom: 0;
                border-radius: 5px 5px 0 0;
                a {
                    &:before {
                        content: '\e02c'; // arrow down icon
                    }
                }
            }
            a {
                .style10();
                display: block;
                padding: 7px 0 10px 22px;
                text-decoration: none;
                position: relative;
                cursor: pointer;
                border-bottom: 1px solid #cac3b4;
                i {
                    .style31();
                }
                &:before {
                    position: absolute;
                    left: 0;
                    top: 11px;
                    font-family: 'MUI-Icons';
                    font-style: normal;
                    speak: none;
                    font-size: 16px;
                    font-weight: normal;
                    -webkit-font-smoothing: antialiased;
                    content: '\e02a'; // arrow right icon
                    color: #b2b0ad;
                }
                &:hover {
                    &:before {
                        color: #7e7e7e;
                    }
                }
            }
        }
    }
}<|MERGE_RESOLUTION|>--- conflicted
+++ resolved
@@ -1739,17 +1739,9 @@
         min-width: 730px;
     }
 
-<<<<<<< HEAD
-.col-2-left-layout {
-    background: #f7f3eb;
-    margin: 0 auto;
-    position: relative;
-}
-=======
     //
     //  Horizontal Tabs
     //  --------------------------------------
->>>>>>> 0e5092e3
 
     .ui-tabs {
         clear: both;
@@ -2530,27 +2522,12 @@
     //  --------------------------------------
 
 
-<<<<<<< HEAD
-// Custom grid action view for Primary Add Button at grid tables
-.CustomGridAction {
-    .grid-actions {
-        border-radius: 5px 5px 0 0;
-        margin-top: 20px;
-        padding: 9px 15px;
-    }
-    .page-actions.fixed {
-        left: 0;
-        margin: 0;
-        padding: 0 21px;
-        position: fixed;
-=======
     #buttonsblock_content.buttons-set {
         margin-bottom: 9px;
     }
 
     #buttonsblock_content.buttons-set button {
         margin-right: 4px;
->>>>>>> 0e5092e3
     }
 
     //
