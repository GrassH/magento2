/**
 * Copyright © 2015 Magento. All rights reserved.
 * See COPYING.txt for license details.
<<<<<<< HEAD
 */

/* Magento/backend */

//.magento-reset();   // Reset default styles with magento_reset

// Import theme vars overrides and mixins
@import 'source/lib/_lib'; // Import all lib files
@import '../less/styles/vars.less';
@import 'source/theme'; // import theme styles
@import 'source/variables';
@import 'source/table'; // import theme styles
@import 'source/icons';

@baseDir: '../'; //default

@import 'source/navigation'; // import theme navigation
@import 'source/dashboard'; // import theme navigation

// Magento Import instructions
//@magento_import "source/module.less"; // import theme styles

@import (reference) 'source/abstract'; // import theme styles
=======
 */
>>>>>>> 4ec7a80d
<|MERGE_RESOLUTION|>--- conflicted
+++ resolved
@@ -1,30 +1,4 @@
 /**
  * Copyright © 2015 Magento. All rights reserved.
  * See COPYING.txt for license details.
-<<<<<<< HEAD
- */
-
-/* Magento/backend */
-
-//.magento-reset();   // Reset default styles with magento_reset
-
-// Import theme vars overrides and mixins
-@import 'source/lib/_lib'; // Import all lib files
-@import '../less/styles/vars.less';
-@import 'source/theme'; // import theme styles
-@import 'source/variables';
-@import 'source/table'; // import theme styles
-@import 'source/icons';
-
-@baseDir: '../'; //default
-
-@import 'source/navigation'; // import theme navigation
-@import 'source/dashboard'; // import theme navigation
-
-// Magento Import instructions
-//@magento_import "source/module.less"; // import theme styles
-
-@import (reference) 'source/abstract'; // import theme styles
-=======
- */
->>>>>>> 4ec7a80d
+ */