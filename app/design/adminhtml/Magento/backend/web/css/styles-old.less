/**
 * Copyright © 2015 Magento. All rights reserved.
 * See COPYING.txt for license details.
 */

@import 'source/lib/_lib.less'; // Global lib
@import 'source/lib/_utilities.less';
@baseDir: "../"; // Default

// Backend
@import "../mui/clearless/all.less";
@import "../mui/styles/vars.less";
@import (reference) "../mui/styles/abstract.less"; // Import some abstract

.admin__scope-old {
    box-sizing: content-box;

    // .normalize();
    @import "../mui/styles/base.less";
    @import "../mui/styles/table.less"; // Import table styles

    //
    //  Reset 'button view' for actions
    //  --------------------------------------

    .customer-current-activity .action-refresh,
    .data-table .action-.delete,
    .data-table .action-.delete:hover,
    .data-table .action-.delete:active,
    .data-table .action-.delete.active,
    .data-table .action-delete,
    .data-table .action-delete:hover,
    .data-table .action-delete:active,
    .data-table .action-delete.active,
    .data-table .action-locked,
    .data-table .action-locked:hover,
    .data-table .action-locked:active,
    .data-table .action-locked.active,
    .data-table .action-locked[disabled],
    #product-variations-matrix .action-choose,
    #product-variations-matrix .action-choose:hover,
    #product-variations-matrix .action-choose:active,
    #product-variations-matrix .action-choose.active,
    #product-variations-matrix .action-choose[disabled],
    .action-manage-images,
    .action-manage-images:hover,
    .action-manage-images:active,
    .action-manage-images.active,
    .action-manage-images[disabled],
    .image-panel .action-close,
    .image-panel .action-close:hover,
    .image-panel .action-close:active,
    .image-panel .action-close.active,
    .image-panel .action-close[disabled],
    .image-panel-controls .action-remove,
    .image-panel-controls .action-remove:hover,
    .image-panel-controls .action-remove:active,
    .image-panel-controls .action-remove.active,
    .image-panel-controls .action-remove[disabled],
    .vde-image-sizing .action-connect,
    .vde-image-sizing .action-connect:hover,
    .vde-image-sizing .action-connect:active,
    .vde-image-sizing .action-connect.active,
    .vde-image-sizing .action-connect[disabled],
    .suggest-expandable .action-show-all,
    .suggest-expandable .action-show-all:hover,
    .suggest-expandable .action-show-all:active,
    .suggest-expandable .action-show-all.active,
    .suggest-expandable .action-show-all[disabled],
    .custom-file > .action-add,
    .custom-file > .action-add:hover,
    .custom-file > .action-add:active,
    .custom-file > .action-add.active,
    .custom-file > .action-add[disabled],
    .vde-tools-header .action-close,
    .vde-tools-header .action-close:hover,
    .vde-tools-header .action-close:active,
    .vde-tools-header .action-close.active,
    .image .action-delete,
    .image .action-delete:hover,
    .image .action-delete:active,
    .image .action-delete.active,
    .fieldset-wrapper-title .actions .action-delete,
    .fieldset-wrapper-title .actions .action-delete:hover,
    .fieldset-wrapper-title .actions .action-delete:active,
    .fieldset-wrapper-title .actions .action-delete.active,
    .notification .action-close,
    .notification .action-close:hover,
    .notification .action-close:active,
    .notification .action-close.active,
    .page-login .action-forgotpassword,
    .page-login .action-forgotpassword:hover,
    .page-login .action-forgotpassword:active,
    .page-login .action-forgotpassword.active,
    .page-login .action-back,
    .page-login .action-back:hover,
    .page-login .action-back:active,
    .page-login .action-back.active,
    .data-table .action-.delete[disabled],
    .data-table .action-delete[disabled],
    .data-table .action-locked[disabled],
    #product-variations-matrix .action-choose[disabled],
    .image-panel .action-close[disabled],
    .image-panel-controls .action-remove[disabled],
    .suggest-expandable .action-show-all[disabled],
    #store-view-window [class^='action-close'],
    #store-view-window [class^='action-close']:hover,
    #store-view-window [class^='action-close']:active,
    #store-view-window [class^='action-close'].active,
    #store-view-window [class^='action-close'][disabled],
    .custom-file > .action-add[disabled],
    .image .action-delete,
    .image .action-delete:hover,
    .image .action-delete:active,
    .image .action-delete.active,
    .fieldset-wrapper-title .actions .action-delete,
    .fieldset-wrapper-title .actions .action-delete:hover,
    .fieldset-wrapper-title .actions .action-delete:active,
    .fieldset-wrapper-title .actions .action-delete.active,
    .notification .action-close,
    .notification .action-close:hover,
    .notification .action-close:active,
    .notification .action-close.active,
    .vde-tools-header .action-close[disabled],
    .vde-image-sizing .action-reset,
    .vde-image-sizing .action-reset:hover,
    .vde-image-sizing .action-reset:active,
    .vde-image-sizing .action-reset.active,
    .vde-image-sizing .action-reset[disabled],
    .vde-image-sizing .action-connect,
    .vde-image-sizing .action-connect:hover,
    .vde-image-sizing .action-connect:active,
    .vde-image-sizing .action-connect.active,
    .vde-image-sizing .action-connect[disabled],
    .vde-tab-data .action-download,
    .vde-tab-data .action-download:hover,
    .vde-tab-data .action-download:active,
    .vde-tab-data .action-download.active,
    .vde-tab-data .action-download[disabled],
    .vde-tab-data .action-delete,
    .vde-tab-data .action-delete:hover,
    .vde-tab-data .action-delete:active,
    .vde-tab-data .action-delete.active,
    .vde-tab-data .action-delete[disabled],
    .vde-tab-data .action-edit,
    .vde-tab-data .action-edit:hover,
    .vde-tab-data .action-edit:active,
    .vde-tab-data .action-edit.active,
    .vde-tab-data .action-edit[disabled],
    .image .action-delete[disabled],
    .fieldset-wrapper-title .actions .action-delete[disabled] {
        border: none;
        border-radius: 0;
        background: none;
        margin: 0;
        padding: 0;
        box-shadow: none;
        text-shadow: none;
        filter: none;
    }

    .attribute-popup .messages {
        margin: 0 15px;
    }

    .fade.critical-notification {
        display: block;
    }

    .fade.critical-notification .popup {
        top: 200px;
    }

    //
    //  Actions as links
    //  --------------------------------------

    .notification-entry-dialog .action-close {
        background: none;
        border: none;
        color: #6d665e;
        font-weight: normal;
        font-size: 12px;
        cursor: pointer;
        text-decoration: underline;
    }

    .notification-entry-dialog .action-close:hover {
        color: #000;
        border-bottom-color: #000;
        filter: none;
    }

    //
    //  Fileupload button
    //  --------------------------------------

    .action-upload {
        position: relative;
    }

    .action-upload > input[type="file"] {
        position: absolute;
        left: 0;
        top: 0;
        right: 0;
        bottom: 0;
        opacity: 0;
        font-size: 10em;
    }

    //
    //  Dropdown menu
    //  --------------------------------------

    .dropdown-menu,
    .ui-autocomplete {
        position: absolute;
        display: none;
        list-style: none;
        min-width: 100px;
        margin: 1px 0 0;
        padding: 0;
        right: 0;
        top: 100%;
        border: 1px solid #cac2b5;
        background: #fff;
        box-shadow: 0 1px 1px rgba(0, 0, 0, .2);
        z-index: 990;
    }

    .dropdown-menu > li,
    .ui-autocomplete > li {
        padding: 5px;
        border-bottom: 1px solid #e5e5e5;
    }

    .dropdown-menu > li.selected,
    .ui-autocomplete > li.selected {
        background: #eef8fc;
    }

    .dropdown-menu > li:hover,
    .ui-autocomplete > li:hover {
        background: #eef8fc;
    }

    .dropdown-menu > li:last-child,
    .ui-autocomplete > li:last-child {
        border-bottom: none;
    }

    .dropdown-menu > li > .item,
    .ui-autocomplete > li > .item {
        cursor: pointer;
    }

    .dropdown-menu-top {
        margin: 0 0 3px;
        top: auto;
        bottom: 100%;
    }

    .ui-autocomplete {
        right: auto;
    }

    .ui-autocomplete > li {
        padding: 0;
    }

    .ui-autocomplete > li > a {
        display: block;
        padding: 5px;
    }

    .ui-autocomplete > li > a.level-0 {
        padding-left: 5px !important;
    }

    .ui-autocomplete .ui-state-focus {
        background: #f5f5f5;
    }

    .active .dropdown-menu {
        display: block;
    }

    //
    //  Actions Dropdown
    //  --------------------------------------

    .action-dropdown {
        text-align: left;
        position: relative;
        display: inline-block;
    }

    .action-dropdown > [class^='action-'] {
        float: left;
        border-radius: 0;
    }

    .action-dropdown > .action-default {
        border-radius: 5px 0 0 5px;
    }

    .action-dropdown > .action-toggle {
        border-left: 1px solid #c5c0b9;
        border-radius: 0 5px 5px 0;
        margin-left: -1px;
        padding: 4px 7px;
    }

    .action-dropdown > .action-toggle > span {
        display: none;
    }

    .action-dropdown > .action-toggle:before {
        display: block;
        font-family: 'MUI-Icons';
        font-style: normal;
        speak: none;
        font-weight: normal;
        -webkit-font-smoothing: antialiased;
        content: '\e02c'; // arrow down
        font-size: 11px;
    }

    .action-dropdown > .action-toggle.active:before {
        content: '\e029'; // arrow up
    }

    .action-dropdown > .action-toggle.primary {
        border-left: 1px solid #e1721d;
    }

    .action-dropdown > .action-toggle.primary:hover {
        background: #e2701a;
        margin-left: -1px;
    }

    .action-dropdown.active .dropdown-menu {
        display: block;
        white-space: nowrap;
    }

    .action-dropdown.active .dropdown-menu > li {
        padding: 0;
    }

    .action-dropdown .dropdown-menu > li > .item {
        display: block;
        padding: 6px 10px 5px;
        color: #333;
        text-decoration: none;
    }

    //
    //  Action delete icon
    //  --------------------------------------

    // TODO: replase ".action-.delete" to ".action-delete" after buttons refactoring
    .data-table .action-.delete span,
    .data-table .action-delete span,
    .data-table .action-locked span,
    .image .action-delete span,
    .fieldset-wrapper-title .actions .action-delete span {
        display: none;
    }

    .data-table .action-.delete:before,
    .data-table .action-delete:before,
    .image .action-delete:before,
    .fieldset-wrapper-title .actions .action-delete:before {
        font-family: 'MUI-Icons';
        font-style: normal;
        speak: none;
        font-weight: normal;
        font-size: 18px;
        -webkit-font-smoothing: antialiased;
        content: '\e07f'; // delete icon
        color: #b7b3ad;
    }

    //
    //  Locked action icon
    //  --------------------------------------

    .data-table .action-locked:before {
        font-family: 'MUI-Icons';
        font-style: normal;
        speak: none;
        font-weight: normal;
        font-size: 20px;
        -webkit-font-smoothing: antialiased;
        content: '\e03e'; // lock icon
        color: #b7b3ad;
    }

    .data-table .action-.delete:hover:before,
    .data-table .action-delete:hover:before,
    .data-table .action-locked:hover:before,
    .image .action-delete:hover:before,
    .fieldset-wrapper-title .actions .action-delete:hover:before {
        color: #7e7e7e;
    }

    .data-table input.action-.delete[type="button"],
    .data-table input.action-.delete[type="submit"],
    .data-table input.action-.delete[type="reset"],
    .data-table button.action-.delete,
    .data-table input.action-.delete[type="button"]:visited,
    .data-table input.action-.delete[type="submit"]:visited,
    .data-table input.action-.delete[type="reset"]:visited,
    .data-table button.action-.delete:visited,
    .data-table input.action-.delete[type="button"]:hover,
    .data-table input.action-.delete[type="submit"]:hover,
    .data-table input.action-.delete[type="reset"]:hover,
    .data-table button.action-.delete:hover,
    .data-table input.action-.delete[type="button"]:active,
    .data-table input.action-.delete[type="submit"]:active,
    .data-table input.action-.delete[type="reset"]:active,
    .data-table button.action-.delete:active {
        background: transparent;
        padding: 3px 7px 0;
    }

    .data-table input.action-.delete[type=button]:hover:before,
    .data-table input.action-.delete[type=submit]:hover:before,
    .data-table input.action-.delete[type=reset]:hover:before,
    .data-table button.action-.delete:hover:before,
    .data-table input.action-.delete[type=button]:focus:before,
    .data-table input.action-.delete[type=submit]:focus:before,
    .data-table input.action-.delete[type=reset]:focus:before,
    .data-table button.action-.delete:focus:before {
        background: transparent;
        color: #a5a29d;
    }

    //
    //  Forms
    //  --------------------------------------


    fieldset {
        border: 1px solid #ccc;
        padding: 20px;
    }

    legend {
        padding: 0 10px;
        margin: 0 -10px;
    }

    fieldset legend + br {
        display: none;
    }

    label {
        display: inline-block;
    }

    label > input[type="radio"],
    label > input[type="checkbox"] {
        margin: -3px 3px 0 0;
        vertical-align: middle;
    }

    input[type=text],
    input[type=password],
    input[type=datetime],
    input[type=datetime-local],
    input[type=date],
    input[type=month],
    input[type=time],
    input[type=week],
    input[type=number],
    input[type=range],
    input[type=email],
    input[type=url],
    input[type=search],
    input.search,
    input[type=tel],
    input[type=color],
    textarea,
    select {
        box-sizing: border-box;
        border: 1px solid #adadad;
        border-radius: 1px;
        padding: 4px;
        color: #303030;
        background-color: #fff;
        font-weight: 500;
        font-size: 14px;
        height: 33px;
        &:focus {
            border-color: #007bdb;
            outline: 0;
        }
    }

    select {
        &:not([multiple]) {
            .css(appearance, none, 1);

            display: inline-block;
            line-height: normal;
            min-width: 80px;

            background-repeat: no-repeat;
            background-image+: url('../images/arrows-bg.svg');
            background-position+: ~'calc(100% - 12px)' -34px;
            background-size+: auto;

            background-image+: linear-gradient(#e3e3e3, #e3e3e3);
            background-position+: 100%;
            background-size+: 33px 100%;

            background-image+: linear-gradient(#adadad, #adadad);
            background-position+: ~'calc(100% - 33px)' 0;
            background-size+: 1px 100%;

            padding-right: 44px;
            &:focus {
                background-image+: url('../images/arrows-bg.svg');
                background-position+: ~'calc(100% - 12px)' 13px;

                background-image+: linear-gradient(#e3e3e3, #e3e3e3);
                background-position+: 100%;

                background-image+: linear-gradient(#007bdb, #007bdb);
                background-position+: ~'calc(100% - 33px)' 0;
            }
            &::-ms-expand {
                display: none;
            }
        }
    }

    select[multiple],
    select[size] {
        height: auto;
    }

    textarea {
        resize: vertical;
        padding-top: 6px;
        padding-bottom: 6px;
        line-height: 1.18em;
        max-width: none;
        min-height: 100px;
    }

    textarea,
    .input-text {
        height: auto;
    }

    input[type="radio"],
    input[type="checkbox"] {
        background: #fff;
        border: 1px solid #adadad;
        border-radius: 2px;
        cursor: pointer;
        display: inline-block;
        vertical-align: middle;
        margin: 0 5px 0 0;
        height: 16px;
        width: 16px;
        position: relative;
        appearance: none;
        -webkit-appearance: none;
        -moz-appearance: none;
        transition: all 0.1s ease-in;
        &:focus {
            border-color: #007bdb;
            outline: 0;
        }
        &[disabled] {
            background-color: #e9e9e9;
            border-color: #adadad;
            opacity: .5;
        }
        &:checked {
            &:after {
                font-family: 'Admin Icons';
                content: "\e62d";
                display: inline-block;
                position: absolute;
                top: 0;
                left: 0;
                width: 14px;
                color: #514943;
                font-size: 11px;
                line-height: 13px;
                text-align: center;
                font-weight: 400
            }
        }
    }

    input[type="radio"]  {
        border-radius: 8px;
        &:checked {
            &:after {
                content: '';
                display: block;
                width: 10px;
                height: 10px;
                border-radius: 10px;
                background: #514943;
                top: 50%;
                left: 50%;
                position: absolute;
                margin-top: -5px;
                margin-left: -5px;
            }
        }
    }

    input[disabled],
    select[disabled],
    textarea[disabled],
    input[readonly],
    select[readonly],
    textarea[readonly] {
        cursor: not-allowed;
        background-color: #fff;
        border-color: #eee;
        box-shadow: none;
        color: #999;
    }

    select[disabled] option[selected] {
        color: #fff;
        background: #aaa;
    }

    textarea:-moz-placeholder,
    input:-moz-placeholder {
        color: #999 !important;
        font-style: italic;
    }

    option.placeholder {
        color: #999 !important;
        font-style: italic !important;
    }

    :-ms-input-placeholder {
        color: #999 !important;
        font-style: italic;
    }

    ::-webkit-input-placeholder {
        color: #999 !important;
    }

    :-moz-placeholder {
        color: #999 !important;
    }

    .form-inline .control {
        width: 100%;
        .control-inner-wrap {
            padding-top: 7px;
        }
    }

    .form-inline .label {
        width: 20%;
        padding-top: 8px;
        padding-right: 30px;
    }

    .form-inline .label ~ .control {
        width: 60%;
    }

    .form-inline .no-label .control {
        margin-left: 20%;
        width: 60%;
    }

    fieldset.field [class^='fields-group-'] .field .control {
        width: auto;
        margin: 0 0 0 20px;
    }

    .form-inline .field-service {
        box-sizing: border-box;
        float: left;
        width: 20%;
        padding: 7px 0 0 15px;
        color: #999;
        font-size: 12px;
        letter-spacing: .05em;
    }

    .form-inline .field-service[value-scope]:before {
        content: attr(value-scope) !important;
        white-space: nowrap;
        display: block;
        margin-bottom: 5px;
    }

    .form-inline .field-service .checkbox {
        margin: 0;
        vertical-align: middle;
    }

    .form-inline > form > div > .message {
        margin-left: 18px;
        margin-right: 18px;
    }

    .control > input {
        width: 100%;
        padding: 4px 10px;
    }

    .control > input[type="button"] {
        width: auto;
    }

    .control > input.hasDatepicker {
        width: 160px;
    }

    .control {
        > input[type="file"] {
            width: auto;
        }
        > input[type="checkbox"],
        > input[type="radio"] {
            width: 16px;
            padding: 0;
        }
    }

    .control > table {
        width: 100%;
    }

    .multi-input {
        margin: 0 0 20px;
    }

    .multi-input > input {
        width: 100%;
    }

    .control .input-file {
        margin-top: 4px;
    }

    // TODO: remove styles for images when images will be replaced by font icons
    .control .hasDatepicker + img {
        margin: -3px 0 0 5px;
        vertical-align: middle;
    }

    .nobr {
        white-space: nowrap;
    }

    //
    //  Form Validation
    //  --------------------------------------

    label.mage-error {
        border: 1px solid #e22626;
        display: block;
        margin: 2px 0 0;
        padding: 6px 10px 10px;
        background: #fff8d6;
        color: #555;
        font-size: 12px;
        font-weight: 500;
        box-sizing: border-box;
    }

    textarea.mage-error,
    select.mage-error,
    input.mage-error {
        border-color: #e22626 !important;
    }

    input.mage-error ~ .addafter {
        border-color: #e22626 !important;
    }

    //
    //  Forms for Store Scope
    //  --------------------------------------

    .form-inline .field-store_id .label + .control,
    .form-inline .field-store_ids .label + .control,
    .form-inline .field-website_ids .label + .control,
    .form-inline .field-website_id .label + .control,
    .form-inline .field-select_stores .label + .control,
    .form-inline .field-stores .label + .control {
        width: auto;
    }

    //
    //  Forms styles
    //  --------------------------------------

    .page-content-inner {
        position: relative;
        background: #f5f2ed;
        border: 1px solid #b7b2a6;
        border-radius: 5px;
        padding: 20px;
    }

    .fieldset-wrapper,
    .fieldset {
        background: #fff;
        border: 0;
        margin: 0;
        padding: 5px 18px 38px;
        position: relative;
    }

    .fieldset-wrapper > .fieldset-wrapper-title,
    .fieldset > .legend {
        position: static;
        float: left;
        width: 100%;
        box-sizing: border-box;
        padding: 0;
        border-bottom: 1px solid #cac3b4;
        margin: 0 0 18px;
    }

    .fieldset-wrapper > .fieldset-wrapper-title {
        float: none;
    }

    .fieldset-wrapper > .fieldset-wrapper-title .title,
    .fieldset > .legend span {
        .style10();
        padding: 7px 0 10px;
        display: inline-block;
    }

    //
    //  Collapsable fieldset-wrapper
    //  --------------------------------------
    .collapsable-wrapper {
        padding-bottom: 2px;
        > .fieldset-wrapper-title {
            border-bottom: 1px solid #cac3b4;
            margin-bottom: 0;
            > .title {
                position: relative;
                padding-left: 22px;
                cursor: pointer;
                float: left;
                &:before {
                    position: absolute;
                    left: 0;
                    top: 11px;
                    font-family: 'MUI-Icons';
                    font-size: 16px;
                    font-style: normal;
                    speak: none;
                    font-weight: normal;
                    -webkit-font-smoothing: antialiased;
                    content: '\e02a'; // arrow right icon
                    color: #b2b0ad;
                }
                &:hover:before {
                    color: #7e7e7e;
                }
            }
        }
        &.opened {
            padding-bottom: 18px;
            > .fieldset-wrapper-title {
                //border-bottom: 1px solid #ededed;
                margin-bottom: 18px;
                > .title:before {
                    content: '\e02c'; // arrow down icon
                }
            }
        }
    }

    // Fieldset styles in another fieldset
    .fieldset .fieldset-wrapper,
    .fieldset-wrapper .fieldset-wrapper {
        border: 1px solid #cac3b4;
        border-radius: 2px;
        padding: 0;
    }

    .fieldset .fieldset-wrapper .fieldset-wrapper-title,
    .fieldset-wrapper .fieldset-wrapper .fieldset-wrapper-title {
        background:#f7f3eb;
        padding: 0 18px;
        border: 0;
    }

    .fieldset .fieldset-wrapper.opened .fieldset-wrapper-title,
    .fieldset-wrapper .fieldset-wrapper.opened .fieldset-wrapper-title {
        border-bottom: 1px solid #cccbca;
        -webkit-touch-callout: none;
        -webkit-user-select: none; // use in 41 Chrome
        -moz-user-select: none; // use in 36 Firefox
        -ms-user-select: none; // use in 11 IE
        min-height: 39px;
    }

    .fieldset .fieldset-wrapper .fieldset-wrapper-title .actions,
    .fieldset-wrapper .fieldset-wrapper .fieldset-wrapper-title .actions {
        padding: 6px 0 0;
    }

    .fieldset .fieldset-wrapper .fieldset-wrapper-title .title,
    .fieldset-wrapper .fieldset-wrapper .fieldset-wrapper-title .title {
        padding-top: 9px;
        padding-bottom: 8px;
        color: #555;
        font: normal 16px/1.333 Arial, Verdana, sans-serif;
    }

    .fieldset .fieldset-wrapper .fieldset-wrapper-title .title:before,
    .fieldset-wrapper .fieldset-wrapper .fieldset-wrapper-title .title:before {
        top: 9px;
    }

    .fieldset-wrapper-content .fieldset > .title {
        margin-top: 0;
        padding-left: 22px;
    }

    .fieldset-wrapper .draggable-handle,
    .fieldset .draggable-handle {
        width: 8px;
        height: 14px;
        line-height: 14px;
        background: url(../Magento_Backend/images/draggable-handle-vertical.png) no-repeat 0 0;
        cursor: ns-resize;
        color: #b2b0ad;
    }

    .fieldset-wrapper-title > .draggable-handle {
        position: absolute;
        left: 10px;
        top: 12px;
    }

    .fieldset .fieldset-wrapper .fieldset-wrapper-content,
    .fieldset-wrapper .fieldset-wrapper .fieldset-wrapper-content {
        padding: 0 10px;
    }

    // Sortable fieldsets
    .ui-sortable .entry-edit .fieldset-wrapper-title,
    #product_options_container_top .fieldset-wrapper-title {
        padding-left: 30px;
    }

    .ui-sortable .entry-edit .fieldset-wrapper-title > .title {
    }

    .fieldset-wrapper-title > .actions,
    .fieldset .legend > .actions {
        float: right;
        padding-top: 8px;
    }

    .fieldset > .legend + br {
        display: block;
        height: 0;
        overflow: hidden;
        clear: left;
    }

    .fieldset-wrapper .fieldset,
    .fieldset .fieldset {
        background: transparent;
        padding: 9px 0;
        border: none;
        border-radius: 0;
        margin: 0 0 29px;
    }

    .fieldset .comment {
        margin: 0 0 29px 10px;
    }

    .fieldset {
        .field {
            margin: 0 0 29px;
        }
    }

    .with-note .note,
    .field .note,
    .data-table .note {
        color: #303030;
        font-size: 12px;
        font-weight: 400;
        margin: 5px 0;
    }

    .fieldset .field .options-list {
        list-style: none;
        margin: 0;
        padding: 0;
    }

    .fieldset .field .options-list input[type="checkbox"],
    .fieldset .field .options-list input[type="radio"] {
        margin-right: 5px;
    }

    [class^="fields-group-"] .field {
        margin-bottom: 0;
    }

<<<<<<< HEAD
.form-inline div:not([class*='fields-group']) > .field > .label,
.form-inline .fieldset > .field > .label {
    color: #303030;
    font-size: 14px;
    font-weight: 600;
    line-height: 3.2rem;
    padding: 0 30px 0 0;
    white-space: nowrap;
    word-break: break-all;
    &:before {
        content: '.';
        margin-left: -7px;
        overflow: hidden;
        visibility: hidden;
        width: 0;
=======
    .fieldset-wrapper .fieldset:last-child,
    .fieldset .fieldset:last-child,
    .fieldset .field:last-child {
        margin-bottom: 0;
>>>>>>> 7fa9c7b1
    }

    .fieldset .label {
        color: #303030;
        font-size: 14px;
        font-weight: 600;
    }

    .fieldset .control .label {
        .style9();
        padding-top: 0;
    }

    .form-inline div:not([class*='fields-group']) > .field > .label,
    .form-inline .fieldset > .field > .label {
        color: #303030;
        font-size: 14px;
        font-weight: 600;
        line-height: 3.2rem;
        padding: 0 30px 0 0;
        white-space: nowrap;

        &:before {
            content: '.';
            margin-left: -7px;
            overflow: hidden;
            visibility: hidden;
            width: 0;
        }

        span {
            display: inline-block;
            line-height: 1.33;
            vertical-align: middle;
            white-space: normal;
        }
    }

    .details-content > .field.required > .label,
    .fieldset > .field.required > .label {
        &:after {
            content:'';
        }
        padding-left: 1.5rem;
        span {
            &:after {
                color: #eb5202;
                content: '*';
                display: inline-block;
                font-size: 1.6rem;
                font-weight: 500;
                line-height: 1;
                margin-left: 10px;
                position: absolute;
                top: 1.2rem;
                z-index: 1;
            }
        }
    }

    .form-inline {
        .details-content > .field.required > .label,
        .fieldset > .field.required > .label {
            padding-left: 0;
            span {
                &:after {
                    left: auto;
                    margin-left: 10px;
                    top: 1.2rem;
                }
            }
        }
    }

    .with-addon .textarea {
        margin: 0 0 6px;
    }

    .fieldset .control .textarea,
    .fieldset .control .addon .textarea {
        width: 100%;
    }
    .details-content > .field > input[type="checkbox"],
    .fieldset > .field > input[type="checkbox"] {
        margin-top: 9px;
    }

    .fieldset-alt {
        position: relative;
        display: table-row;
        border: 0;
        padding: 0;
        margin-bottom: 20px;
        width: 100%;
    }

    .fieldset-alt > .field {
        display: table-cell;
        vertical-align: top;
        padding-right: 4%;
    }

    .fieldset-alt > .field.no-display {
        display: none;
    }

    .fieldset-alt .field > .label {
        display: block;
        width: 100%;
        clear: both;
        text-align: left;
        margin: 0 0 10px;
    }

    .fieldset-alt .label + .control {
        width: 100%;
    }

    .fieldset-alt .field-option-title {
        width: 50%;
    }

    .fieldset .tooltip .help {
        margin: 5px 0 0 15px;
        display: inline-block;
    }

    .fieldset-alt .field-option-store-view {
        width: 20%;
    }

    .fieldset-alt .field-option-input-type {
        width: 20%;
    }

    .fieldset-alt .field-option-input-type select {
        width: 100%;
    }

    .fieldset-alt .field-option-req {
        width: 105px;
        white-space: nowrap;
    }

    .fieldset-alt .field-option-req .control {
        position: relative;
        top: 32px;
    }

    .fieldset-alt .field-option-position,
    .fieldset-alt .field-option-position .control {
        width: 60px;
    }

    // "Use default" checkbox
    .use-default {

    }

    .use-default-control {
        display: none;
    }

    .use-default-label {
        cursor: pointer;
        text-decoration: underline;
        font-size: 11px;
        color: #a29c94;
    }

    .use-default-label:hover {
        color: #7e7e7e;
    }

    //
    //  Custom Multiselect
    //  --------------------------------------

    .multiselect-alt {
        margin: 0;
        padding: 0;
        list-style: none;
        border: 1px solid #ccc;
        border-radius: 5px;
        color: #333;
    }

    .multiselect-alt .item {
        position: relative;
        border-top: 1px solid #fff;
        cursor: pointer;
    }

    .multiselect-alt .item:first-child {
        border-top: 0;
    }

    .multiselect-alt .item.selected {
        background: #d7ebf5;
    }

    .multiselect-alt .item.selected:hover {
        background: #afdef2;
    }

    .multiselect-alt label {
        display: block;
        cursor: pointer;
        padding: 6px 25px 5px;
    }

    .multiselect-alt .item.selected label:before {
        position: absolute;
        left: 8px;
        top: 1px;
        bottom: 0;
        width: 10px;
        line-height: 28px;
        font-family: 'MUI-Icons';
        font-style: normal;
        speak: none;
        font-weight: normal;
        -webkit-font-smoothing: antialiased;
        content: '\e01e'; // checked icon
        text-align: center;
        color: #7ba4b1;
        font-size: 9px;
        text-shadow: 0 -1px 1px #60727b;
    }

    .multiselect-alt input[type="checkbox"] {
        width: 0;
        height: 0;
        opacity: 0;
        margin: 0;
        padding: 0;
    }

    //
    //  Form item with table
    //  --------------------------------------

    .with-table {
        .label {
            float: none;
            text-align: left;
            width: 100%;
        }
        .control {
            clear: left;
            float: none;
            width: 100%;
        }
    }

    //
    //  Form currency label
    //  --------------------------------------

    .addon {
        input[type="text"] {
            border-width: 1px 1px 1px 0;
            ~ .addafter strong {
                display: inline-block;
                background: #fff;
                line-height: 24px;
                margin: 0 3px 0 0;
                padding-left: 4px;
                padding-right: 4px;
                position: relative;
                font-size: 14px;
                font-weight: 400;
                color: #858585;
                top: 0;
            }
            &:focus ~ .addafter {
                border-color: #007bdb;
                strong {
                    margin-top: 0;
                }
            }
        }
        .addafter {
            background: none;
            color: #a6a6a6;
            border-width: 1px 1px 1px 0;
            border-radius: 1px 1px 0 0;
            padding: 0;
            border-color: #ada89e;
        }
        input[type="text"],
        select {
            &[disabled],
            &[readonly] {
                ~ .addafter {
                    background-color: #e9e9e9;
                    border-color: #adadad;
                    color: #303030;
                    opacity: .5;
                    cursor: not-allowed;
                }
            }
        }
        .pager input {
            border-width: 1px;
        }
    }

    .field-price .addon input[type="text"] ~ .addafter strong {
        font-size: 18px;
    }

    .field-weight,
    .field-base_price {
        .addon {
            input[type="text"] {
                border-width: 1px 0 1px 1px;
            }
        }
    }

    .field.type-price .addon,
    .field-price .addon,
    .field-special_price .addon,
    .field-msrp .addon {
        direction: rtl;
    }

    .field.type-price .addon > *,
    .field-price .addon > *,
    .field-special_price .addon > *,
    .field-msrp .addon > * {
        direction: ltr;
    }

    .field.type-price .addon .addafter,
    .field-price .addon .addafter,
    .field-special_price .addon .addafter,
    .field-msrp .addon .addafter {
        border-width: 1px 0 1px 1px;
        border-radius: 1px 0 0 1px;
    }

    .field.type-price .addon input[type=text]:first-child,
    .field-price .addon input[type=text]:first-child,
    .field-special_price .addon input[type=text]:first-child,
    .field-msrp .addon input[type=text]:first-child {
        border-radius: 0 1px 1px 0;
    }

    .field.type-price input:focus,
    .field-price input:focus,
    .field-special_price input:focus,
    .field-msrp input:focus {
        border-color: #007bdb;
    }

    .field.type-price input:focus ~ label.addafter,
    .field-price input:focus ~ label.addafter,
    .field-special_price input:focus ~ label.addafter,
    .field-msrp input:focus ~ label.addafter {
        border-color: #007bdb;
    }

    .field.type-price input ~ label.addafter strong,
    .field-price input ~ label.addafter strong,
    .field-special_price input ~ label.addafter strong,
    .field-msrp input ~ label.addafter strong,
    .field-gift_wrapping_price input ~ label.addafter strong {
        margin-left: 2px;
        margin-right: -2px;
    }

    //
    //  Details element
    //  --------------------------------------

    summary {
        cursor: pointer;
        display: inline-block;
    }

    .no-details details > * {
        display: none;
    }

    .no-details details > summary:before {
        float: left;
        width: 20px;
        content: '► ';
    }

    .no-details details.open > summary:before {
        content: '▼ ';
    }

    .no-details details summary {
        display: block;
    }

    //
    //  Blockquotes
    //  --------------------------------------

    blockquote {
        border-left: 2px solid #ccc;
        padding-left: 5px;
    }

    blockquote small:before {
        content: '\2014 \00A0';
    }

    //
    //  Addresses
    //  --------------------------------------

    address {
        font-style: normal;
    }

    //
    //  X-tree styles
    //  --------------------------------------

    .x-tree-node .leaf .x-tree-node-icon {
        background-image: url(../images/fam_leaf.png);
    }

    .x-tree-node .system-leaf .x-tree-node-icon {
        background-image: url(../images/fam_application_form_delete.png);
    }

    //
    //  Styles for "js" tooltip with positionings
    //  --------------------------------------

    .tipsy {
        padding: 11px;
    }

    .tipsy-inner {
        padding: 12px 15px;
        max-width: 185px;
        background: #faf8f6;
        border: 1px solid #dcd8ce;
        box-shadow: 0 2px 5px rgba(49, 48, 43, .4);
    }

    .tipsy-inner .error {
        width: 158px;
    }

    .tipsy-inner .error h5 {
        color: #be0a0a;
        font-size: 16px;
        font-weight: 500;
        margin: 0 0 6px;
    }

    .tipsy-inner .error p {
        color: #676056;
        line-height: 1.5;
        margin: 0;
    }

    .tipsy-e .tipsy-arrow {
        top: 50%;
        left: 1px;
        margin-top: -10px;
        border-top: 10px solid transparent;
        border-right: 10px solid #dcd8ce;
        border-bottom: 10px solid transparent;
        border-left: none;
    }

    .tipsy-w .tipsy-arrow {
        top: 50%;
        right: 0;
        margin-top: -10px;
        border-top: 10px solid transparent;
        border-right: none;
        border-bottom: 10px solid transparent;
        border-left: 10px solid #dcd8ce;
    }

    .tipsy-n .tipsy-arrow,
    .tipsy-ne .tipsy-arrow,
    .tipsy-nw .tipsy-arrow {
        bottom: 1px;
        border-top: 10px solid #dcd8ce;
        border-right: 10px solid transparent;
        border-bottom: none;
        border-left: 10px solid transparent;
    }

    .tipsy-ne .tipsy-arrow {
        left: 16px;
    }

    .tipsy-nw .tipsy-arrow {
        right: 16px;
    }

    .tipsy-s .tipsy-arrow,
    .tipsy-se .tipsy-arrow,
    .tipsy-sw .tipsy-arrow {
        top: 1px;
        border-left: 10px solid transparent;
        border-right: 10px solid transparent;
        border-bottom: 10px solid #dcd8ce;
        border-top: none;
    }

    .tipsy-se .tipsy-arrow {
        left: 16px;
    }

    .tipsy-sw .tipsy-arrow {
        right: 16px;
    }

    .tipsy-arrow:after,
    .tipsy-arrow:before {
        position: absolute;
        width: 0;
        height: 0;
        content: '';
    }

    .tipsy-e .tipsy-arrow:after {
        top: -5px;
        left: 2px;
        margin-top: -4px;
        border-top: 9px solid transparent;
        border-right: 9px solid #faf8f6;
        border-bottom: 9px solid transparent;
    }

    .tipsy-e .tipsy-arrow:before {
        top: -8px;
        margin-top: 0;
        border-top: 10px solid transparent;
        border-right: 10px solid rgba(49, 48, 43, .1);
        border-bottom: 10px solid transparent;
    }

    .tipsy-w .tipsy-arrow:after {
        top: -5px;
        left: -12px;
        margin-top: -4px;
        border-top: 9px solid transparent;
        border-right: none;
        border-bottom: 9px solid transparent;
        border-left: 9px solid #faf8f6;
    }

    .tipsy-w .tipsy-arrow:before {
        top: -8px;
        left: -10px;
        margin-top: 0;
        border-top: 10px solid transparent;
        border-right: none;
        border-bottom: 10px solid transparent;
        border-left: 10px solid rgba(49, 48, 43, .1);
    }

    .tipsy-n .tipsy-arrow:after,
    .tipsy-ne .tipsy-arrow:after,
    .tipsy-nw .tipsy-arrow:after {
        margin-top: -4px;
        left: -9px;
        top: -7px;
        border-top: 9px solid #faf8f6;
        border-right: 9px solid transparent;
        border-left: 9px solid transparent;
    }

    .tipsy-n .tipsy-arrow:before,
    .tipsy-ne .tipsy-arrow:before,
    .tipsy-nw .tipsy-arrow:before {
        left: -10px;
        top: -8px;
        margin-top: 0;
        border-top: 10px solid rgba(49, 48, 43, .1);
        border-right: 10px solid transparent;
        border-left: 10px solid transparent;
    }

    .tipsy-s .tipsy-arrow:after,
    .tipsy-sw .tipsy-arrow:after,
    .tipsy-se .tipsy-arrow:after {
        left: -9px;
        top: 6px;
        margin-top: -4px;
        border-top: none;
        border-right: 9px solid transparent;
        border-bottom: 9px solid #faf8f6;
        border-left: 9px solid transparent;
    }

    .tipsy-inner dl {
        margin: 0;
    }

    .tipsy-inner dt {
        margin: 0 0 4px;
        font-size: 16px;
        font-weight: 400;
        color: #f47b20;
    }

    .tipsy-inner dd {
        margin: 0;
        color: #676056;
        font-size: 12px;
        line-height: 18px;
        font-family: Arial, Helvetica, sans-serif;
    }

    // Backup popup
    // TODO: remove after backups page js refactoring
    .backup-dialog {
        margin-top: inherit !important;
    }
//
//  .side-col {
//      box-sizing: border-box;
//      padding-bottom: 20px;
//      padding-right: 10px;
//      position: relative;
//      width: 25%;
//  }
//
//  .main-col {
//      position: relative;
//      width: 75%;
//      padding: 0 20px 20px;
//      box-sizing: border-box;
//  }

    .col-left {
        float: left;
    }

    .col-right {
        float: right;
    }

    .col-1-layout {
        .main-col {
            width: auto;
        }
    }

    .col-2-left-layout,
    .col-1-layout {
        margin: 0 auto;
        position: relative;
    }

    .col-2-left-layout {
        &:before {
            position: absolute;
            content: "";
            background-color: #fff;
            right:0;
            top: 0;
            bottom: 0;
            min-width: 730px;
            width: 80%;
        }
//      .main-col {
//          padding-right: 0;
//          padding-left: 0;
//          float: right;
//      }
//      .side-col {
//          float: left;
//      }
    }

//  .col-2-right-layout {
//      .side-col {
//          float: right;
//      }
//      .main-col {
//          float: left;
//      }
//  }

    .col-2-left-layout .main-col,
    .col-2-right-layout .main-col {
        min-width: 730px;
    }

    //
    //  Horizontal Tabs
    //  --------------------------------------

    .ui-tabs {
        clear: both;
        margin-bottom: 0;
    }
    .tabs-horiz {
        list-style: none;
        margin: 0;
        padding: 3px 0 0;
    }

    .tabs-horiz > li {
        float: left;
        margin: 0 5px 0 0;
    }

    .tabs-horiz .ui-tabs-anchor {
        position: relative;
        display: block;
        text-decoration: none;
        .style7();
        background: #e0dacf;
        padding: 11px 15px 13px;
        border-radius: 2px 2px 0 0;
    }

    .tabs-horiz > .ui-state-active .ui-tabs-anchor {
        background: #fff;
    }

    //
    //  Switcher
    //  --------------------------------------

    .switcher {
        -webkit-touch-callout: none;
        -webkit-user-select: none; // use in 41 Chrome
        -moz-user-select: none; // use in 36 Firefox
        -ms-user-select: none; // use in 11 IE
        user-select: none;
        cursor: pointer;
        display: inline-block;
        overflow: hidden;
    }

    .switcher input[type="checkbox"] {
        position: absolute;
        left: -999em;
    }

    .switcher-label {
        .style2();
        text-transform: uppercase;
    }

    .switcher-label:after {
        display: inline-block;
        margin-left: 10px;
        vertical-align: bottom;
        width: 34px;
        height: 17px;
        background: url(../images/switcher.png) no-repeat;
        content: '';
    }

    .switcher input[type="checkbox"] + .switcher-label:before {
        content: attr(data-text-off);
        background: none;
        border-radius: 0;
        border: none;
        float: none;
        font-size: 14px;
        height: auto;
        line-height: normal;
        margin: 0;
        text-align: left;
        width: auto;
    }

    .switcher input[type="checkbox"]:focus + .switcher-label:after {
        border-color: #007bdb;
    }

    .switcher input[type="checkbox"]:checked + .switcher-label:after {
        background-position: -34px 0;
    }

    .switcher input[type="checkbox"]:checked + .switcher-label:before {
        content: attr(data-text-on);
    }

    //
    //  Content actions panel (with buttons, switchers...)
    //  --------------------------------------

    // .page-actions {
    //   padding: 0 0 20px;
    //   text-align: right;
    // }

    .page-actions .buttons-group {
        vertical-align: top;
        text-align: left;
    }

    .page-actions > .switcher {
        display: inline-block;
        vertical-align: top;
        margin: 6px 10px 0 0;
    }

    // .main-col .page-actions {
    //   padding: 20px 0;
    // }

    .catalog-product-index .page-actions {
        padding-top: 0;
    }

    [class^=" catalog-product-"] .store-scope .store-tree {
        float: left;
    }

    // TODO: refactor trees
    .x-tree ul {
        margin: 0;
        padding: 0;
    }

    .tree-wrapper {
        width: 100%;
        overflow: auto;
        float: left; // Fixed Chrome scroll issue
    }

    .page-actions.fixed .page-actions-inner:before {
        content: attr(data-title);
        float: left;
        font-size: 20px;
        max-width: 50%;
        overflow: hidden;
        text-overflow: ellipsis;
        white-space: nowrap;
    }

    // Dynamic Grid
    // Used in pages like Catalog -> Attributes
    .dynamic-grid th {
        padding: 2px;
        width: 100px;
    }

    .dynamic-grid td {
        padding: 2px;
    }

    .dynamic-grid td input {
        width: 94px;
    }

    tr.dynamic-grid td,
    tr.dynamic-grid th {
        padding: 2px 10px 2px 0;
        width: auto;
    }

    tr.dynamic-grid input.input-text {
        width: 154px;
    }

    .available {
        color: #080;
        font-weight: bold;
    }

    .not-available {
        color: #800;
    }

    .categories-side-col {
        padding: 0 3%;
    }

    //
    //  Website store views tree
    //  --------------------------------------
    .store-tree {
        .website-name {
            font-size: 14px;
            font-weight: bold;
        }
        .webiste-groups {
            margin: 5px 0 20px 18px;
            dt {
                font-weight: bold;
            }
            dd {
                margin: 5px 0 15px 15px;
                > ul {
                    list-style: none;
                    margin: 0;
                    padding: 0;
                    > li {
                        margin: 0 0 5px;
                    }
                }
            }
        }
    }

    //
    //  Customer Reviews
    //  --------------------------------------
    .field-detailed_rating {
        .control-value {
            padding: 0;
        }
        .nested {
            padding: 0;
        }
        .field-rating {
            margin: 15px 0 0;
            &:first-child {
                margin-top: 0;
            }
            .label {
                width: 75px;
            }
            .control {
                unicode-bidi: bidi-override;
                direction: rtl;
                width: 125px;
                label {
                    color: #ccc;
                    cursor: pointer;
                    font-size: 18px;
                    float: right;
                    overflow: hidden;
                    white-space: nowrap;
                    width: 18px;
                    transition: color 150ms linear;
                    &:before {
                        display: none;
                    }
                }
            }
        }
        input[type="radio"] {
            display: none;
        }
    }

    //
    //  Tree Store Scope
    //  --------------------------------------
    .tree-store-scope {
        .buttons-set {
            margin-bottom: 9px;
            button {
                margin-right: 4px;
            }
        }
        .field {
            margin: 0 0 5px;
            input[type="checkbox"] {
                margin-right: 8px;
                position: relative;
                top: 2px;
            }
            .addafter {
                display: inline-block;
                padding-top: 6px;
            }
        }
        [class^="field field-website_"] .label,
        [class^="field field-group_"] .label,
        [class^="field field-w_"] .label,
        [class^="field field-sg_"] .label {
            text-align: left;
            font-size: 18px;
            padding-right: 0;
            width: auto;
        }
        [class^="field field-group_"] .label,
        [class^="field field-sg_"] .label {
            padding-left: 20px;
        }
        .tooltip .help {
            margin-top: 11px;
        }
    }

    //
    //  Widgets
    //  --------------------------------------
    .widget-layout-updates .fieldset-wrapper,
    .widget-layout-updates .data-table {
        margin: 0 0 18px;
    }

    .widget-layout-updates .fieldset-wrapper-title label {
        &:not(.mage-error) {
            padding: 10px 0 0;
        }
    }

    .widget-layout-updates .fieldset-wrapper-title select {
        margin: 3px 10px 5px;
    }

    .widget-layout-updates .fieldset-wrapper-title span,
    .widget-layout-updates .fieldset-wrapper-title select {
        vertical-align: middle;
    }

    .widget-layout-updates .data-table {
        table-layout: fixed;
    }

    .widget-layout-updates .data-table,
    .widget-layout-updates .data-table tr:nth-child(odd) td,
    .widget-layout-updates .data-table tr:nth-child(odd):hover td {
        background: none;
        border: none;
    }

    .widget-layout-updates .data-table th,
    .widget-layout-updates .data-table tbody td {
        border: none;
        padding: 5px 10px;
    }

    .widget-layout-updates .data-table select {
        margin: 0;
        max-width: 99%;
        overflow: hidden;
    }

    .widget-layout-updates .chooser_container {
        padding: 0 10px;
        margin-bottom: 18px;
    }

    .widget-layout-updates .chooser_container p {
        margin: 0 0 18px;
    }

    .widget-layout-updates .chooser_container p img,
    .widget-layout-updates .chooser_container p input {
        vertical-align: middle;
    }

    //
    //  Preview window
    //  --------------------------------------

    .preview-window {
        background: #fff;
    }

    .preview-window .toolbar {
        background: #f5f2ed;
        padding: 20px;
    }

    .preview-window .toolbar .switcher {
        margin: 0;
    }

    .preview-window .toolbar .switcher span {
        background: none;
        width: auto;
    }

    //
    //  Global 'No Products found' block
    //  --------------------------------------

    .no-products-message {
        background: #fbfaf6;
        padding: 12px;
        text-align: center;
        font-size: 12px;
        color: #666;
        margin-bottom: 13px;
    }

    //
    //  WYSIWYG
    //  --------------------------------------

    .action-wysiwyg {
        margin: 10px 0;
    }

    #catalog-wysiwyg-editor .buttons-set {
        margin-bottom: 9px;
    }

    #catalog-wysiwyg-editor .buttons-set button {
        margin-right: 4px;
    }

    //
    //  Add Attribute Popup
    //  --------------------------------------

    #create_new_attribute {
        overflow: hidden;
    }

    #create_new_attribute > .loading-mask {
        left: -25px;
        top: -50px;
    }

    .attribute-popup {
        background: none;
    }

    .attribute-popup #edit_form {
        display: block;
        > div:last-of-type {
            margin-bottom: 150px;
        }
    }

    .attribute-popup #edit_form > .fieldset > .legend {
        display: none;
    }

    .attribute-popup .wrapper-popup {
        padding: 0;
        height: 511px;
        overflow-x: hidden;
        overflow-y: auto;
    }

    .attribute-popup .fieldset,
    .attribute-popup .fieldset-wrapper {
        border: none;
        border-radius: 0;
        padding: 4px 0 20px;
        margin: 0 23px 20px;
    }

    .attribute-popup .fieldset-wrapper {
        border-top: none;
    }

    .attribute-popup .fieldset-wrapper:not(.collapsable-wrapper) .fieldset-wrapper-title {
        border-bottom: none;
    }

    .attribute-popup .fieldset-wrapper .fieldset-wrapper-content > .fieldset {
        margin-left: 0;
        margin-right: 0;
    }

    .attribute-popup .fieldset > .field > input[type="checkbox"] {
        margin-top: 7px;
    }

    .attribute-popup .fieldset .label {
        width: 35%;
    }

    .attribute-popup .collapsable-wrapper,
    #manage-titles-wrapper .fieldset-wrapper-title {
        margin-bottom: 0;
        padding-bottom: 0;
    }

    .attribute-popup .collapsable-wrapper .fieldset-wrapper-title > .title:before {
        color: #797269;
        font-size: 14px;
        top: 9px;
    }

    .attribute-popup form .entry-edit:first-child .fieldset {
        border-bottom: 1px solid #dfdcd7;
    }

    .attribute-popup .fieldset .legend {
        border: none;
    }

    .attribute-popup .page-actions [class^='action-'] {
        margin-left: 18px;
    }

    .attribute-popup #base_fieldset {
        padding-top: 20px;
    }

    .attribute-popup #base_fieldset > .legend {
        display: none;
    }

    .attribute-popup .page-actions-placeholder {
        display: none;
    }

    .attribute-popup .page-actions.fixed .page-actions-inner {
        background: #fff;
        padding: 0;
        min-width: 100%;
        max-width: 100%;
        min-height: 100%;
        margin: 0;
    }

    .attribute-popup .footer {
        display: none;
    }

    #manage-options-panel > .data-table {
        clear: both;
    }

    // Custom grids view
    .CustomGridView {
        .page-layout-admin-1column .page-columns {
            background: transparent;
        }
    }

    // Custom grid action view for Primary Add Button at grid tables
    .CustomGridAction {
        .grid-actions {
            border-radius: 5px 5px 0 0;
            margin-top: 20px;
            padding: 9px 15px;
        }
        .page-actions.fixed {
            left: 0;
            margin: 0;
            padding: 0 21px;
            position: fixed;
        }
        .page-actions {
            position: absolute;
            z-index: 2;
            margin-top: 10px;
            margin-left: 15px;
            padding: 0;
        }
    }

    //  Custom page-actions view
    .sidebar-actions {
        padding: 14px 0;
    }

    .sidebar-actions button {
        margin: 0 0 5px;
    }


    .data-table .fpt-item-container {
        td {
            vertical-align: top;
        }
        select:first-child {
            margin-bottom: 8px;
        }
    }

    // Clearfix
    .clearfix:before,
    .clearfix:after,
    [class$="-layout"]:after,
    .tabs-horiz:before,
    .tabs-horiz:after,
    .page-create-order:before,
    .page-create-order:after,
    .order-addresses:before,
    .order-addresses:after,
    .order-methods:before,
    .order-methods:after,
    .order-summary:before,
    .order-summary:after,
    .order-methods:before,
    .order-methods:after,
    .grid-actions:before,
    .grid-actions:after,
    .fieldset-wrapper-title:before,
    .fieldset-wrapper-title:after {
        content: "";
        display: table;
    }

    .clearfix:after,
    [class$="-layout"]:after,
    .tabs-horiz:after,
    .page-create-order:after,
    .order-addresses:after,
    .order-methods:after,
    .order-summary:after,
    .order-methods:after,
    .grid-actions:after,
    .fieldset-wrapper-title:after {
        clear: both;
    }

    //
    //  Pages.less (begin)
    //  ---------------------------------------------

    .field-weight .control .field:first-child {
        width: 36%;
        margin-right: 15px;
    }

    #allow_open_amount {
        margin-top: 8px;
    }

    #tab_content_downloadableInfo .data-table td {
        vertical-align: top;
        .row {
            margin-bottom: 10px;
        }
    }

    //
    //  Customer
    //  ---------------------------------------


    #customer_info_tabs_account_content #_accountsendemail {
        margin-top: 8px;
    }

    .customer-information:before,
    .customer-information:after {
        content: "";
        display: table;
    }

    .customer-information:after {
        clear: both;
    }

    .customer-information .data-table,
    .customer-information address {
        width: 48.5%;
    }

    .customer-information .data-table {
        float: left;
        width: 48.5%;
    }

    .customer-information address {
        padding-top: 4px;
        line-height: 2.2;
        float: right;
    }

    .address-list {
        list-style: none;
        width: 278px;
        margin: 0 0 10px;
        padding: 0;
        float: left;
    }

    //
//      Configuration -> Design
//  --------------------------------------

    #row_design_theme_ua_regexp .design_theme_ua_regexp {
        float: left;
        width: 100%;
    }
    #row_design_theme_ua_regexp .tooltip {
        margin-top: 8px;
    }
    #row_design_theme_ua_regexp .note {
        clear: both;
    }

    //
    //  CMS -> Banners
    //  --------------------------------------


    // Banner Properties
    #banner_properties_customer_segment_ids {
        min-width: 20%;
    }

    // Content

    .field-store_default_content .buttons-set {
        margin-bottom: 9px;
    }

    .field-store_default_content .buttons-set button {
        margin-right: 4px;
    }

    .field-store_0_content_use input[type="checkbox"] {
        margin-right: 8px;
        position: relative;
        top: 2px;
    }

    //
    //  CMS -> Manage Hierarchy
    //  --------------------------------------


    .cms-hierarchy .cms-scope {
        float: right;
        margin-right: 25px;
        position: relative;
        top: 2px;
        z-index: 1;
    }

    .cms-hierarchy #tree-container {
        margin-top: 25px;
        overflow: auto;
        padding-bottom: 10px;
    }

    .cms-hierarchy .buttons-set {
        margin-bottom: 10px;
    }

    .cms-hierarchy .cms-hierarchy-tree {
        width: 48.93617020799999%;
        float: left;
        margin: 10px 0 8px 0;
    }

    .cms-hierarchy .cms-hierarchy-node {
        width: 48.93617020799999%;
        float: left;
        margin: 10px 0 8px 2.127659574%;
    }

    .cms-hierarchy #cms_page_grid_container {
        clear: both;
    }

    .cms-hierarchy .store-switcher {
        position: relative;
        top: 10px;
    }

    .cms-hierarchy .store-switcher label {
        margin-right: 8px;
    }

    .cms-hierarchy-node #node_properties_fieldset #node_preview {
        position: relative;
        top: 6px;
    }

    .cms-hierarchy-node .form-inline .label {
        width: 30%;
    }

    //
    //  CMS -> Widgets
    //  --------------------------------------


    #widget_instace_tabs_properties_section_content .widget-option-label {
        margin-top: 6px;
    }

    //
    //  CMS -> Static Blocks
    //  --------------------------------------


    #buttonsblock_content.buttons-set {
        margin-bottom: 9px;
    }

    #buttonsblock_content.buttons-set button {
        margin-right: 4px;
    }

    //
    //  CMS -> Manage Content
    //  --------------------------------------


    // Content

    .cms-manage-content-actions .buttons-set {
        margin-bottom: 9px;
    }

    .cms-manage-content-actions .buttons-set button {
        margin-right: 4px;
    }

    .cms-manage-content-actions textarea {
        width: 100%;
    }

    //
    //  System -> Action Log -> Report
    //  --------------------------------------

    .adminhtml-logging-details .log-details-grid table {
        th {
            border: 1px solid #c9c2b8;
            border-width: 0 0 1px;
            padding: 6px 10px 7px;
            background: #fff;
            .style2();

            span {
                border: 0;
                padding: 0;
            }
        }

        td {
            border: none;
            padding: 6px 10px 7px;
            background: #fff;
        }

        tr:last-child td {
            border: 1px solid #eae8e4;
            border-width: 0 0 1px;
        }

        tr.on-mouse {
            cursor: inherit;
        }

        tr:nth-child(odd) td,
        tr.on-mouse:nth-child(odd):hover td {
            background: #fbfaf6;
        }
    }

    //
    //  System -> Roles
    // --------------------------------------

    #gws_container ul {
        padding: 0;
        margin: 0;
        list-style: none;
    }

    #gws_container ul ul {
        margin: .8em 0 .8em 1.4em;
    }

    #gws_container input[type="checkbox"] {
        margin-right: 3px;
        position: relative;
        top: -1px;
    }

    //
    //  Reports
    // --------------------------------------
    .reports-title .page-actions {
        float: right;
    }

    .reports-title .store-switcher {
        padding: 14px 0 18px;
    }

    .reports-content select {
        width: 160px;
    }

    .reports-content input.hasDatepicker {
        width: 133px;
    }

    .reports-content .required .control {
        position: relative;
    }

    .reports-content input.hasDatepicker + label.mage-error {
        left: 0;
        position: absolute;
        top: 30px;
    }

    .reports-title:before,
    .reports-title:after {
        content: "";
        display: table;
    }

    .reports-title:after {
        clear: both;
    }

    .table-fieldset-alt,
    .type-options {
        margin-bottom: 20px;
    }

    .table-fieldset-alt thead th,
    .table-fieldset-alt tbody tr td {
        border-width: 0;
    }

    .table-fieldset-alt tbody tr:nth-child(odd) td,
    .table-fieldset-alt tbody tr:nth-child(odd):hover td {
        background: #fff;
    }

    //
    //  System - Tax
    //  --------------------------------------



    .mselect-hidden + .mage-error {
        position: absolute;
        top: 100%;
    }

    //
    //  Tags
    //  --------------------------------------

    .tag-title {
        overflow: hidden;
    }

    .tag-title .page-actions {
        float: right;
    }

    //
    //  Attribute Mapping
    //  --------------------------------------

    .field-attributes_box .control-value {
        width: 100%;
    }

    .adminhtml-googleshopping-types-new #attribute_set {
        padding: 0;
    }

    .adminhtml-googleshopping-types-new #gcontent_attributes_container {
        margin-top: -6px;
    }

    //
    //  Sales
    //  --------------------------------------


    #order-totals strong {
        .style28();
    }

    #order-shipping-method-summary a {
        .style3();
    }

    .order-sidebar {
        float: left;
        width: 22%;
    }

    .customer-current-activity-inner {
        padding: 18px;
    }

    .customer-current-activity .action-refresh {
        float: right;
        &:hover {
            text-decoration: none;
        }
    }

    .order-currency {
        padding: 18px;
    }
    .order-detail {
    }
    .order-details-existing-customer {
        background: #fff;
        padding-left: 0;
        position: relative;
        width: 77.9%;
        float: right;
    }

    .order-billing-address,
    .order-billing-method {
        float: left;
        width: 49.5%;
    }

    .order-shipping-address,
    .order-shipping-method {
        float: right;
        width: 49%;
    }

    #order-data .order-account-information {
        float: none;
        width: auto;
    }

    #order-data .actions .action-add,
    #order-data .actions .action-delete,
    #order-customer-selector .actions .action-add {
        margin: 0 0 0 20px;
    }

    #order-data .order-methods ul {
        list-style: none;
        margin: 0;
        padding: 0;
    }

    #order-data .order-methods dl,
    #order-data .order-methods dt,
    #order-data .order-methods dd,
    #order-data .payment-methods dl,
    #order-data .payment-methods dt,
    #order-data .payment-methods dd {
        margin: 0;
        padding: 0;
    }

    #order-data .order-methods dd + dt,
    #order-data .payment-methods dd + dt {
        margin-top: 17px;
    }

    #order-data .order-methods dt,
    #order-data .payment-methods dt {
        margin: 0 0 8px;
    }

    .order-coupons .box-left,
    .order-gift-options .box-left {
        float: left;
        width: 49%;
    }

    .order-coupons .box-right,
    .order-gift-options .box-right {
        float: right;
        width: 49%;
    }

    .order-gift-options .box-left:last-child,
    .order-gift-options .fieldset-wrapper-title + .box-right {
        float: none;
        width: auto;
    }

    .order-coupons .content {
        .action- {
            vertical-align: top;
        }
        input[type="text"] {
            height: 28px;
        }
    }

    .order-gift-options {
        fieldset {
            border-radius: 5px;
        }

        .gift-wrapping-form select {
            margin-left: 10px;
        }

        .giftmessage-entire-order textarea {
            height: 6em;
            width: 100%;
        }

        .giftmessage-whole-order-container {
            textarea {
                height: 6em;
                width: 100%;
            }
            .actions {
                margin-left: 20%;
            }
        }
    }

    .ui-dialog.gift-options-popup .ui-dialog-content {
        padding: 25px;
    }

    .ui-dialog.gift-options-popup .ui-dialog-content h4 {
        margin: 0 0 17px;
    }

    .gift-options-tooltip {
        background: #fff;
        border-radius: 5px;
        padding: 10px;
        box-shadow: 0 0 3px rgba(0, 0, 0, .3);
    }

    #order-data .box-left fieldset,
    #order-data .box-right fieldset {
        border-radius: 5px;
    }

    .adminhtml-rma-new .order-totals,
    .order-comments-history .order-comments-history {
        float: none;
        width: 100%;
    }

    //
    //  Sales -> Create Order
    // --------------------------------------

    .summary-total {
        .summary-collapse {
            cursor: pointer;
            display: inline-block;
            &:before {
                @iconsize: 16px;
                content: "\e02d";
                color: #816063;
                background: #f2ebde;
                display: inline-block;
                text-indent: 0;
                font-size: @iconsize;
                width:@iconsize;
                height:@iconsize;
                line-height: @iconsize;
                overflow: hidden;
                font-family: 'MUI-Icons';
                border:1px solid #ada89e;
                font-style: normal;
                vertical-align: top;
                margin-right:7px;
                font-weight: normal;
                speak: none;
                -webkit-font-smoothing: antialiased;
                border-radius: 2px;
            }
            &:hover:before {
                background: #cac3b4;
            }
        }
        &.show-details .summary-collapse:before {
            content: "\e03a";
        }
    }

    tr.row-totals:nth-child(even) + tr.summary-details ~ tr.summary-total:not(.show-details):nth-child(even) td,
    tr.row-totals:nth-child(even) + tr.summary-details ~ tr.summary-total:not(.show-details):nth-child(even) ~ tr.row-totals:nth-child(even) td,
    tr.row-totals:nth-child(odd) + tr.summary-details ~ tr.summary-total:not(.show-details):nth-child(odd) ~ tr.row-totals:nth-child(even) td {
        background:  #fbfaf6;
    }

    tr.row-totals:nth-child(odd) + tr.summary-details ~ tr.summary-total:not(.show-details):nth-child(odd) ~ tr.row-totals:nth-child(odd) td,
    tr.row-totals:nth-child(even) + tr.summary-details ~ tr.summary-total:not(.show-details):nth-child(even) ~ tr.row-totals:nth-child(odd) td,
    tr.row-totals:nth-child(odd) + tr.summary-details ~ tr.summary-total:not(.show-details):nth-child(odd) td {
        background: #fff;
    }


    #order-data .page-actions {
        padding-top: 0;
    }

    .create-order-sidebar-container > div + div {
        border-top: 1px solid #cac3b4;
        margin-top: 35px;
    }

    .create-order-sidebar-container > div .head h5 {
        .style9();
        margin: 17px 0 17px;
    }

    .customer-current-activity-inner > h4 {
        .style10();
        border-bottom: 1px solid #cac3b4;
        margin-top: 0;
        padding: 0 0 16px;
    }

    .customer-current-activity-inner .auto-scroll {
        margin-right: -18px;
        margin-left: -18px;
        .no-items {
            padding: 5px 18px;
            display: block;
        }
    }
    .customer-current-activity-inner .data-table {
        thead {
            background-color: transparent;
        }
        thead th {
            background-color: transparent;
            .style18();
            border: 0;
            &:first-child {
                padding-left: 18px;
            }
            &:last-child {
                padding-right: 18px;
            }
        }
        tbody tr {
            td {
                background-color: transparent;
                border: 0;
                &:first-child {
                    padding-left: 18px;
                }
                &:first-child {
                    padding-right: 18px;
                }
            }
            &:nth-child(2n + 1) td {
                background: #e0dace;
            }
        }
    }
    .customer-current-activity .action-refresh {
        float: right;
    }

    .customer-current-activity .action-refresh,
    .customer-current-activity .data-table .icon {
        display: inline-block;
        text-indent: 100%;
        overflow: hidden;
        height: 16px;
        width: 16px;
        line-height: 16px;
        white-space: nowrap;
    }

    .customer-current-activity .action-refresh:before,
    .customer-current-activity .data-table .icon:before {
        content: "\e010";
        color: #c3c2be;
        display: block;
        text-indent: 0;
        font-size: 16px;
        line-height: 16px;
        font-family: 'MUI-Icons';
        font-style: normal;
        font-weight: normal;
        speak: none;
        -webkit-font-smoothing: antialiased;
    }

    .customer-current-activity .data-table .icon-remove:before {
        content: "\e07f";
    }

    .customer-current-activity .data-table .icon-add:before {
        content: "\e071";
    }

    .customer-current-activity .auto-scroll {
        .style18();
        overflow: auto;
        max-height: 150px;
    }

    .customer-current-activity .auto-scroll + button {
        margin: 22px 0 0;
    }

    .customer-current-activity .actions {
        border-top: none;
        margin: 20px 0 0;
        padding: 0;
    }

    .overlay {
        background: rgba(255, 255, 255, .5);
        border-radius: 5px;
        position: absolute;
        top: 0;
        bottom: 0;
        left: 0;
        right: 0;

        span {
            color: #111;
            font-weight: bold;
            position: absolute;
            top: 56px;
            left: 0;
            margin: 0 8px;
            padding: 10px;
            background: #fff;
        }
    }

    //
    //  Order view
    // --------------------------------------

    .order-comments-history fieldset {
        border: 0;
        margin: 0;
        padding: 0;
    }

    .order-comments-history textarea,
    .rma-history-form textarea {
        height: 6em;
        margin: 5px 0 10px;
        resize: vertical;
        width: 100%;
    }

    .order-comments-history input[type="checkbox"] {
        margin-right: 5px;
    }

    .order-history-comments-options {
        float: left;
    }

    .order-comments-history .actions {
        float: right;
    }

    [class*="-order-"] .fieldset-wrapper address {
        overflow: auto;
    }

    //
    //  Orders comments
    //--------------------------------------
    .note-list {
        list-style: none;
        padding: 0;
        li {
            border-top: 1px solid #ededed;
            padding: 9px 0;
            &:first-child {
                border: 0;
                padding-top: 13px;
            }
        }
        div {
            font-size: 12px;
        }
        .note-list-date,
        .note-list-status,
        .note-list-customer span {
            font-weight: bold;
        }
        .note-list-time,
        .note-list-status {
            border-right: 1px solid #676056;
            padding: 0 5px 0 0;
            margin: 0 5px 0 0;
        }
        .note-list-customer {
            white-space: nowrap;
        }
        .note-list-comment {
            margin: 5px 0 0;
        }
        .note-list-customer-notapplicable {
            color: #d87e34;
        }
        .note-list-customer-notified {
            color: #185b00;
        }
        .note-list-customer-not-notified {
            color: #963535;
        }
    }

    .adminhtml-rma-item-attribute-edit .col-position input {
        text-align: center;
    }

    .order-subtotal .label {
        text-align: right;
    }

    .items-to-invoice {
        border: 1px solid #c0bbaf;
        margin-top: 13px;
        width: 100%;
    }

    .items-to-invoice td,
    table.items-to-invoice tbody tr:hover td {
        background-color: #e6e3de;
        border: 0;
        text-align: center;
    }

    .items-to-invoice .grand-total {
        color: #19a3d1;
        font-weight: bold;
    }

    .creditmemo-totals .data-table input[type="text"] {
        text-align: right;
        width: 60px;
    }

    .col-product .product_to_add {
        float: right;
    }

    //
    //  Orders refund
    //--------------------------------------
    .field-refund-store-credit {
        .input-text {
            text-align: right;
            width: 60px;
        }
    }

    //
    //  Packaging for Shipping Popup
    // --------------------------------------
    #popup-window-mask,
    .popup-window-mask {
        background: rgba(0, 0, 0, .5);
        position: absolute;
        top: 0;
        right: 0;
        bottom: 0;
        left: 0;
        width: 100%;
        height: 100%;
        z-index: 999;
    }

    .packaging-window,
    .packed-window {
        background: #fff;
        box-shadow: 0 3px 6px rgba(0, 0, 0, .4);
        left: 50%;
        margin: -200px 0 0 -471px;
        position: fixed;
        top: 50%;
        width: 1000px;
        z-index: 1000;
    }

    .packaging-window .entry-edit-head {
        padding: 3px 5px;
    }

    .packaging-window .messages {
        padding: 10px 26px 10px 32px;
        border-radius: 0;
        color: #963535;
        text-shadow: none;
        position: relative;
        background: #f3dcd8;
        border: 1px solid #963535;
        margin-top: -1px;
    }

    .packaging-window .messages:before {
        position: absolute;
        left: 8px;
        top: 50%;
        margin-top: -11px;
        background: none;
        text-shadow: none;
        width: auto;
        height: auto;
        border: 0;
        font-family: 'MUI-Icons';
        font-style: normal;
        speak: none;
        font-weight: normal;
        -webkit-font-smoothing: antialiased;
        font-size: 16px;
        content: '\e069';
        color: #963535;
    }

    .packaging-window .validation-failed {
        background: #fef0ed;
        border: 1px dashed #d6340e;
    }

    .packaging-window {
        .packaging-content {
            overflow: auto;
            overflow-x: hidden;
            height: auto !important;
            max-height: 400px;
            .measures {
                width: 50px;
            }
            .options-weight {
                vertical-align: top;
            }
        }
    }

    .packaging-window .package-options {
        width: 100%;
        border-top: 1px solid #ccc;
        padding: 10px 0 0;
        margin: 3px 0 0;
    }

    .packaging-window .package-options td {
        vertical-align: middle;
    }

    .packaging-window .package-options .input-text {
        width: 50px;
    }

    .packaging-window .package_prapare {
        margin-bottom: 15px;
    }

    .packaging-window .package-options .customs-value {
        width: 80px;
    }

    .packaging-window .package-options .options-weight {
        width: 75px;
    }

    .packaging-window .package-options .options-units-weight {
        width: 45px;
    }

    .packaging-window .package-options .options-units-dimensions {
        width: 45px;
    }

    .packaging-window .package-options .options-content-type {
        width: 120px;
    }

    .packaging-window .package-options input[type=text].disabled,
    .packaging-window .package-options select.disabled {
        background: #eee;
    }

    .packaging-window .package-options-contents {
        border-top: 0;
    }

    .packaging-window .package-add-products {
        margin: 20px 0 0;
    }

    .packaging-window .package-add-products .grid {
        padding: 0;
    }

    .packaging-window .package-add-products .grid button {
        vertical-align: middle;
    }

    .packaging-window .package-number {
        font-weight: bold;
    }

    .packaging-window .package-number span {
        margin-left: 5px;
    }

    .packed-window .entry-edit-head {
        padding: 3px 5px;
    }

    .packed-window .packed-content {
        padding: 10px 10px 0;
        overflow: auto;
        max-height: 400px;
    }

    .packed-window .package {
        border-top: 1px solid #ededed;
        margin-bottom: 30px;
        padding: 10px;
    }

    .packed-window .package:first-child {
        border-top: 0;
    }

    .package-info {
        background: #e6e3de;
        border: 1px solid #c0bbaf;
    }

    .package-info th {
        font-weight: bold;
    }

    .packed-window .package-info table tbody tr td,
    .packed-window .package-info table tbody tr th,
    .package-info table tbody tr:nth-child(2n+1) td,
    .package-info table tbody tr:nth-child(2n+1) th {
        background: none;
        border: 0;
        padding: 5px 5px 2px;
    }

    .packed-window .package .grid {
        padding: 0;
    }

    .packed-window .package-options {
        width: 60%;
    }

    .packed-window .package-options td,
    .packed-window .package-options th {
        padding: 1px 0;
    }

    .grid .popup-window {
        text-align: left;
    }

    .grid tr.on-mouse td .popup-window .data-table tbody tr:nth-child(2n+1) td,
    .grid table tbody tr.on-mouse:nth-child(odd):hover td .popup-window .data-table tbody tr:nth-child(2n+1) td,
    .grid table tbody tr.on-mouse:nth-child(odd):hover td .popup-window .data-table tbody tr:nth-child(2n+1):hover td,
    .grid table tbody tr.on-mouse:nth-child(2n+1):hover td .popup-window .data-table tbody tr:nth-child(2n+1) td,
    .grid table tbody tr.on-mouse:nth-child(2n+1):hover td .popup-window .data-table tbody tr:nth-child(2n+1):hover td,
    .grid table tbody tr.on-mouse:hover td .popup-window .data-table tbody tr:nth-child(2n+1),
    .grid table tbody tr.on-mouse:hover th .popup-window .data-table tbody tr:nth-child(2n+1) {
        background-color: #fbfaf6;
    }

    .grid .popup-window {
        text-align: left;
    }

    .popup-window-buttons-set {
        text-align: right;
        padding: 25px;
    }

    .popup-window-title {
        background: #f3efea;
        padding: 19px 20px;
    }

    .popup-window-title .title {
        color: #676056;
        display: block;
        font-size: 20px;
        line-height: 1;
    }

    .popup-window-title .actions {
        float: right;
    }

    .popup-window-content {
        padding: 25px 25px 0;
    }

    .popup-window-content > ul {
        list-style: none;
        padding: 0;
    }

    .packaging-window .col-weight {
        text-align: left;
        width: 60px;
    }

    .packaging-window .col-qty {
        text-align: left;
        width: 80px;
    }

    .packed-window .col-qty,
    .packed-window .col-weight,
    .packed-window .col-qty_ordered {
        text-align: right;
        width: 70px;
    }

    .packaging-window .col-select,
    .packaging-window .col-measure {
        text-align: center;
        width: 35px;
    }

    .popup-fieldset-title .title {
        color: #666;
        display: inline-block;
        font-size: 18px;
        font-weight: normal;
        padding: 7px 0 10px;
    }

    .popup-fieldset-title .actions {
        float: right;
    }

    .packaging-window select {
        margin-bottom: 0;
    }

    .packaging-window .col-width,
    .packaging-window .col-height,
    .packaging-window .col-length,
    .packaging-window .data-table .col-total-weight input[type="text"],
    .packaging-window .data-table .col-custom input[type="text"] {
        width: 60px;
    }

    .packaging-window .col-total-weight {
        white-space: nowrap;
        width: 100px;
    }

    .packaging-window .col-signature {
        width: 160px;
    }

    .packaging-window .data-table .col-actions,
    .packaging-window .col-total-weight,
    .packaging-window .data-table .col-custom {
        white-space: nowrap;
    }

    .packaging-window .data-table .action-delete {
        margin: 5px 0 0 5px;
    }

    .packaging-window .grid tr th {
        border-bottom: 1px solid #c9c2b8;
    }

    .packaging-window .grid tr th:first-child,
    .packaging-window .grid td:first-child,
    .packaging-window .grid td:last-child {
        border-left: 0;
        border-right: 0;
    }

    .packaging-window .data-table .col-qty-edit {
        white-space: nowrap;
        width: 50px;
    }

    .packaging-window .data-table .col-qty-edit input[type="text"] {
        width: 50px;
    }

    .sp-methods > dt {
        font-weight: bold;
    }

    .sp-methods > dd {
        margin: 5px 0 5px 15px;
    }

    .sp-methods > dd > ul {
        list-style: none;
        padding: 0;
    }

    //
    //  Popup Configuration Popup
    //  --------------------------------------

    #product_composite_configure_messages {
        margin-left: 0 !important;
        padding: 10px 15px;
    }

    .rma-popup,
    .cms-popup {
        background: #fff;
        box-shadow: 0 3px 6px rgba(0, 0, 0, .4);
        cursor: default;
        position: fixed;
        left: 50%;
        top: 50%;
        z-index: 1000;
    }

    .rma-popup {
        width: 540px;
        margin: 0 0 0 -271px;
    }

    .rma-popup .entry-edit .fieldset {
        border: none;
    }

    .rma-popup .validation-advice,
    .rma-popup label.mage-error {
        margin-left: 0;
    }

    .rma-popup .content {
        background: #fff;
        border-bottom: 1px solid #ccc;
        max-height: 400px;
        overflow: auto;
    }

    .rma-popup .content .grid {
        padding: 0;
    }

    .rma-popup .content .grid table {
        border-bottom: 1px solid #cbd3d4;
    }

    .rma-popup .product-options {
        border-bottom: 1px solid #e7e7e7;
        margin: 0 0 15px;
        padding: 0 0 12px;
    }

    .rma-popup .product-options .required {
        color: #333 !important;
        font-weight: normal !important;
    }

    .rma-popup .product-options .required em {
        color: #d40707;
    }

    .rma-popup .last-fieldset .product-options {
        border: 0 none;
        margin-bottom: 0;
        padding-bottom: 0;
    }

    .rma-popup .buttons-set {
        text-align: right;
        margin: 0;
        overflow: hidden;
        padding: 7px 10px 8px;
    }

    .rma-popup .buttons-set {
        width: 518px;
    }

    .cms-popup .buttons-set {
        width: 289px;
    }

    .rma-popup .buttons-set button {
        margin: 0 0 0 5px;
    }

    .grid .rma-popup .form-list tr,
    .grid tr.even .rma-popup .form-list tr,
    .grid tr.on-mouse .rma-popup .form-list tr {
        background: #fff !important;
    }

    //
    //  URL rewrite
    //  --------------------------------------

    .adminhtml-urlrewrite-edit .field-entity-type-selector .label {
        width: auto;
    }

    //
    //  Shopping Cart Price Rule
    //  --------------------------------------

    .fieldset .field-coupon_code,
    .fieldset .field-rule_use_auto_generation {
        margin-bottom: 0;
    }

    .field-rule_use_auto_generation .label {
        margin-left: 5px;
    }

    .field-rule_use_auto_generation .nested {
        margin-bottom: 29px;
    }

    //
    //  Product Image Placeholders
    //  --------------------------------------

    #catalog_placeholder .input-file,
    #catalog_placeholder .delete-image > input {
        margin-right: 5px;
    }

    // Permanent Redirect for old URL
    .control > [name="product[url_key_create_redirect]"],
    .control > [name="general[url_key_create_redirect]"] {
        float: left;
        margin: 8px 5px 0 0;
    }

    .control > [name="product[url_key_create_redirect]"] + .label,
    .control > [name="general[url_key_create_redirect]"] + .label {
        width: auto;
        padding-top: 8px;
    }

    //
    //  New Product Attribute Set
    //  --------------------------------------

    .field-skeleton_set .select {
        width: 100%;
    }

    #affected-attribute-set-form .fieldset .field {
        margin-bottom: 12px;

        &:last-child {
            margin-bottom: 0;
        }
    }

    //
    //  Cache Management
    //  --------------------------------------

    .additional-cache-management .label {
        margin-top: 5px;
    }

    //
    //  Categories
    //  --------------------------------------

    .category-content .form-inline.permissions-custom-options {
        .messages {
            li {
                margin-top: 0;
            }
        }
        .data-table {
            margin-bottom: 25px;
        }
    }

    //
    //  Marketing - Email Reminders
    //  --------------------------------------

    .lt-1280 .adminhtml-reminder-edit #customerGrid .grid .filter .range div.date {
        min-width: 0;
    }

    //
    //  Customers - Manage Shopping Cart
    //  --------------------------------------

    .checkout-index-index {
        .products-search {
            margin-top: 35px;
            > .actions {
                text-align: right;
                margin: 10px 0;
            }
        }
        .shopping-cart-items {
            > .actions {
                margin-bottom: 15px;
            }
            .box-left,
            .box.right {
                width: 49%;
                fieldset {
                    border-radius: 5px;
                }
            }
            .box-left {
                float: left;
            }
            .box.right {
                float: right;
            }
        }
        .grid table .action-configure {
            float: right;
        }
    }

    //
    //  Clearfix
    //  --------------------------------------

    .shopping-cart-items:before,
    .shopping-cart-items:after,
    .image-panel:before,
    .image-panel:after,
    .images:before,
    .images:after,
    .tax-rate-popup .field:before,
    .tax-rate-popup .field:after,
    .clearfix:before,
    .clearfix:after,
    #tab_content_downloadableInfo .data-table td .row:before,
    #tab_content_downloadableInfo .data-table td .row:after {
        content: "";
        display: table;
    }

    .shopping-cart-items:after,
    .image-panel:after,
    .images:after,
    .tax-rate-popup .field:after,
    .clearfix:after,
    #tab_content_downloadableInfo .data-table td .row:after {
        clear: both;
    }
    //
    //  pages.less (end)
    //  --------------------------------------



    //
    //  debug.less (begin)
    //  ==========================================================================

    //
    //  This file was created to debug old classes in order to indicate where we must replase it with new ones

    .debug {
        border: 1px solid red !important;
    }

    //
    //  Accordion
    //  ------------------------

    .accordion {
        margin: 0 0 8px;
        padding: 0;
    }

    .accordion > dt,
    .accordion > dd.open,
    .accordion .collapseable,
    .section-config.active > .collapseable + input + fieldset,
    .accordion .collapseable.open + input + fieldset {
        background: #fff;
        padding: 5px 18px 2px;
        position: relative;
    }

    .accordion > dt + dd {
        display: none;
    }

    .accordion > dt.open,
    .section-config.active > .collapseable,
    .accordion .collapseable.open {
        margin: 0;
        border-bottom: 0;
        border-radius: 5px 5px 0 0;
    }
    .section-config.active > .collapseable + input + fieldset,
    .accordion > dt + dd.open,
    .accordion .collapseable.open + input + fieldset {
        padding: 25px 18px 18px;
        display: block;
        margin-left: 0;
        border-top: 0;
        border-radius: 0 0 5px 5px;
    }

    .section-config > .collapseable > a,
    .accordion > dt a,
    .accordion .collapseable > a {
        .style10();
        display: block;
        padding: 7px 0 10px 22px;
        text-decoration: none;
        position: relative;
        cursor: pointer;
        border-bottom: 1px solid #cac3b4;
    }

    .section-config > .collapseable > a i,
    .accordion > dt a i,
    .accordion .collapseable > a i {
        .style31();
    }

    .section-config > .collapseable > a:before,
    .accordion > dt a:before,
    .accordion .collapseable > a:before {
        position: absolute;
        left: 0;
        top: 11px;
        font-family: 'MUI-Icons';
        font-style: normal;
        speak: none;
        font-size: 16px;
        font-weight: normal;
        -webkit-font-smoothing: antialiased;
        content: '\e02a'; // arrow right icon
        color: #b2b0ad;
    }

    .section-config.active > .collapseable > a:before,
    .accordion > dt.open a:before,
    .accordion .collapseable.open a:before {
        content: '\e02c'; // arrow down icon
    }
    .section-config > .collapseable > a:hover:before,
    .accordion > dt a:hover:before,
    .accordion .collapseable > a:hover:before {
        color: #7e7e7e;
    }

    // PayPal connected

    .section-config.complex .section-config.with-button {
        padding:20px 15px;
        margin:0 -30px 0 -15px;
        border-bottom:1px solid #eae6e0;
    }

    .section-config.complex tr:last-child .section-config.with-button {
        border-bottom:0;
    }

    .section-config.complex .section-config.with-button > .entry-edit-head {
        padding: 0 0 0 25px;
        border:0;
    }

    .section-config.complex .section-config.with-button.enabled > .entry-edit-head:before {
        content: "\e01e";
        color:#fff;
        background: #65940a;
        font-family: "MUI-Icons";
        font-weight: normal;
        padding:3px;
        font-size: 10px;
        width:10px;
        height:10px;
        line-height: 10px;
        overflow: hidden;
        border-radius: 8px;
        display: block;
        float:left;
        margin-left:-25px;
        margin-top:0;
    }

    .section-config.complex .section-config.with-button > .config {
        margin:10px -10px;
        border:1px solid #d1d0ce;
        border-radius: 0;
        padding:5px 0;
    }
    .section-config.complex .section-config.with-button > .config > table > tbody > tr > td {
        padding:0;
    }

    .section-config.complex .section-config.with-button > .config > table > tbody > tr > td > .section-config > .entry-edit-head {
        border:0;
        border-radius: 0;
        margin-bottom:0;
        padding:5px 10px 2px;
        border-bottom:1px solid #d1d0ce;
        background: transparent;
    }
    .section-config.complex .section-config.with-button > .config > table > tbody > tr > td > .section-config > .entry-edit-head > a {
        padding-left: 22px;
    }
    .section-config.complex .section-config.with-button > .config > table > tbody > tr > td > .section-config > .entry-edit-head > a:before {
        left: 0;
    }
    .section-config.complex .section-config.with-button > .config > table > tbody > tr:last-child > td > .section-config > .entry-edit-head {
        border:0;
    }
    .section-config.complex .section-config.with-button > .config > table > tbody > tr > td > .section-config > .entry-edit-head a {
        border-bottom:0;
    }

    .section-config.complex .section-config.with-button > .config > table > tbody > tr > td > .section-config > .config {
        border:0;
        border-bottom:1px solid #d1d0ce;
        border-radius: 0;
        margin:0;
        padding-bottom:50px;
    }
    .section-config.complex .section-config.with-button > .config > table > tbody > tr:last-child > td > .section-config > .config {
        border-bottom:0;
    }

    .section-config .config h4 {
        padding-left:25%;
        font-size: 18px;
    }

    .section-config .config td.label label.enabled:before {
        content: "\e01e";
        color:#fff;
        background: #65940a;
        font-family: "MUI-Icons";
        font-weight: normal;
        padding:3px;
        font-size: 10px;
        width:10px;
        height:10px;
        line-height: 10px;
        overflow: hidden;
        border-radius: 8px;
        display: block;
        float:left;
        margin-right:5px;
    }

    .section-config.complex .section-config.with-button > .config:before {
        content:'';
        height: 9px;
        width: 20px;
        overflow: hidden;
        display: block;
        position: absolute;
        bottom: 100%;
        left: 50%;
        z-index: 2;
        margin-left: -10px;
        background: url(../images/subconfig-bg.png) no-repeat 0 0;
    }

    .section-config.config-advanced {
        padding:30px 0 0;
    }
    .section-config.config-advanced > .entry-edit-head {
        border:0;
        padding: 0 0 0 25%;
    }
    .section-config.config-advanced > .entry-edit-head a {
        border:0 !important;
    }
    .section-config.config-advanced > .config {
        padding-left:0!important;
        padding-right:0!important;
        border:0!important;
        border-radius: 0!important;
    }

    .section-config.config-advanced > .entry-edit-head a {
        margin-left:-22px;
    }


    .section-config.with-button .config-heading strong {
        display: block;
        .style28();
        margin-bottom:5px;
    }

    .section-config.with-button .config-heading .button-container {
        margin:15px 0 0;
    }
    .section-config.with-button .button-container {
        line-height: 28px;
    }
    .section-config.with-button .button-container a {
        margin-left:20px;
    }

    .section-config.with-button .action-configure span {
        display: block;
        position: relative;
        text-align: center;
    }
    .section-config.with-button .action-configure .state-opened {
        visibility: hidden;
        height:0;
        overflow: hidden;
    }
    .section-config.with-button .action-configure.open .state-opened {
        visibility: visible;
        height:auto;
        overflow: auto;
    }
    .section-config.with-button .action-configure.open .state-closed {
        visibility: hidden;
        height:0;
        overflow: hidden;
    }

    .accordion > dt + dd {
        display: none;
    }

    .accordion > dt + .open:empty {
        background: #fff url(../mui/images/ajax-loader-big.gif) no-repeat center;
        height: 100px;
    }

    // TODO: arrange configuration tables
    .accordion .collapseable.disabled {
        background: #f1f1f1;
    }

    .accordion .collapseable.disabled > a {
        cursor: not-allowed;
    }

    .accordion .collapseable.disabled > a:before {
        content: '';
    }

    .accordion .config {
        border: 0;
    }

    .accordion .config {
        .comment a,
        .link-more {
            .style3();
        }
    }

    .accordion .config legend {
        display: none;
    }

    .accordion .config table {
        width: 100%;
    }

    .accordion .config .label {
        float: none;
        width: 33%;
        padding-right: 30px;
        text-align: right;
        font-size: 14px;
        font-weight: 600;
        color: #303030;
    }

    .accordion .config .value .label {
        padding: 6px 5px 0 15px;
        vertical-align: top;
        width: auto;
    }

    .accordion .config .value .label:first-child {
        padding-left: 0;
    }

    .accordion .config .label label {
        padding-top: 7px;
    }

    .accordion .config td {
        background: none;
        border: 0;
        padding: 22px 15px 0 0;
        vertical-align: top;
    }

    .accordion .paypal-selection-simplified {
        padding-left: 30px;
    }

    .accordion .paypal-selection input[type="checkbox"] {
        margin: -4px 7px 0 0;
    }

    .accordion .config input[type="text"],
    .accordion .config input[type="password"],
    .accordion .config select,
    .accordion .config textarea {
        width: 100%;
    }

    .accordion .config input.input-file {
        margin-top: 4px;
    }

    .accordion .config select.select-date {
        width: 27%;
    }

    .accordion .config .value {
        width: 44%;
        padding-right: 40px;
        .checkboxes {
            list-style: none;
            padding: 0;
            margin: -3px 0 0;

            li {
                margin: 7px 0;
            }

            input,
            label {
                vertical-align: middle;
            }

            label {
                margin-left: 5px;
            }
        }
    }

    .accordion .config .value.with-tooltip {
        padding-top:5px;
    }
    .accordion .config .value.with-tooltip .tooltip {
        position: relative;
        top:0;
        left:0;
        right:0;
        bottom:0;
        float:right;
        margin: 6px -28px 0 0;
    }
    .accordion .config .value.with-tooltip .tooltip-content {
        padding: 18px;
        margin: 0 -17px 10px 0;
        right: 0;
        bottom: 100%;
        width: 239px;
        max-width: 239px;
        font-size: 13px;
        line-height: 1.4;
        background: #31302b;
        background: rgba(49, 48, 43, .8);
        border-radius: 5px;
    }
    .accordion .config .value.with-tooltip .tooltip-content:before {
        content: '';
        position: absolute;
        width: 0;
        height: 0;
        top: auto;
        bottom:-5px;
        left:auto;
        right: 20px;
        border-left: 5px solid transparent;
        border-right: 5px solid transparent;
        border-top: 5px solid #31302b;
        border-bottom:0;
        opacity: .8;
    }

    .accordion .config .value.with-tooltip .help {
        position: relative;
        width:auto;
        margin:0;
    }

    .accordion .config .scope-label {
        color: #999;
        font-size: 12px;
        letter-spacing: .05em;
        padding: 31px 15px 0 0;
    }

    .accordion .config .note {
        color: #303030;
        font-size: 12px;
        margin: 5px 0;
    }

    .accordion .config .note a {
        .style22();
    }

    .accordion .config .system-tooltip-box {
        position: absolute;
    }

    .accordion .paypal-selection {
        margin: 10px;
        width: 98%;
    }

    .accordion .paypal-selection th {
        padding: 6px 10px 7px;
    }

    .accordion .paypal-selection {
        border-bottom: 2px solid #c0bbaf;
    }

    .accordion .paypal-payment-notice {
        margin: 10px;
    }

    .accordion .custom-options {
        border: 1px solid #999;
        padding: 0 10px;
        margin: 0 0 20px;
    }

    //
    //  Sales
    //  --------------------------------------


    .order-items .entry-edit-head .form-buttons {
        float: right;
    }

    .order-items .entry-edit-head .icon-head {
        display: inline;
    }

    .order-items .entry-edit-head {
        margin-bottom: 20px;
    }

    .order-items .entry-edit-head:before,
    .order-items .entry-edit-head:after {
        content: "";
        display: table;
    }

    .order-items .entry-edit-head:after {
        clear: both;
    }

    //
    //  Import-export tax rates
    //  --------------------------------------

    .import-export-tax-rates input[type=file] {
        margin-right: 10px;
    }

    .import-tax-rates,
    .export-tax-rates {
        float: left;
        width: 48.9362%;
    }

    .export-tax-rates {
        margin-left: 2.12766%;
    }

    .import-export-tax-rates:before,
    .import-export-tax-rates:after {
        content: "";
        display: table;
    }

    .import-export-tax-rates:after {
        clear: both;
    }

    //
    //  Product
    //  --------------------------------------

    .tier {
        margin: 20px 0 0;
    }

    //
    //  Edit attribute set
    //  --------------------------------------

    .attribute-set-col {
        display: block;
        float: left;
        margin-left: 2.127659574%;
        -moz-box-sizing: border-box;
        box-sizing: border-box;
        width: 31.9149%;
    }

    .attribute-set-col:first-child {
        margin-left: 0;
    }

    .attribute-set-tree {
        margin-top: 5px;
        overflow: auto;
        height: 400px;
        width: 100%;
    }

    .attribute-set:before,
    .attribute-set:after {
        content: "";
        display: table;
    }
    .attribute-set:after {
        clear: both;
    }

    //
    //  Manage Categories
    //  --------------------------------------

    .catalog-category-edit .category-edit-title {
        float: left;
    }

    //
    //  Catalog Price Rule
    //  --------------------------------------

    .rule-tree-wrapper {
        line-height: 28px;
    }

    .rule-tree .fieldset {
        min-width: 0; // Fixed Chrome fieldset issue
    }

    @-moz-document url-prefix() { // Fixed Firefox fieldset issue
        .rule-tree .fieldset {
            display: table-cell;
        }
    }

    .rule-tree ul {
        list-style: none;
        padding-left: 16px;
        border-left: dotted 1px #888;
    }

    .rule-tree li {
        margin: 0 0 10px;
    }

    .rule-tree .x-tree ul {
        padding-left: 0 !important;
        border-left: none !important;
    }

    .rule-param .label {
        color: #000;
        float: none;
        text-align: left;
        padding: 0;
        vertical-align: baseline;
        width: auto;
    }

    .rule-param .label-disabled {
        color: #eee;
        cursor: default;
        text-decoration: none;
    }

    .rule-chooser,
    .rule-param .element,
    .rule-param-edit .label {
        display: none;
    }

    .rule-chooser .field-row {
        .clearfix();
        display: block;
        margin-bottom: 17px;
        .input-text {
            margin-top: 5px;
        }
        .ui-datepicker-trigger {
            margin-left: 5px;
            margin-top:-2px;
        }
    }

    .rule-param input,
    .rule-param select {
        width: auto !important;
        margin: 0;
        min-width: 170px;
    }

    .rule-param-edit .element {
        display: inline;
    }

    .rule-param-edit .element .addafter {
        padding-left: 5px;
    }

    [class^="rule-param-"] img,
    .rule-chooser-trigger img {
        vertical-align: middle;
    }

    .rule-chooser {
        border: solid 1px #CCC;
        margin: 20px;
        padding: 15px 10px 5px;
        overflow: auto;
    }

    .rule-param-wait {
        background: url(../mui/images/ajax-loader-small.gif) no-repeat left center;
        padding-left: 20px;
    }

    //
    //  URL Rewrite
    //  --------------------------------------

    .field-entity-type-selector {
        padding-top: 13px;
    }

    // jstree
    .jstree-default .disabled > a {
        color: #a29c94;
    }
    //
    //  debug.less (end)
    //  --------------------------------------


//  Magento Import instructions
//@magento_import "source/module.less"; // import theme styles

    //
    //  WYSIWYG editor styles fixes
    //  ---------------------------------------------
    .defaultSkin {
        table.mceLayout {
            td {
                background: #fff;
            }
        }
        td.mceToolbar {
            padding: 1px 0 0;
        }
    }

    .ui-tabs-panel {
        border-top: 0;
    }
    #category_tab_content {
        .ui-tabs-panel {
            border-top: 1px solid #adadad;
        }
    }
}

//
//  IE9 styles
//  ---------------------------------------------

.ie9 {
.admin__scope-old {
    select {
        &:not([multiple]) {
            padding-right: 4px;
            min-width: 0;
        }
    }

    //  Table Filters
    .filter select {
        &:not([multiple]) {
            padding-right: 0;
        }
    }

    .adminhtml-widget-instance-edit {
        .grid-chooser .control {
            margin-top: -18px;
        }
    }
    .page-layout-admin-1column .page-columns,
    .catalog-product-edit,
    .catalog-product-new,
    .sales-order-view,
    .catalog-category-edit {
        table.data {
            table-layout: fixed;
            word-wrap: break-word;
            th {
                word-wrap: normal;
                overflow: hidden;
                vertical-align: top;
                > span {
                    white-space: normal;
                }
            }
            th:not(.col-select):not(.col-id):not(.col-severity),
            td:not(.col-select):not(.col-id):not(.col-severity) {
                width: auto;
            }
        }
    }

    #setGrid_table,
    #attributeGrid_table,
    .custom-options .data-table,
    .ui-dialog .data,
    .page-layout-admin-1column .page-columns .data,
    .sales-order-view .data,
    .catalog-category-edit .data {
        word-wrap: break-word;
        table-layout: fixed;
    }
    .fieldset-wrapper {
        table.data {
            table-layout: inherit;
            word-wrap: normal;
        }
    }
    .sales-order-create-index table.data,
    .sales-order-create-index .fieldset-wrapper table.data {
        table-layout: fixed;
        word-wrap: break-word;
        th {
            word-wrap: normal;
            overflow: hidden;
            vertical-align: top;
            > span {
                white-space: normal;
            }
        }
    }

    .entry-edit .product-options .grouped-items-table {
        table-layout: fixed;
        word-wrap: break-word;
        th {
            word-wrap: normal;
            overflow: hidden;
            vertical-align: top;
            > span {
                white-space: normal;
            }
        }
    }

    .catalog-category-edit,
    .adminhtml-cache-index,
    .adminhtml-process-list,
    .indexer-indexer-list,
    .adminhtml-notification-index {
        table.data {
            table-layout: inherit;
            word-wrap: normal;
        }
    }
}
}

//
//  Pages styles
//  ---------------------------------------------

[class^=" catalog-product-"],
[class^=" newsletter-"] {
    .admin__scope-old {
        .page-actions .action-back.mage-error {
            color: #b57c72;
        }
    }
}

.catalog-product-new,
.catalog-product-edit {
    .admin__scope-old {
        .user-defined.type-select select {
            width: 100%;
        }
    }
}

.customer-index-edit {
    .admin__scope-old {
        .grid tr.headings th > span {
            white-space: normal;
        }
    }
}

//  Configuration -> Payment Methods
.adminhtml-system-config-edit {
    .admin__scope-old {
        .payflow-settings-notice {
            padding: 10px;
            .important-label {
                .style32();
            }
            ul.options-list strong {
                .style28();
            }
        }
    }
}

.adminhtml-googleshopping-items-index {
    .admin__scope-old {
        .grid-title {
            padding: 15px;
            .title {
                font-size: 18px;
            }
        }
        .grid {
            padding-bottom: 25px;
        }
        .page-actions {
            float: right;
        }
    }
}

.adminhtml-system-backup-index,
.adminhtml-scheduled-operation-index,
.adminhtml-system-currency-index,
.adminhtml-system-currencysymbol-index,
.adminhtml-cache-index,
.adminhtml-system-store-index,
.sales-order-status-index {
    .admin__scope-old {
        .page-actions.fixed {
            background-image: none;
            padding: 0 21px;
            position: fixed;
        }
    }
}

.adminhtml-system-currency-index {
    .admin__scope-old {
        .page-actions.fixed .import-service {
            display: inline-block;
            float: none;
        }
    }
}

.adminhtml-cache-index {
    .admin__scope-old {
        .additional-cache-management {
            margin-bottom: 0;
        }
    }
}

//  Reports - PayPal Settlement Reports
.adminhtml-paypal-reports-index {
    .admin__scope-old {
        .grid tr.headings th > span {
            white-space: normal;
        }
        .col-transaction_event_code {
            max-width: 150px;
        }
        .col-amount,
        .col-fee-amount {
            text-align: right;
        }
    }
}

//  Newsletter Templates
.newsletter-template-index {
    .admin__scope-old {
        .col-id {
            width: 35px;
        }
        .col-actions {
            width: 80px;
        }
        .col-type {
            width: 100px;
        }
        .col-added,
        .col-updated {
            width: 140px;
        }
    }
}

[class^=' newsletter-'] {
    .admin__scope-old {
        .buttons-set {
            margin: 0 0 15px;
            button {
                margin-right: 4px;
            }
        }
    }
}

//  Newsletter - Queue
.newsletter-queue-index {
    .admin__scope-old {
        .col-id {
            width: 35px;
        }
        .col-finish,
        .col-start {
            width: 130px;
        }
        .col-status,
        .col-processed,
        .col-recipients {
            white-space: nowrap;
            width: 85px;
        }
        td.col-processed,
        .newsletter-queue-index td.col-recipients {
            text-align: right;
        }
        .col-actions {
            width: 80px;
        }
    }
}

//  Newsletter - Subscribers
.newsletter-subscriber-index {
    .admin__scope-old {
        .col-id {
            width: 35px;
        }
        .col-type {
            width: 75px;
        }
        .col-status {
            white-space: nowrap;
            width: 85px;
        }
    }
}

//  Newsletter - Problems
.newsletter-problem-index {
    .admin__scope-old {
        .col-select {
            width: 25px;
        }
        .col-id {
            width: 35px;
        }
        .col-start {
            width: 130px;
        }
        .col-error-code {
            width: 150px;
        }
    }
}

[class*="-order-"] .admin__scope-old .order-history,
[class*="-order-"] .admin__scope-old .order-comments-history,
[class*="-order-"] .admin__scope-old .order-information,
[class*="-order-"] .admin__scope-old .order-billing-address,
[class*="-order-"] .admin__scope-old .order-payment-method,
[class^=" adminhtml-rma-"] .admin__scope-old .order-comments-history,
[class^=" adminhtml-rma-"] .admin__scope-old .order-shipping-address,
[class^=" adminhtml-rma-"] .admin__scope-old .rma-request-details {
    float: left;
    width: 49.5%;
}

[class*="-order-"] .admin__scope-old .order-totals,
[class*="-order-"] .admin__scope-old .order-account-information,
[class*="-order-"] .admin__scope-old .order-shipping-address,
[class*="-order-"] .admin__scope-old .order-payment-method-virtual,
[class*="-order-"] .admin__scope-old .order-shipping-method,
[class^=" adminhtml-rma-"] .admin__scope-old .rma-confirmation,
[class^=" adminhtml-rma-"] .admin__scope-old .order-shipping-method,
[class^=" adminhtml-rma-"] .admin__scope-old .order-return-address {
    float: right;
    width: 49%;
}

[class*="-order-"] {
    .admin__scope-old {
        .order-card-validation {
            width: 49.5%;
            box-sizing: border-box;

            .actions {
                margin-top: 17px;
            }
        }
        .order-totals {
            .field.choice {
                margin: 20px 0;
            }
        }
    }
}

[class^=" sales-"] {
    .admin__scope-old {
        .order-information .fieldset-wrapper > .fieldset-wrapper-title .title {
            width: 100%;
        }
    }
}

.adminhtml-rma-new .admin__scope-old .order-totals,
[class^=" adminhtml-rma-"] .admin__scope-old .rma-comments-history {
    float: none;
    width: 100%;
}

[class*="-order-"] .admin__scope-old .order-billing-address .actions,
[class*="-order-"] .admin__scope-old .order-shipping-address .actions {
    margin: 17px 0;
}

[class*="-order-"] .admin__scope-old .order-billing-address .control + label,
[class*="-order-"] .admin__scope-old .order-shipping-address .control + label {
    margin: 17px 0 0;
}

.sales-order-create-index #order-message .admin__scope-old .messages .message,
.sales-order-edit-index #order-message .admin__scope-old .messages .message {
    margin: 0 0 60px;
}

.sales-order-create-index .admin__scope-old .order-items.fieldset-wrapper,
.sales-order-create-index .admin__scope-old .order-search-items.fieldset-wrapper,
.sales-order-create-index .admin__scope-old .order-additional-area.fieldset-wrapper,
.sales-order-create-index .admin__scope-old .order-errors,
.checkout-index-index .checkout-errors {
    .fieldset-wrapper-title {
        border-bottom: 0;
        margin: 0;
    }
    .title {
        border-bottom: 1px solid #cac3b4;
        margin: 0 0 18px;
        width: 100%;
    }
}

[class*="-order-"] .admin__scope-old {
    .fieldset-wrapper-title {
        .actions {
            float: right;
            padding: 0;
            a:link,
            a:visited,
            a:hover,
            a:active {
                color: #a29c94;
            }
        }
    }
    .order-customer-selector .fieldset-wrapper-title .actions {
        padding-top: 8px;
    }
    .order-details .fieldset-wrapper-title .actions {
        padding-bottom: 15px;
    }
}

.sales-order-create-index {
    .admin__scope-old {
        // Configure product popup
        .ui-dialog {
            // Virtual and downloadable product
            .downloadable.information .link {
                .label {
                    margin-left: 0;
                }
                .nested {
                    margin-left: 8px;
                }
            }
            // Bundle product
            .fieldset.bundle {
                .nested {
                    padding-left: 6px;
                    .field {
                        margin: 0 0 5px;
                    }
                    .label {
                        font-size: 13px;
                        margin: 0;
                    }
                    .qty .control {
                        display: inline-block;
                        margin: 0 0 0 10px;
                        width: 60px;
                    }
                }
            }
        }
        .order-billing-method {
            .payment-methods {
                .fieldset {
                    padding: 0;
                    margin: 0;
                    .field {
                        margin: 0 0 12px 0;
                    }
                }
            }
        }
        .grid .action-configure {
            float: right;
            &.disabled {
                cursor: default;
                opacity: .5;
                &:hover {
                    text-decoration: none;
                }
            }
        }
        .order-items.fieldset-wrapper {
            .clearfix();
        }
    }
}

[class^=" sales-"] {
    .admin__scope-old {
        tr.headings {
            .col-parent-transaction-id > span,
            .col-method > span,
            .col-transaction-id > span,
            .col-transaction-type > span,
            .col-gtbase > span,
            .col-gtpurchased > span,
            .col-discont > span {
                white-space: normal;
            }
        }
    }
}

[class*="-order-"] {
    .admin__scope-old {
        .col-price .label,
        .col-subtotal .label {
            display: inline-block;
            min-width: 60px;
            white-space: nowrap;
        }
        .order-subtotal .label {
            width: 80%;
        }
    }
}

[class*="-order-"] {
    .admin__scope-old {
        .item-options {
            margin: 5px 0 5px 10px;
            dt {
                font-weight: bold;
            }
            dd {
                margin: 0 0 0 10px;
            }
        }
    }
}

[class~=" -order-creditmemo-"] {
    .admin__scope-old {
        .no-items {
            padding-top: 13px;
            text-align: center;
        }
    }
}

.adminhtml-order-shipment-new {
    .admin__scope-old {
        .order-totals .fieldset-wrapper {
            padding-top: 18px;
        }
    }
}

[class^=" adminhtml-rma-"],
.adminhtml-rma-edit {
    .admin__scope-old {
        .rma-items th.col-qty span {
            text-align: left;
            white-space: normal;
        }
    }
}

.adminhtml-rma-edit .admin__scope-old .data-table .col-carrier,
[class^=" sales-billing-agreement-"] .admin__scope-old .log-details .data-table th {
    width: 20%;
}

.adminhtml-rma-edit {
    .admin__scope-old {
        .data-table {
            .col-title {
                width: 35%;
            }
            .col-number {
                width: 25%;
            }
        }
    }
}

[class*="-order-"] .admin__scope-old .order-shipping-address .price,
.order-shipping-address .admin__scope-old .shipping-description-title {
    font-weight: bold;
}

[class^=" adminhtml-rma-"] {
    .admin__scope-old {
        .col-actions a {
            cursor: pointer;
            white-space: nowrap;
        }
        .col-reason input[type="text"] {
            margin: 5px 0 0;
            width: 100%;
        }
        .col-actions .separator {
            margin: 0 3px;
        }
    }
}

[class^=" sales-"] {
    .admin__scope-old {
        .order-payment-method .data-table {
            margin-top: 15px;
        }
        .order-payment-currency {
            margin-top: 15px;
        }
        .grid .data {
            border-bottom: 1px solid #c0bbaf;
        }
        .grid td .option-label {
            font-weight: bold;
        }
        .grid td .option-value {
            margin: 0 0 0 10px;
        }
    }
}

[class^=" adminhtml-extension-custom-"] {
    .admin__scope-old {
        #authors_fieldset .data-table td {
            vertical-align: top;
        }
    }
}

[class*="-order-"] {
    .admin__scope-old {
        .order-billing-address .packaging-window .actions,
        .order-shipping-address .packaging-window .actions {
            margin: 0;
        }
    }
}

//
//  Tables
//  ---------------------------------------------

//  Sales
[class^=' sales-order-'] {
    .admin__scope-old {
        .grid .col-name {
            &:extend(.col-220-max all);
        }
    }
}

.sales-order-view {
    .admin__scope-old {
        .grid  {
            .col-name {
                &:extend(.col-150-max all);
            }
            .col-period {
                &:extend(.col-70-max all);
            }
        }
    }
}

.sales-order-index {
    .admin__scope-old {
        .grid .col-name {
            &:extend(.col-110-max all);
        }
    }
}

.sales-order-create-index {
    .admin__scope-old {
        .col-phone {
            &:extend(.col-70-max all);
        }
        .col-in_products {
            &:extend(.col-70);
        }
    }
}

//  Sales -> Create Order
.sales-order-create-index,
.sales-order-edit-index {
    .admin__scope-old {
        .grid,
        .grid-actions {
            &:extend(.side-paddings-0);
            table .action-configure {
                float: right;
                &.disabled {
                    cursor: default;
                    opacity: .5;
                    &:hover {
                        text-decoration: none;
                    }
                }
            }
        }
        .data-table {
            .border td {
                padding-bottom: 15px;
            }
            .col-product {
                &:extend(.ellipsis all);
                &:extend(.col-150-max all);
            }
        }
        .actions.update {
            margin: 10px 0;
        }
    }
}

//  Sales -> Create Shipment
.adminhtml-order-shipment-new {
    .admin__scope-old {
        .grid .col-product {
            max-width: 770px;
            width: 770px;
        }
    }
}

//  Sales -> View order
[class^=' sales-order-view'] {
    .admin__scope-old {
        .grid .col-customer_name {
            &:extend(.col-110-max all);
        }
    }
}

//  Sales -> Return
[class^=' adminhtml-rma-'] {
    .admin__scope-old {
        .fieldset-wrapper .data-table td {
            &:extend(.ellipsis all);
            &:extend(.col-670-max);
        }
        .grid {
            .col-product_sku {
                &:extend(.ellipsis all);
                &:extend(.col-70-max all);
            }
            .col-name,
            .col-product {
                &:extend(.col-150-max all);
            }
            .col-product_name {
                &:extend(.ellipsis all);
                &:extend(.col-110-max all);
            }
        }
        .col-actions {
            a {
                &:extend(.col-actions-links);
            }
        }
        .rma-request-details {
            &:extend(.data-table-td-max all);
        }
        #rma_items_grid_table .headings th {
            &:extend(.nowrap all);
        }
    }
}

.adminhtml-rma-edit {
    .admin__scope-old {
        .col-product,
        .col-sku {
            &:extend(.col-70-max all);
        }
    }
}


//
//  Products
// --------------------------------------
.catalog-product-index {
    .admin__scope-old {
        .grid .col-name {
            &:extend(.col-110-max all);
        }
    }
}

.catalog-product-edit {
    .admin__scope-old {
        .ui-tabs-panel .grid {
            .hor-scroll {
                &:extend(.h-scroll);
            }
            .col-name,
            .col-type,
            .col-sku {
                &:extend(.col-70-max all);
            }
            .col-price,
            .col-position {
                &:extend(.col-50 all);
            }
        }
    }
}

.catalog-product-index {
    .admin__scope-old {
        .grid .hor-scroll {
            &:extend(.h-scroll);
        }
    }
}

.catalog-product-review-index {
    .admin__scope-old {
        .grid {
            .col-name,
            .col-title {
                &:extend(.col-110-max all);
            }
        }
    }
}

//  Products -> Categories
.catalog-category-edit {
    .admin__scope-old {
        .grid {
            .col-name {
                &:extend(.col-220-max all);
            }
        }
    }
}

//  Customer
.customer-index-index {
    .admin__scope-old {
        .grid {
            .col-name {
                max-width: 90px;
                width: 90px;
            }
            .col-customer_since,
            .col-billing_country_id {
                &:extend(.col-70-max all);
            }
            .col-billing_region {
                width: 70px;
            }
        }
    }
}

[class^=' customer-index-'] {
    .admin__scope-old {
        .fieldset-wrapper,
        .accordion {
            .grid .col-created_at {
                &:extend(.col-70-max all);
            }
        }
        .col-action a {
            &:extend(.col-actions-links);
        }
    }
}

.customer-index-edit {
    .admin__scope-old {
        .ui-tabs-panel .grid .col-name {
            &:extend(.col-110-max all);
        }
    }
}

//  Customer -> Customer Segments
.col-grid_segment_name {
    .admin__scope-old {
        &:extend(.col-570-max all);
        &:extend(.ellipsis all);
    }
}

//  Marketing -> Catalog Event
.adminhtml-catalog-event-index {
    .admin__scope-old {
        .col-category {
            &:extend(.ellipsis all);
            &:extend(.col-220-max all);
        }
    }
}

//  Marketing -> Search Terms
[class^=' catalog-search'] {
    .admin__scope-old {
        .col-search_query,
        .col-synonym_for,
        .col-redirect {
            &:extend(.ellipsis all);
            &:extend(.col-150-max all);
        }
    }
}

//  Marketing -> URL Rewrites
.adminhtml-urlrewrite-index {
    .admin__scope-old {
        .col-request_path {
            &:extend(.ellipsis all);
            &:extend(.col-150-max all);
        }
    }
}

//  Marketing -> Reviews
.review-product-index {
    .admin__scope-old {
        .grid {
            .hor-scroll {
                &:extend(.h-scroll);
            }
            .col-name {
                &:extend(.col-110-max all);
            }
        }
    }
}

//  Content -> Pages
.adminhtml-cms-page-index {
    .admin__scope-old {
        .col-title,
        .col-identifier {
            &:extend(.ellipsis all);
            &:extend(.col-110-max all);
        }
    }
}

//  Content -> Hierarchy
.adminhtml-cms-hierarchy-index {
    .admin__scope-old {
        .col-title,
        .col-identifier {
            &:extend(.ellipsis all);
            max-width: 410px;
            width: 410px;
        }
    }
}

//  Content -> Frontend Apps
.adminhtml-widget-instance-index {
    .admin__scope-old {
        .col-title {
            &:extend(.col-370-max all);
            &:extend(.ellipsis all);
        }
    }
}

.adminhtml-widget-instance-edit {
    .admin__scope-old {
        .grid-chooser .control {
            margin-top: -19px;
            width: 80%;
            .grid-actions {
                padding: 0 0 15px;
            }
            .grid {
                padding: 0;
            }
            .addon {
                input:last-child,
                select:last-child{
                    border-radius: 0;
                }
            }
        }
    }
}

//  Reports -> Low Stock
.reports-report-product-lowstock {
    .admin__scope-old {
        .grid {
            .col-name {
                &:extend(.col-670-max all);
            }
            .col-sku {
                &:extend(.col-220-max all);
            }
        }
    }
}

.reports-report-shopcart-product,
.reports-report-review-customer {
    .admin__scope-old {
        .grid .col-name {
            &:extend(.col-670-max all);
        }
    }
}

.reports-report-shopcart-abandoned {
    .admin__scope-old {
        .grid .col-name {
            &:extend(.col-150-max all);
        }
    }
}

//  Reports
[class^=' reports-'] [class^='col-total'],
[class^=' reports-'] [class^='col-average'],
[class^=' reports-'] [class^='col-ref-'],
[class^=' reports-'] [class^='col-rate'],
[class^=' reports-'] [class^='col-tax-amount'] {
    .admin__scope-old {
        &:extend(.col-70 all);
    }
}

.reports-report-sales-invoiced,
.reports-report-sales-refunde {
    .admin__scope-old {
        .grid .col-period {
            &:extend(.col-auto all);
        }
    }
}

//  Reports -> Search Terms
.reports-index-search {
    .admin__scope-old {
        .col-query_text {
            &:extend(.col-570-max all);
            &:extend(.ellipsis all);
        }
    }
}

//  Reports -> Ordered Products Report
.reports-report-product-sold {
    .admin__scope-old {
        .grid .col-name {
            max-width: 720px;
            width: 720px;
        }
    }
}

//  Reports -> Newsletter Problem Reports
.newsletter-problem-index {
    .admin__scope-old {
        .grid {
            .col-name,
            .col-subject,
            .col-product {
                &:extend(.col-220-max all);
            }
        }
    }
}

//  Content -> Banners
.adminhtml-banner-edit {
    .admin__scope-old {
        .grid .col-name {
            &:extend(.col-220-max all);
        }
    }
}

//  Stroes -> Tax rules
.tax-rule-index {
    .admin__scope-old {
        .grid .col-title {
            &:extend(.col-150-max all);
        }
    }
}

//  Stores -> Returns Attributes
.adminhtml-rma-item-attribute-index {
    .admin__scope-old {
        .grid {
            .col-label {
                &:extend(.col-220-max all);
            }
            .col-attr-code {
                &:extend(.ellipsis);
                &:extend(.col-150-max all);
            }
        }
    }
}

.adminhtml-rma-edit {
    .admin__scope-old {
        .hor-scroll {
            &:extend(.h-scroll);
        }
    }
}

//  Stores -> All Stores
.adminhtml-system-store-index {
    .admin__scope-old {
        .grid td {
            &:extend(.ellipsis all);
            max-width: 310px;
        }
    }
}


//  Stores -> Currency
.adminhtml-system-currency-index {
    .admin__scope-old {
        .grid {
            padding-top: 0;
        }
        .col-currency-edit-rate {
            min-width: 40px;
        }
        .col__base-currency {
            font-weight: bold;
        }
        .old-rate {
            display: block;
            margin-top: 3px;
            text-align: center;
        }
        .hor-scroll {
            overflow-x: auto;
            min-width: 970px;
        }
    }
}

//  Stores -> Currency symbol
.adminhtml-system-currencysymbol-index {
    .admin__scope-old {
        .col-currency {
            width: 35%;
        }
        .grid .input-text {
            margin: 0 10px 0 0;
            width: 50%;
        }
    }
}

//  Stores -> Customer attributes
[class^=' adminhtml-customer-'],
.adminhtml-rma-item-attribute-index {
    .admin__scope-old {
        .col-label {
            &:extend(.col-370-max all);
        }
        .col-required,
        .col-system,
        .col-is_visible,
        .col-sort_order {
            &:extend(.col-70 all);
        }
    }
}

//  Stores -> Product Attribute
.catalog-product-attribute-index {
    .admin__scope-old {
        .col-attr-code,
        .col-label {
            &:extend(.col-110-max all);
            &:extend(.ellipsis);
        }
        [class^=' col-is_'],
        .col-required,
        .col-system {
            &:extend(.col-70 all);
        }
    }
}

.catalog-product-set-index {
    .admin__scope-old {
        .col-set_name {
            max-width: 930px;
            width: 930px;
        }
    }
}

//  System -> Export
.adminhtml-export-index {
    .admin__scope-old {
        .grid-actions,
        .grid {
            &:extend(.side-paddings-0);
        }
        .col-label,
        .col-code {
            &:extend(.col-220-max all);
        }
        .col-code {
            &:extend(.ellipsis all);
        }
        .grid {
            td {
                vertical-align: middle;
            }
            .input-text-range {
                margin: 0 10px 0 5px;
                width: 37%;
            }
            .input-text-range-date {
                margin: 0 5px;
                width: 32%;
            }
        }
        .ui-datepicker-trigger {
            display: inline-block;
            margin: -3px 10px 0 0;
            vertical-align: middle;
        }
    }
}

//  System -> Scheduled Imports/Exports
.adminhtml-scheduled-operation-index {
    .admin__scope-old {
        .grid .col-name {
            &:extend(.col-220-max all);
        }
    }
}

//  System -> Report
.adminhtml-logging-index {
    .admin__scope-old {
        .grid .col-fullaction {
            &:extend(.ellipsis all);
            &:extend(.col-220-max all);
        }
    }
}

//  System -> Notifications
.adminhtml-notification-index {
    .admin__scope-old {
        .col-actions a {
            &:extend(.col-actions-links);
        }
    }
}

.adminhtml-process-list {
    .admin__scope-old {
        .col-action a,
        .col-mode {
            &:extend(.nowrap all);
        }
    }
}

.adminhtml-notification-index,
.adminhtml-cache-index,
.adminhtml-process-list,
.indexer-indexer-list {
    .admin__scope-old {
        .grid .col-select {
            width: 10px;
        }
    }
}

//  System -> Locked Users
.adminhtml-locks-index {
    .admin__scope-old {
        .grid .col-name {
            &:extend(.col-570 all);
        }
    }
}

//  System -> Custom Variables
.adminhtml-system-variable-index {
    .admin__scope-old {
        .grid .col-code {
            &:extend(.col-370-max all);
            &:extend(.ellipsis all);
        }
    }
}

.adminhtml-logging-index {
    .admin__scope-old {
        .grid .col-info {
            &:extend(.col-110-max all);
            &:extend(.ellipsis all);
        }
    }
}

//
//  Login page captcha reload @todo ui - remove after loader consistency
//  _____________________________________________

// Tax popup
.tax-rate-popup .form-inline .field {
    position: static;
    &.required .label {
        position: relative;
        z-index: 1;
    }
}

// Product tabs
#product-edit-form-tabs .ui-tabs-panel {
    border-top-width: 0;
    .main-col & {
        padding-left: 0;
        padding-right: 0;
    }
    .accordion {
        margin: 0 0 8px;
        padding: 0;
        > dt {
            background: #fff;
            padding: 5px 18px 2px;
            position: relative;
            + dd {
                display: none;
                &.open {
                    padding: 25px 18px 18px;
                    display: block;
                    margin-left: 0;
                    border-top: 0;
                    border-radius: 0 0 5px 5px;
                }
            }
            &.open {
                margin: 0;
                border-bottom: 0;
                border-radius: 5px 5px 0 0;
                a {
                    &:before {
                        content: '\e02c'; // arrow down icon
                    }
                }
            }
            a {
                .style10();
                display: block;
                padding: 7px 0 10px 22px;
                text-decoration: none;
                position: relative;
                cursor: pointer;
                border-bottom: 1px solid #cac3b4;
                i {
                    .style31();
                }
                &:before {
                    position: absolute;
                    left: 0;
                    top: 11px;
                    font-family: 'MUI-Icons';
                    font-style: normal;
                    speak: none;
                    font-size: 16px;
                    font-weight: normal;
                    -webkit-font-smoothing: antialiased;
                    content: '\e02a'; // arrow right icon
                    color: #b2b0ad;
                }
                &:hover {
                    &:before {
                        color: #7e7e7e;
                    }
                }
            }
        }
    }
}<|MERGE_RESOLUTION|>--- conflicted
+++ resolved
@@ -15,7 +15,6 @@
 .admin__scope-old {
     box-sizing: content-box;
 
-    // .normalize();
     @import "../mui/styles/base.less";
     @import "../mui/styles/table.less"; // Import table styles
 
@@ -1024,28 +1023,10 @@
         margin-bottom: 0;
     }
 
-<<<<<<< HEAD
-.form-inline div:not([class*='fields-group']) > .field > .label,
-.form-inline .fieldset > .field > .label {
-    color: #303030;
-    font-size: 14px;
-    font-weight: 600;
-    line-height: 3.2rem;
-    padding: 0 30px 0 0;
-    white-space: nowrap;
-    word-break: break-all;
-    &:before {
-        content: '.';
-        margin-left: -7px;
-        overflow: hidden;
-        visibility: hidden;
-        width: 0;
-=======
     .fieldset-wrapper .fieldset:last-child,
     .fieldset .fieldset:last-child,
     .fieldset .field:last-child {
         margin-bottom: 0;
->>>>>>> 7fa9c7b1
     }
 
     .fieldset .label {
@@ -1067,7 +1048,7 @@
         line-height: 3.2rem;
         padding: 0 30px 0 0;
         white-space: nowrap;
-
+        word-break: break-all;
         &:before {
             content: '.';
             margin-left: -7px;
