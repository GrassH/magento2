/**
 * Copyright © 2015 Magento. All rights reserved.
 * See COPYING.txt for license details.
 */
/*! normalize.css v3.0.0 | MIT License | git.io/normalize */
html {
  font-family: sans-serif;
  -ms-text-size-adjust: 100%;
  -webkit-text-size-adjust: 100%;
  font-size-adjust: 100%;
}
body {
  margin: 0;
}
article,
aside,
details,
figcaption,
figure,
main,
footer,
header,
main,
nav,
section,
summary {
  display: block;
}
audio,
canvas,
progress,
video {
  display: inline-block;
  vertical-align: baseline;
}
audio:not([controls]) {
  display: none;
  height: 0;
}
template {
  display: none;
}
a {
  background: transparent;
}
a:active,
a:hover {
  outline: 0;
}
abbr[title] {
  border-bottom: 1px dotted;
}
b,
strong {
  font-weight: bold;
}
dfn {
  font-style: italic;
}
h1 {
  font-size: 2em;
  margin: .67em 0;
}
mark {
  background: #ff0;
  color: #000;
}
small {
  font-size: 80%;
}
sub,
sup {
  font-size: 75%;
  line-height: 0;
  position: relative;
  vertical-align: baseline;
}
sup {
  top: -0.5em;
}
sub {
  bottom: -0.25em;
}
img {
  border: 0;
}
svg:not(:root) {
  overflow: hidden;
}
figure {
  margin: 1em 40px;
}
hr {
  box-sizing: content-box;
  height: 0;
}
pre {
  overflow: auto;
}
code,
kbd,
pre,
samp {
  font-family: monospace, monospace;
  font-size: 1em;
}
button,
input,
optgroup,
select,
textarea {
  color: inherit;
  font: inherit;
  margin: 0;
}
button {
  overflow: visible;
}
button,
select {
  text-transform: none;
}
button,
html input[type="button"],
input[type="reset"],
input[type="submit"] {
  -webkit-appearance: button;
  cursor: pointer;
}
button[disabled],
html input[disabled] {
  cursor: default;
}
button::-moz-focus-inner,
input::-moz-focus-inner {
  border: 0;
  padding: 0;
}
input {
  line-height: normal;
}
input[type="checkbox"],
input[type="radio"] {
  box-sizing: border-box;
  padding: 0;
}
input[type="number"]::-webkit-inner-spin-button,
input[type="number"]::-webkit-outer-spin-button {
  height: auto;
}
input[type="search"] {
  box-sizing: content-box;
}
input[type="search"]::-webkit-search-cancel-button,
input[type="search"]::-webkit-search-decoration {
  -webkit-appearance: none;
}
fieldset {
  border: 1px solid #c0c0c0;
  margin: 0 2px;
  padding: .35em .625em .75em;
}
legend {
  border: 0;
  padding: 0;
}
textarea {
  overflow: auto;
}
optgroup {
  font-weight: bold;
}
table {
  border-collapse: collapse;
  border-spacing: 0;
}
td,
th {
  padding: 0;
}
html {
  box-sizing: border-box;
}
* {
  box-sizing: inherit;
}
*:before,
*:after {
  box-sizing: inherit;
}
*:focus {
  box-shadow: none;
  outline: 0;
}
.keyfocus *:focus,
.keyfocus .admin__control-radio:focus + label,
.keyfocus .admin__control-checkbox:focus + label {
  box-shadow: 0 0 0 1px #008bdb;
}
img,
video,
embed,
object {
  max-width: 100%;
}
@font-face {
  font-family: 'Open Sans';
  src: url('../fonts/opensans/light/opensans-300.eot');
  src: url('../fonts/opensans/light/opensans-300.eot?#iefix') format('embedded-opentype'), url('../fonts/opensans/light/opensans-300.woff2') format('woff2'), url('../fonts/opensans/light/opensans-300.woff') format('woff'), url('../fonts/opensans/light/opensans-300.ttf') format('truetype'), url('../fonts/opensans/light/opensans-300.svg#Open Sans') format('svg');
  font-weight: 300;
  font-style: normal;
}
@font-face {
  font-family: 'Open Sans';
  src: url('../fonts/opensans/regular/opensans-400.eot');
  src: url('../fonts/opensans/regular/opensans-400.eot?#iefix') format('embedded-opentype'), url('../fonts/opensans/regular/opensans-400.woff2') format('woff2'), url('../fonts/opensans/regular/opensans-400.woff') format('woff'), url('../fonts/opensans/regular/opensans-400.ttf') format('truetype'), url('../fonts/opensans/regular/opensans-400.svg#Open Sans') format('svg');
  font-weight: 400;
  font-style: normal;
}
@font-face {
  font-family: 'Open Sans';
  src: url('../fonts/opensans/semibold/opensans-600.eot');
  src: url('../fonts/opensans/semibold/opensans-600.eot?#iefix') format('embedded-opentype'), url('../fonts/opensans/semibold/opensans-600.woff2') format('woff2'), url('../fonts/opensans/semibold/opensans-600.woff') format('woff'), url('../fonts/opensans/semibold/opensans-600.ttf') format('truetype'), url('../fonts/opensans/semibold/opensans-600.svg#Open Sans') format('svg');
  font-weight: 600;
  font-style: normal;
}
@font-face {
  font-family: 'Open Sans';
  src: url('../fonts/opensans/bold/opensans-700.eot');
  src: url('../fonts/opensans/bold/opensans-700.eot?#iefix') format('embedded-opentype'), url('../fonts/opensans/bold/opensans-700.woff2') format('woff2'), url('../fonts/opensans/bold/opensans-700.woff') format('woff'), url('../fonts/opensans/bold/opensans-700.ttf') format('truetype'), url('../fonts/opensans/bold/opensans-700.svg#Open Sans') format('svg');
  font-weight: 700;
  font-style: normal;
}
html,
body {
  height: 100%;
}
html {
  font-size: 62.5%;
}
body {
  font-size: 1.4rem;
  color: #41362f;
  font-family: 'Open Sans', 'Helvetica Neue', Helvetica, Arial, sans-serif;
  font-weight: 400;
  font-style: normal;
  line-height: 1.4;
}
h1 {
  margin: 0 0 2rem;
  font-size: 2.8rem;
  color: #41362f;
  font-weight: 400;
  line-height: 1.2;
}
h2,
.admin__fieldset-wrapper-title strong {
  margin: 0 0 2rem;
  font-size: 2rem;
  color: #41362f;
  font-weight: 400;
  line-height: 1.2;
}
h3 {
  margin: 0 0 2rem;
  font-size: 1.7rem;
  color: #41362f;
  font-weight: 600;
  line-height: 1.2;
}
h4,
h5,
h6 {
  font-weight: 600;
  margin-top: 0;
}
p {
  margin: 0 0 .5em;
}
a {
  color: #007bdb;
  text-decoration: none;
}
a:hover {
  color: #007bdb;
  text-decoration: underline;
}
@font-face {
  font-family: 'Admin Icons';
  src: url('../fonts/admin-icons/admin-icons.eot');
  src: url('../fonts/admin-icons/admin-icons.eot?#iefix') format('embedded-opentype'), url('../fonts/admin-icons/admin-icons.woff2') format('woff2'), url('../fonts/admin-icons/admin-icons.woff') format('woff'), url('../fonts/admin-icons/admin-icons.ttf') format('truetype'), url('../fonts/admin-icons/admin-icons.svg#Admin Icons') format('svg');
  font-weight: normal;
  font-style: normal;
}
ul,
ol,
dl {
  margin-top: 0;
  padding-left: 0;
}
nav ul,
nav ol {
  list-style: none none;
  margin: 0;
  padding: 0;
}
.admin__control-text,
.admin__control-select,
.admin__control-multiselect,
.admin__control-file-label:before,
.admin__control-textarea,
.admin__control-addon [class*='admin__control-'] + [class*='admin__addon-']:before {
  background-color: #ffffff;
  border-radius: .1rem;
  border: 1px solid #adadad;
  color: #303030;
  font-size: 1.4rem;
  font-weight: 400;
  height: 3.3rem;
  max-width: 100%;
  min-width: 10rem;
  padding: 0 1rem;
  transition: border-color 0.1s ease-in;
}
.admin__control-text:focus,
.admin__control-select:focus,
.admin__control-multiselect:focus,
.admin__control-file:active + .admin__control-file-label:before,
.admin__control-file:focus + .admin__control-file-label:before,
.admin__control-textarea:focus,
.admin__control-addon [class*='admin__control-']:focus + label:before {
  border-color: #007bdb;
  box-shadow: none;
  outline: 0;
}
.admin__control-text[disabled],
.admin__control-select[disabled],
.admin__control-multiselect[disabled],
.admin__control-file[disabled] + .admin__control-file-label:before,
.admin__control-textarea[disabled],
.admin__control-addon [class*='admin__control-'][disabled] + [class*='admin__addon-']:before {
  background-color: #e9e9e9;
  border-color: #adadad;
  color: #303030;
  opacity: .5;
  cursor: not-allowed;
}
.address-item-edit-content .admin__field[class] > .admin__field-control,
.page-layout-admin-login .admin__field[class] > .admin__field-control {
  float: none;
  clear: left;
  text-align: left;
  width: auto;
}
.address-item-edit-content .admin__field[class]:not(.admin__field-option) > .admin__field-label,
.page-layout-admin-login .admin__field[class]:not(.admin__field-option) > .admin__field-label {
  text-align: left;
  width: auto;
  display: block;
  line-height: 1.4rem;
  margin-bottom: 0.86rem;
  margin-top: -0.14rem;
}
.address-item-edit-content .admin__field[class]:not(.admin__field-option) > .admin__field-label:before,
.page-layout-admin-login .admin__field[class]:not(.admin__field-option) > .admin__field-label:before {
  display: none;
}
.address-item-edit-content .admin__field[class]:not(.admin__field-option)._required > .admin__field-label span,
.page-layout-admin-login .admin__field[class]:not(.admin__field-option)._required > .admin__field-label span {
  padding-left: 1.5rem;
}
.address-item-edit-content .admin__field[class]:not(.admin__field-option)._required > .admin__field-label span:after,
.page-layout-admin-login .admin__field[class]:not(.admin__field-option)._required > .admin__field-label span:after {
  left: 0;
  margin-left: 30px;
}
.admin__control-text {
  line-height: 3.3rem;
  width: 100%;
}
.admin__control-select {
  -webkit-appearance: none;
  -moz-appearance: none;
  -ms-appearance: none;
  appearance: none;
  background-repeat: no-repeat;
  background-image: url('../images/arrows-bg.svg'), linear-gradient(#e3e3e3, #e3e3e3), linear-gradient(#adadad, #adadad);
  background-position: ~" calc(100% - 12px) -34px, 100%, calc(100% - 33px) 0";
  background-size: auto, 3.3rem 100%, 1px 100%;
  padding-right: 4.4rem;
}
.admin__control-select:focus {
  background-image: url('../images/arrows-bg.svg'), linear-gradient(#e3e3e3, #e3e3e3), linear-gradient(#007bdb, #007bdb);
  background-position: ~" calc(100% - 12px) 13px, 100%, calc(100% - 33px) 0";
}
.admin__control-select::-ms-expand {
  display: none;
}
.ie9 .admin__control-select {
  padding-right: 0;
}
option:empty {
  display: none;
}
.admin__control-multiselect {
  height: auto;
  padding: .6rem 1rem;
}
.admin__control-file-wrapper {
  display: inline-block;
  padding: .5rem 1rem;
  position: relative;
  z-index: 1;
}
.admin__control-file-label:before {
  content: '';
  left: 0;
  position: absolute;
  top: 0;
  width: 100%;
  z-index: 0;
}
.admin__control-file {
  position: relative;
  z-index: 1;
  background: transparent;
  border: 0;
  width: auto;
}
.admin__control-textarea {
  height: 8.48rem;
  line-height: 1.18;
  padding-top: .8rem;
  width: 100%;
}
.admin__control-radio,
.admin__control-checkbox {
  margin: .3rem 0 0;
  opacity: 0.01;
  overflow: hidden;
  position: absolute;
  vertical-align: top;
}
.admin__control-radio + label,
.admin__control-checkbox + label {
  cursor: pointer;
  display: inline-block;
  padding-left: 26px;
}
.admin__control-radio + label:before,
.admin__control-checkbox + label:before {
  background: none;
  border-radius: .2rem;
  border: 1px solid #adadad;
  color: transparent;
  content: '\e62d';
  float: left;
  font: 0/14px 'Admin Icons';
  height: 1.6rem;
  margin: 1px 10px 0 -26px;
  text-align: center;
  transition: border-color 0.1s ease-in, color 0.1s ease-in, font-size 0.1s ease-in;
  vertical-align: top;
  width: 1.6rem;
}
.admin__control-radio:focus + label:before,
.admin__control-checkbox:focus + label:before {
  border-color: #007bdb;
}
.admin__control-radio[disabled] + label,
.admin__control-checkbox[disabled] + label {
  color: #303030;
  opacity: .5;
}
.admin__control-radio[disabled] + label:before,
.admin__control-checkbox[disabled] + label:before {
  background-color: #e9e9e9;
  border-color: #adadad;
}
.admin__control-radio + label:before {
  border-radius: .8rem;
  content: '\e637';
}
.admin__control-radio:checked + label:before {
  color: #514943;
  font-size: 1rem;
}
.admin__control-checkbox:checked + label:before {
  color: #514943;
  font-size: 1.1rem;
}
.admin__control-addon {
  display: -webkit-inline-flex;
  display: -ms-inline-flexbox;
  -webkit-flex-direction: row;
  -ms-flex-direction: row;
  flex-direction: row;
  display: inline-flex;
  flex-flow: row nowrap;
  position: relative;
  width: 100%;
  z-index: 1;
}
.admin__control-addon > [class*='admin__addon-'],
.admin__control-addon > [class*='admin__control-'] {
  -webkit-flex-basis: auto;
  flex-basis: auto;
  -webkit-flex-grow: 0;
  flex-grow: 0;
  -webkit-flex-shrink: 0;
  flex-shrink: 0;
  position: relative;
  z-index: 1;
}
.admin__control-addon [class*='admin__control-'] {
  appearence: none;
  -webkit-flex-grow: 1;
  flex-grow: 1;
  box-shadow: none;
  background-color: transparent;
  border-color: transparent;
  order: 1;
  vertical-align: top;
  width: auto;
}
.admin__control-addon [class*='admin__control-'] :focus {
  box-shadow: 0;
}
.admin__control-addon [class*='admin__control-'] + [class*='admin__addon-'] {
  padding-left: 1rem;
  position: static !important;
  z-index: 0;
}
.admin__control-addon [class*='admin__control-'] + [class*='admin__addon-'] > * {
  position: relative;
  vertical-align: top;
  z-index: 2;
}
.admin__control-addon [class*='admin__control-'] + [class*='admin__addon-']:before {
  bottom: 0;
  box-sizing: border-box;
  content: '';
  left: 0;
  position: absolute;
  top: 0;
  width: 100%;
  z-index: 0;
}
.admin__addon-suffix,
.admin__addon-prefix {
  border: 0;
  box-sizing: border-box;
  color: #858585;
  display: inline-block;
  font-size: 1.4rem;
  font-weight: 400;
  height: 3.3rem;
  line-height: 3.3rem;
  padding: 0;
}
.admin__addon-suffix {
  order: 3;
}
.admin__addon-suffix:last-child {
  padding-right: 1rem;
}
.admin__addon-prefix {
  order: 0;
}
.ie9 .admin__control-addon:after {
  clear: both;
  content: '';
  display: block;
  height: 0;
  overflow: hidden;
}
.ie9 .admin__addon {
  min-width: auto;
  overflow: hidden;
  text-align: right;
  white-space: nowrap;
  width: auto;
}
.ie9 .admin__addon [class*='admin__control-'] {
  display: inline;
}
.ie9 .admin__addon-prefix {
  float: left;
}
.ie9 .admin__addon-suffix {
  float: right;
}
.admin__fieldset {
  border: 0;
  margin: 0;
  min-width: 0;
  padding: 0;
}
.admin__fieldset > .admin__field {
  border: 0;
  margin: 0;
  padding: 0;
  margin-left: -30px;
}
.admin__fieldset > .admin__field > .admin__field-control {
  width: ~" calc( (100%) * 0.4444444444444444 - 30px )";
  float: left;
  margin-left: 30px;
}
.admin__fieldset > .admin__field > .admin__field-label {
  width: ~" calc( (100%) * 0.3333333333333333 - 30px )";
  float: left;
  margin-left: 30px;
}
.admin__field-label {
  color: #303030;
  margin: 0;
  text-align: right;
}
.admin__field-label + br {
  display: none;
}
[class]:not(.admin__field-option) > .admin__field-label {
  font-family: 'Open Sans', 'Helvetica Neue', Helvetica, Arial, sans-serif;
  font-size: 1.4rem;
  font-weight: 600;
  line-height: 3.2rem;
  padding: 0;
  white-space: nowrap;
}
[class]:not(.admin__field-option) > .admin__field-label:before {
  content: '.';
  margin-left: -7px;
  overflow: hidden;
  visibility: hidden;
  width: 0;
}
[class]:not(.admin__field-option) > .admin__field-label span {
  display: inline-block;
  line-height: 1.2;
  vertical-align: middle;
  white-space: normal;
}
._required > .admin__field-label span:after {
  color: #eb5202;
  content: '*';
  display: inline;
  font-size: 1.6rem;
  font-weight: 500;
  margin-left: 10px;
  margin-top: 2px;
  position: absolute;
  z-index: 1;
}
._disabled > .admin__field-label {
  color: #a79d95;
}
.admin__field {
  margin-bottom: 0;
}
.admin__field + .admin__field {
  margin-top: 1.5rem;
}
.admin__field:not(.admin__field-option) ~ .admin__field-option {
  margin-top: .5rem;
}
.admin__field.admin__field-option ~ .admin__field-option {
  margin-top: .9rem;
}
.admin__field ~ .admin__field-option:last-child {
  margin-bottom: .8rem;
}
.admin__fieldset > .admin__field {
  margin-bottom: 3rem;
  position: relative;
  z-index: 1;
}
.admin__fieldset > .admin__field:hover {
  z-index: 2;
}
.admin__field[data-config-scope]:before {
  color: #808080;
  content: attr(data-config-scope);
  display: inline-block;
  position: absolute;
  left: ~" calc( (100%) * 0.7777777777777778 - 30px )";
  margin-left: 60px;
  width: ~" calc( (100%) * 0.2222222222222222 - 30px )";
}
.admin__field-control .admin__field[data-config-scope]:nth-child(n+2):before {
  content: '';
}
.admin__field._error .admin__field-control [class*='admin__addon-']:before,
.admin__field._error .admin__field-control > [class*='admin__control-'] {
  border-color: #e22626;
}
.admin__field-error,
.admin__field-control label.mage-error {
  background: #fffbbb;
  border: 1px solid #ee7d7d;
  box-sizing: border-box;
  color: #555555;
  display: block;
  font-size: 1.2rem;
  font-weight: 400;
  line-height: 1.2;
  margin: .2rem 0 0;
  padding: .8rem 1rem .9rem;
}
.admin__field-note {
  color: #303030;
  font-size: 1.2rem;
  margin: 10px 0 0;
  padding: 0;
}
.admin__field-option {
  padding-top: 8px;
}
.admin__field-option .admin__field-label {
  text-align: left;
}
.admin__field-control > .admin__field-option:nth-child(1):nth-last-child(2),
.admin__field-control > .admin__field-option:nth-child(2):nth-last-child(1) {
  display: inline-block;
}
.admin__field-control > .admin__field-option:nth-child(1):nth-last-child(2) + .admin__field-option,
.admin__field-control > .admin__field-option:nth-child(2):nth-last-child(1) + .admin__field-option {
  display: inline-block;
  margin-left: 41px;
  margin-top: 0;
}
.admin__field-control > .admin__field-option:nth-child(1):nth-last-child(2) + .admin__field-option:before,
.admin__field-control > .admin__field-option:nth-child(2):nth-last-child(1) + .admin__field-option:before {
  background: #cacaca;
  content: '';
  display: inline-block;
  height: 20px;
  margin-left: -20px;
  position: absolute;
  width: 1px;
}
[class*='admin__control-grouped'] > .admin__field:first-child,
.admin__control-fields > .admin__field:first-child {
  position: static;
}
[class*='admin__control-grouped'] > .admin__field:first-child > .admin__field-label,
.admin__control-fields > .admin__field:first-child > .admin__field-label {
  width: ~" calc( (100%) * 0.3333333333333333 - 30px )";
  float: left;
  margin-left: 30px;
  cursor: pointer;
  left: 0;
  opacity: 0;
  position: absolute;
  top: 0;
}
.admin__control-fields .admin__field-label ~ .admin__field-control {
  width: 100%;
}
[class*='admin__control-grouped'] {
  box-sizing: border-box;
  display: table;
  table-layout: fixed;
  width: 100%;
}
[class*='admin__control-grouped'] > .admin__field {
  display: table-cell;
  vertical-align: top;
  width: 50%;
}
[class*='admin__control-grouped'] > .admin__field > .admin__field-control {
  float: none;
  width: 100%;
}
[class*='admin__control-grouped'] > .admin__field:nth-child(n+2) {
  padding-left: 20px;
}
[class*='admin__control-grouped'] > .admin__field:nth-child(n+2):not(.admin__field-option) .admin__field-label {
  border: 0;
  clip: rect(0, 0, 0, 0);
  height: 1px;
  margin: -1px;
  overflow: hidden;
  padding: 0;
  position: absolute;
  width: 1px;
}
.admin__field-tooltip {
  display: inline-block;
  margin-top: 5px;
  overflow: visible;
  vertical-align: top;
  width: 0;
}
.admin__field-tooltip:hover {
  position: relative;
  z-index: 500;
}
.admin__field-option .admin__field-tooltip {
  margin-top: 10px;
}
.admin__field-tooltip .admin__field-tooltip-action {
  margin-left: 20px;
  display: inline-block;
  text-decoration: none;
}
.admin__field-tooltip .admin__field-tooltip-action:before {
  font-family: 'Admin Icons';
  content: '\e633';
  font-size: 2.2rem;
  line-height: 1;
  color: #514943;
  overflow: hidden;
  speak: none;
  font-weight: normal;
  -webkit-font-smoothing: antialiased;
  display: inline-block;
  vertical-align: middle;
  text-align: center;
}
.admin__field-tooltip .admin__control-text:focus + .admin__field-tooltip-content,
.admin__field-tooltip:hover .admin__field-tooltip-content {
  display: block;
}
.admin__field-tooltip .admin__field-tooltip-content {
  box-shadow: 0 2px 8px 0 rgba(0, 0, 0, 0.3);
  background: #fffbbb;
  border-radius: 1px;
  border: 1px solid #afadac;
  bottom: 42px;
  display: none;
  padding: 15px 25px;
  position: absolute;
  right: -70px;
  width: 320px;
  z-index: 1;
}
.admin__field-tooltip .admin__field-tooltip-content:after,
.admin__field-tooltip .admin__field-tooltip-content:before {
  border: 16px solid transparent;
  height: 0;
  width: 0;
  border-top-color: #afadac;
  content: "";
  display: block;
  position: absolute;
  right: 20px;
  top: 100%;
  z-index: 3;
}
.admin__field-tooltip .admin__field-tooltip-content:after {
  border-top-color: #fffbbb;
  margin-top: -1px;
  z-index: 4;
}
.col-2-left-layout {
  margin-left: -30px;
  margin-top: 50px;
  width: auto;
}
.col-2-left-layout .main-col {
  width: ~" calc( (100%) * 0.75 - 30px )";
  float: right;
}
.col-2-left-layout .side-col {
  width: ~" calc( (100%) * 0.75 - 30px )";
  float: left;
  margin-left: 30px;
}
.admin__fieldset-wrapper-title {
  margin-bottom: 30px;
  padding: 14px 0 16px;
}
.address-item-edit-content {
  padding: 15px 30px;
}
.address-list {
  float: left;
  list-style-type: none;
  margin: 0;
  padding: 0;
  width: 360px;
}
.address-list .address-list-item {
  margin-bottom: 30px;
}
.address-list .action-delete {
  background-image: none;
  background: none;
  border: 0;
  margin: 0;
  padding: 0;
  -moz-box-sizing: content-box;
  box-shadow: none;
  text-shadow: none;
  line-height: inherit;
  font-weight: 400;
  display: inline-block;
  text-decoration: none;
}
.address-list .action-delete:focus,
.address-list .action-delete:active {
  background: none;
  border: none;
}
.address-list .action-delete:hover {
  background: none;
  border: none;
}
.address-list .action-delete.disabled,
.address-list .action-delete[disabled],
fieldset[disabled] .address-list .action-delete {
  cursor: not-allowed;
  pointer-events: none;
  opacity: 0.5;
}
.address-list .action-delete > span {
  border: 0;
  clip: rect(0, 0, 0, 0);
  height: 1px;
  margin: -1px;
  overflow: hidden;
  padding: 0;
  position: absolute;
  width: 1px;
}
.address-list .action-delete:after {
  font-family: 'Admin Icons';
  content: '\e620';
  font-size: 1.6rem;
  line-height: 16px;
  color: #41362f;
  overflow: hidden;
  speak: none;
  font-weight: normal;
  -webkit-font-smoothing: antialiased;
  display: inline-block;
  vertical-align: middle;
  text-align: center;
}
.address-list .action-delete span {
  max-height: 1px;
  max-width: 1px;
}
.address-list .action-delete:hover {
  position: relative;
  z-index: 2;
}
.address-list .action-delete:hover:after {
  color: #060504;
}
.address-list .action-delete:hover span {
  background-color: #fcfcfc;
  border: 1px solid #989287;
  border-radius: .4rem;
  bottom: 100%;
  clip: auto;
  font-size: 1.2rem;
  height: auto;
  left: auto;
  margin: 0 auto .1rem;
  padding: .5rem;
  right: auto;
  top: auto;
  max-height: 50px;
  max-width: 200px;
  white-space: nowrap;
  width: auto;
  transition: all .01s linear .7s;
}
.address-item-edit {
  margin-left: 359px;
  max-width: 500px;
}
.address-item-edit .admin__legend {
  display: none;
}
[class*='admin__control-'].mage-error ~ [class*='admin__addon-']:before,
.admin__field-control > [class*='admin__control-'].mage-error {
  border-color: #e22626;
}
.page-layout-admin-login .loading-mask {
  background: rgba(255, 255, 255, 0.2);
  height: 100%;
  left: 0;
  position: absolute;
  top: 0;
  width: 100%;
  z-index: 1000;
}
.page-layout-admin-login .popup-loading {
  height: 149px;
  left: 50%;
  margin-left: -109px;
  margin-top: -74.5px;
  position: absolute;
  top: 50%;
  overflow: hidden;
  width: 218px;
}
.page-layout-admin-login .field-captcha {
  padding-left: 30px;
  vertical-align: middle;
}
.page-layout-admin-login .field-captcha .captcha-reload {
  float: right;
  vertical-align: middle;
}
.admin__action-dropdown {
  background-color: transparent;
  border: none;
  border-radius: 0;
  box-shadow: none;
  margin: 0;
  padding: 0;
  padding-right: 3rem;
  color: #41362f;
}
.admin__action-dropdown:hover {
  background-color: transparent;
  border: none;
  box-shadow: none;
}
.admin__action-dropdown._active:after,
.admin__action-dropdown.active:after {
  transform: rotate(180deg);
}
.admin__action-dropdown:after {
  border-color: #000000 transparent transparent transparent;
  border-style: solid;
  border-width: 0.5rem 0.4rem 0 0.4rem;
  content: '';
  height: 0;
  margin-top: -0.2rem;
  position: absolute;
  right: 1.1rem;
  top: 50%;
  transition: all .2s linear;
  width: 0;
}
._active .admin__action-dropdown:after,
.active .admin__action-dropdown:after {
  transform: rotate(180deg);
}
.admin__action-dropdown:hover:after {
  border-color: #000000 transparent transparent transparent;
}
.actions-split {
  position: relative;
  z-index: 300;
}
.actions-split.active,
.actions-split._active,
.actions-split:hover {
  box-shadow: 0 0 0 1px #007bdb;
}
.actions-split.active .action-toggle.action-primary,
.actions-split._active .action-toggle.action-primary,
.actions-split.active .action-toggle.primary,
.actions-split._active .action-toggle.primary {
  background-color: #ba4000;
  border-color: #ba4000;
}
.actions-split.active .dropdown-menu,
.actions-split._active .dropdown-menu {
  opacity: 1;
  visibility: visible;
}
.actions-split .action-toggle,
.actions-split .action-default {
  float: left;
  margin: 0;
}
.actions-split .action-toggle.active,
.actions-split .action-default.active,
.actions-split .action-toggle._active,
.actions-split .action-default._active,
.actions-split .action-toggle:hover,
.actions-split .action-default:hover {
  box-shadow: none;
}
.actions-split .action-default {
  margin-right: 4rem;
  min-width: 9.3rem;
}
.actions-split .action-toggle {
  padding-right: 4rem;
  border-left-color: rgba(0, 0, 0, 0.2);
  bottom: 0;
  padding-left: 0;
  position: absolute;
  right: 0;
  top: 0;
}
.actions-split .action-toggle._active:after,
.actions-split .action-toggle.active:after {
  transform: rotate(180deg);
}
.actions-split .action-toggle:after {
  border-color: #000000 transparent transparent transparent;
  border-style: solid;
  border-width: 0.9rem 0.6rem 0 0.6rem;
  content: '';
  height: 0;
  margin-top: -0.3rem;
  position: absolute;
  right: 1.4rem;
  top: 50%;
  transition: all .2s linear;
  width: 0;
}
._active .actions-split .action-toggle:after,
.active .actions-split .action-toggle:after {
  transform: rotate(180deg);
}
.actions-split .action-toggle:hover:after {
  border-color: #000000 transparent transparent transparent;
}
.actions-split .action-toggle._active:after,
.actions-split .action-toggle.active:after {
  transform: none;
}
.actions-split .action-toggle.action-secondary:after,
.actions-split .action-toggle.secondary:after,
.actions-split .action-toggle.action-primary:after,
.actions-split .action-toggle.primary:after {
  border-color: #ffffff transparent transparent transparent;
}
.actions-split .action-toggle > span {
  border: 0;
  clip: rect(0, 0, 0, 0);
  height: 1px;
  margin: -1px;
  overflow: hidden;
  padding: 0;
  position: absolute;
  width: 1px;
}
.actions-split .dropdown-menu {
  background-color: #ffffff;
  border: 1px solid #007bdb;
  border-radius: 1px;
  box-shadow: 1px 1px 5px rgba(0, 0, 0, 0.5);
  display: block;
  left: 0;
  list-style: none;
  margin: 2px 0 0;
  min-width: 0;
  opacity: 0;
  padding: 0;
  position: absolute;
  right: 0;
  top: 100%;
  transition: opacity 0.15s ease;
  visibility: hidden;
}
.actions-split .dropdown-menu > li {
  border: none;
  padding: .6875em;
}
.actions-split .dropdown-menu > li:hover {
  background-color: #e3e3e3;
}
.actions-split .dropdown-menu > li:active {
  background-color: #cacaca;
}
.abs-action-reset,
.admin__menu .submenu-close,
.search-global-field._active .search-global-action,
.notifications-close {
  background-color: transparent;
  border: none;
  border-radius: 0;
  box-shadow: none;
  margin: 0;
  padding: 0;
}
.abs-action-reset:hover,
.admin__menu .submenu-close:hover,
.search-global-field._active .search-global-action:hover,
.notifications-close:hover {
  background-color: transparent;
  border: none;
  box-shadow: none;
}
.abs-action-pattern,
.abs-action-default,
.abs-action-primary,
.abs-action-secondary,
.abs-action-tertiary,
.abs-action-quaternary,
.action-default,
button,
.action-primary,
.action-secondary,
.action-tertiary,
.action-quaternary,
button,
button.primary,
button.secondary,
button.tertiary,
.ui-dialog .action-close,
.ui-dialog .ui-button,
.ui-dialog .action-primary,
.attribute-popup-actions .action-default.reset,
.attribute-popup-actions .page-actions-buttons > button.action-default.primary,
.page-actions > button,
.page-actions .page-actions-buttons > button,
.page-actions > button.action-primary,
.page-actions .page-actions-buttons > button.action-primary,
.page-actions > button.primary,
.page-actions .page-actions-buttons > button.primary,
.popup-window .magento_buttons .ok_button,
.popup-window .magento_buttons .cancel_button,
.fade .actions .primary,
.fade .actions .cancel {
  border: 1px solid;
  border-radius: 0;
  display: inline-block;
  font-family: 'Open Sans', 'Helvetica Neue', Helvetica, Arial, sans-serif;
  font-size: 1.4rem;
  font-weight: 600;
  padding: 0.5em 1em 0.57em;
  text-align: center;
  vertical-align: baseline;
}
.abs-action-pattern[disabled],
.abs-action-pattern.disabled,
.abs-action-default[disabled],
.abs-action-default.disabled,
.abs-action-primary[disabled],
.abs-action-primary.disabled,
.abs-action-secondary[disabled],
.abs-action-secondary.disabled,
.abs-action-tertiary[disabled],
.abs-action-tertiary.disabled,
.abs-action-quaternary[disabled],
.abs-action-quaternary.disabled,
.action-default[disabled],
.action-default.disabled,
button[disabled],
button.disabled,
.action-primary[disabled],
.action-primary.disabled,
.action-secondary[disabled],
.action-secondary.disabled,
.action-tertiary[disabled],
.action-tertiary.disabled,
.action-quaternary[disabled],
.action-quaternary.disabled,
button[disabled],
button.disabled,
button.primary[disabled],
button.primary.disabled,
button.secondary[disabled],
button.secondary.disabled,
button.tertiary[disabled],
button.tertiary.disabled,
.ui-dialog .action-close[disabled],
.ui-dialog .action-close.disabled,
.ui-dialog .ui-button[disabled],
.ui-dialog .ui-button.disabled,
.ui-dialog .action-primary[disabled],
.ui-dialog .action-primary.disabled,
.attribute-popup-actions .action-default.reset[disabled],
.attribute-popup-actions .action-default.reset.disabled,
.attribute-popup-actions .page-actions-buttons > button.action-default.primary[disabled],
.attribute-popup-actions .page-actions-buttons > button.action-default.primary.disabled,
.page-actions > button[disabled],
.page-actions > button.disabled,
.page-actions .page-actions-buttons > button[disabled],
.page-actions .page-actions-buttons > button.disabled,
.page-actions > button.action-primary[disabled],
.page-actions > button.action-primary.disabled,
.page-actions .page-actions-buttons > button.action-primary[disabled],
.page-actions .page-actions-buttons > button.action-primary.disabled,
.page-actions > button.primary[disabled],
.page-actions > button.primary.disabled,
.page-actions .page-actions-buttons > button.primary[disabled],
.page-actions .page-actions-buttons > button.primary.disabled,
.popup-window .magento_buttons .ok_button[disabled],
.popup-window .magento_buttons .ok_button.disabled,
.popup-window .magento_buttons .cancel_button[disabled],
.popup-window .magento_buttons .cancel_button.disabled,
.fade .actions .primary[disabled],
.fade .actions .primary.disabled,
.fade .actions .cancel[disabled],
.fade .actions .cancel.disabled {
  cursor: default;
  opacity: 0.7;
  pointer-events: none;
}
.abs-action-l,
.ui-dialog .ui-button,
.ui-dialog .action-primary,
.attribute-popup-actions .page-actions-buttons > button.action-default.primary,
.page-layout-admin-login .action-primary,
.page-actions button,
.page-actions .page-actions-buttons > button,
.page-actions > button.action-primary,
.page-actions .page-actions-buttons > button.action-primary,
.page-actions > button.primary,
.page-actions .page-actions-buttons > button.primary,
.popup-window .magento_buttons .ok_button,
.fade .actions .primary {
  font-size: 1.6rem;
  letter-spacing: .025em;
  padding-bottom: 0.6875em;
  padding-top: 0.6875em;
}
.abs-action-default,
button {
  background: #e3e3e3;
  border-color: #adadad;
  color: #514943;
}
.abs-action-default:hover,
button:hover {
  background-color: #dbdbdb;
  color: #514943;
  text-decoration: none;
}
.abs-action-primary,
button.primary,
.page-actions > button.action-primary,
.page-actions .page-actions-buttons > button.action-primary,
.page-actions > button.primary,
.page-actions .page-actions-buttons > button.primary {
  background-color: #eb5202;
  border-color: #eb5202;
  color: #ffffff;
  text-shadow: 1px 1px 0 rgba(0, 0, 0, 0.25);
}
.abs-action-primary:hover,
.abs-action-primary:active,
button.primary:hover,
button.primary:active,
.page-actions > button.action-primary:hover,
.page-actions > button.action-primary:active,
.page-actions .page-actions-buttons > button.action-primary:hover,
.page-actions .page-actions-buttons > button.action-primary:active,
.page-actions > button.primary:hover,
.page-actions > button.primary:active,
.page-actions .page-actions-buttons > button.primary:hover,
.page-actions .page-actions-buttons > button.primary:active {
  background-color: #ba4000;
  border-color: #b84002;
  box-shadow: 0 0 0 1px #007bdb;
  color: #ffffff;
  text-decoration: none;
}
.abs-action-primary.disabled,
.abs-action-primary[disabled],
button.primary.disabled,
button.primary[disabled],
.page-actions > button.action-primary.disabled,
.page-actions > button.action-primary[disabled],
.page-actions .page-actions-buttons > button.action-primary.disabled,
.page-actions .page-actions-buttons > button.action-primary[disabled],
.page-actions > button.primary.disabled,
.page-actions > button.primary[disabled],
.page-actions .page-actions-buttons > button.primary.disabled,
.page-actions .page-actions-buttons > button.primary[disabled] {
  cursor: default;
  opacity: 0.7;
  pointer-events: none;
}
.abs-action-secondary,
button.secondary,
.ui-dialog .ui-button,
.ui-dialog .action-primary,
.attribute-popup-actions .page-actions-buttons > button.action-default.primary,
.popup-window .magento_buttons .ok_button,
.fade .actions .primary {
  background-color: #514943;
  border-color: #514943;
  color: #ffffff;
  text-shadow: 1px 1px 1px rgba(0, 0, 0, 0.3);
}
.abs-action-secondary:hover,
.abs-action-secondary:active,
button.secondary:hover,
button.secondary:active,
.ui-dialog .ui-button:hover,
.ui-dialog .ui-button:active,
.ui-dialog .action-primary:hover,
.ui-dialog .action-primary:active,
.attribute-popup-actions .page-actions-buttons > button.action-default.primary:hover,
.attribute-popup-actions .page-actions-buttons > button.action-default.primary:active,
.popup-window .magento_buttons .ok_button:hover,
.popup-window .magento_buttons .ok_button:active,
.fade .actions .primary:hover,
.fade .actions .primary:active {
  background-color: #35302c;
  box-shadow: 0 0 0 1px #007bdb;
  color: #ffffff;
  text-decoration: none;
}
.abs-action-secondary:active,
button.secondary:active,
.ui-dialog .ui-button:active,
.ui-dialog .action-primary:active,
.attribute-popup-actions .page-actions-buttons > button.action-default.primary:active,
.popup-window .magento_buttons .ok_button:active,
.fade .actions .primary:active {
  background-color: #35302c;
}
.abs-action-tertiary,
button.tertiary,
.ui-dialog .action-close,
.attribute-popup-actions .action-default.reset,
.popup-window .magento_buttons .cancel_button,
.fade .actions .cancel {
  background-color: transparent;
  border-color: transparent;
  text-shadow: none;
  color: #007bdb;
}
.abs-action-tertiary:active,
.abs-action-tertiary:hover,
button.tertiary:active,
button.tertiary:hover,
.ui-dialog .action-close:active,
.ui-dialog .action-close:hover,
.attribute-popup-actions .action-default.reset:active,
.attribute-popup-actions .action-default.reset:hover,
.popup-window .magento_buttons .cancel_button:active,
.popup-window .magento_buttons .cancel_button:hover,
.fade .actions .cancel:active,
.fade .actions .cancel:hover {
  background-color: transparent;
  border-color: transparent;
  box-shadow: none;
}
.abs-action-tertiary:active,
.abs-action-tertiary:hover,
button.tertiary:active,
button.tertiary:hover,
.ui-dialog .action-close:active,
.ui-dialog .action-close:hover,
.attribute-popup-actions .action-default.reset:active,
.attribute-popup-actions .action-default.reset:hover,
.popup-window .magento_buttons .cancel_button:active,
.popup-window .magento_buttons .cancel_button:hover,
.fade .actions .cancel:active,
.fade .actions .cancel:hover {
  color: #007bdb;
  text-decoration: underline;
}
.abs-action-quaternary,
.page-actions > button,
.page-actions .page-actions-buttons > button {
  background-color: transparent;
  border-color: transparent;
  text-shadow: none;
  color: #41362f;
}
.abs-action-quaternary:active,
.abs-action-quaternary:hover,
.page-actions > button:active,
.page-actions > button:hover,
.page-actions .page-actions-buttons > button:active,
.page-actions .page-actions-buttons > button:hover {
  background-color: transparent;
  border-color: transparent;
  box-shadow: none;
}
.abs-action-quaternary:active,
.abs-action-quaternary:hover,
.page-actions > button:active,
.page-actions > button:hover,
.page-actions .page-actions-buttons > button:active,
.page-actions .page-actions-buttons > button:hover {
  color: #231d1a;
}
.action-default,
button {
  background: #e3e3e3;
  border-color: #adadad;
  color: #514943;
}
.action-default:hover,
button:hover {
  background-color: #dbdbdb;
  color: #514943;
  text-decoration: none;
}
.action-primary {
  background-color: #eb5202;
  border-color: #eb5202;
  color: #ffffff;
  text-shadow: 1px 1px 0 rgba(0, 0, 0, 0.25);
}
.action-primary:hover,
.action-primary:active {
  background-color: #ba4000;
  border-color: #b84002;
  box-shadow: 0 0 0 1px #007bdb;
  color: #ffffff;
  text-decoration: none;
}
.action-primary.disabled,
.action-primary[disabled] {
  cursor: default;
  opacity: 0.7;
  pointer-events: none;
}
.action-secondary {
  background-color: #514943;
  border-color: #514943;
  color: #ffffff;
  text-shadow: 1px 1px 1px rgba(0, 0, 0, 0.3);
}
.action-secondary:hover,
.action-secondary:active {
  background-color: #35302c;
  box-shadow: 0 0 0 1px #007bdb;
  color: #ffffff;
  text-decoration: none;
}
.action-secondary:active {
  background-color: #35302c;
}
.action-tertiary,
.action-quaternary {
  background-color: transparent;
  border-color: transparent;
  text-shadow: none;
}
.action-tertiary:active,
.action-quaternary:active,
.action-tertiary:hover,
.action-quaternary:hover {
  background-color: transparent;
  border-color: transparent;
  box-shadow: none;
}
.action-tertiary {
  color: #007bdb;
}
.action-tertiary:active,
.action-tertiary:hover {
  color: #007bdb;
  text-decoration: underline;
}
.action-quaternary {
  color: #41362f;
}
.action-quaternary:active,
.action-quaternary:hover {
  color: #231d1a;
}
table.table {
  color: #303030;
}
table.table > caption {
  margin-bottom: .5rem;
}
table.table tfoot {
  background: #f8f8f8;
}
table.table tfoot th,
table.table tfoot td {
  text-align: left;
}
table.table th {
  background: transparent;
  border-bottom: 0.1rem solid #e3e3e3;
  border-top: 0.1rem solid #e3e3e3;
  font-weight: 700;
  padding: 1rem 1.5rem;
  text-align: left;
}
table.table td {
  border-bottom: 0.1rem solid #e3e3e3;
  padding: 1rem 1.5rem;
  vertical-align: top;
}
table.table tbody td:first-child input[type='checkbox'] {
  margin: 0;
}
table.table tbody tr:last-child td {
  border-bottom-color: transparent;
}
.messages {
  margin: 0 0 2rem;
}
.message {
  background: #fffbbb;
  border: none;
  border-radius: 0;
  color: #333333;
  font-size: 1.4rem;
  margin: 0 0 1px;
  padding: 1.8rem 4rem 1.8rem 5.5rem;
  position: relative;
  text-shadow: none;
}
.message:before {
  background: none;
  border: 0;
  color: #007bdb;
  content: '\e61a';
  font-family: 'Admin Icons';
  font-size: 1.9rem;
  font-style: normal;
  font-weight: 400;
  height: auto;
  left: 1.9rem;
  line-height: inherit;
  margin-top: -1.3rem;
  position: absolute;
  speak: none;
  text-shadow: none;
  top: 50%;
  width: auto;
}
.message-notice:before {
  color: #007bdb;
  content: '\e61a';
}
.message-warning:before {
  color: #eb5202;
  content: '\e623';
}
.message-error {
  background: #ffcccc;
}
.message-error:before {
  color: #e22626;
  content: '\e632';
  font-size: 1.5rem;
  left: 2.2rem;
  margin-top: -1rem;
}
.message-success:before {
  color: #79a22e;
  content: '\e62d';
}
.message-spinner:before {
  display: none;
}
.message-spinner .spinner {
  font-size: 2.5rem;
  left: 1.5rem;
  position: absolute;
  top: 1.5rem;
}
.message-in-rating-edit {
  margin-left: 1.8rem;
  margin-right: 1.8rem;
}
.row {
  margin-left: 0;
  margin-right: 0;
}
.row:after {
  content: "";
  display: table;
  clear: both;
}
.col-xs-1, .col-m-1, .col-l-1, .col-xl-1, .col-xs-2, .col-m-2, .col-l-2, .col-xl-2, .col-xs-3, .col-m-3, .col-l-3, .col-xl-3, .col-xs-4, .col-m-4, .col-l-4, .col-xl-4, .col-xs-5, .col-m-5, .col-l-5, .col-xl-5, .col-xs-6, .col-m-6, .col-l-6, .col-xl-6, .col-xs-7, .col-m-7, .col-l-7, .col-xl-7, .col-xs-8, .col-m-8, .col-l-8, .col-xl-8, .col-xs-9, .col-m-9, .col-l-9, .col-xl-9, .col-xs-10, .col-m-10, .col-l-10, .col-xl-10, .col-xs-11, .col-m-11, .col-l-11, .col-xl-11, .col-xs-12, .col-m-12, .col-l-12, .col-xl-12 {
  position: relative;
  min-height: 1px;
  padding-left: 0;
  padding-right: 0;
}
.col-xs-1, .col-xs-2, .col-xs-3, .col-xs-4, .col-xs-5, .col-xs-6, .col-xs-7, .col-xs-8, .col-xs-9, .col-xs-10, .col-xs-11, .col-xs-12 {
  float: left;
}
.col-xs-12 {
  width: 100%;
}
.col-xs-11 {
  width: 91.66666667%;
}
.col-xs-10 {
  width: 83.33333333%;
}
.col-xs-9 {
  width: 75%;
}
.col-xs-8 {
  width: 66.66666667%;
}
.col-xs-7 {
  width: 58.33333333%;
}
.col-xs-6 {
  width: 50%;
}
.col-xs-5 {
  width: 41.66666667%;
}
.col-xs-4 {
  width: 33.33333333%;
}
.col-xs-3 {
  width: 25%;
}
.col-xs-2 {
  width: 16.66666667%;
}
.col-xs-1 {
  width: 8.33333333%;
}
.col-xs-pull-12 {
  right: 100%;
}
.col-xs-pull-11 {
  right: 91.66666667%;
}
.col-xs-pull-10 {
  right: 83.33333333%;
}
.col-xs-pull-9 {
  right: 75%;
}
.col-xs-pull-8 {
  right: 66.66666667%;
}
.col-xs-pull-7 {
  right: 58.33333333%;
}
.col-xs-pull-6 {
  right: 50%;
}
.col-xs-pull-5 {
  right: 41.66666667%;
}
.col-xs-pull-4 {
  right: 33.33333333%;
}
.col-xs-pull-3 {
  right: 25%;
}
.col-xs-pull-2 {
  right: 16.66666667%;
}
.col-xs-pull-1 {
  right: 8.33333333%;
}
.col-xs-pull-0 {
  right: auto;
}
.col-xs-push-12 {
  left: 100%;
}
.col-xs-push-11 {
  left: 91.66666667%;
}
.col-xs-push-10 {
  left: 83.33333333%;
}
.col-xs-push-9 {
  left: 75%;
}
.col-xs-push-8 {
  left: 66.66666667%;
}
.col-xs-push-7 {
  left: 58.33333333%;
}
.col-xs-push-6 {
  left: 50%;
}
.col-xs-push-5 {
  left: 41.66666667%;
}
.col-xs-push-4 {
  left: 33.33333333%;
}
.col-xs-push-3 {
  left: 25%;
}
.col-xs-push-2 {
  left: 16.66666667%;
}
.col-xs-push-1 {
  left: 8.33333333%;
}
.col-xs-push-0 {
  left: auto;
}
.col-xs-offset-12 {
  margin-left: 100%;
}
.col-xs-offset-11 {
  margin-left: 91.66666667%;
}
.col-xs-offset-10 {
  margin-left: 83.33333333%;
}
.col-xs-offset-9 {
  margin-left: 75%;
}
.col-xs-offset-8 {
  margin-left: 66.66666667%;
}
.col-xs-offset-7 {
  margin-left: 58.33333333%;
}
.col-xs-offset-6 {
  margin-left: 50%;
}
.col-xs-offset-5 {
  margin-left: 41.66666667%;
}
.col-xs-offset-4 {
  margin-left: 33.33333333%;
}
.col-xs-offset-3 {
  margin-left: 25%;
}
.col-xs-offset-2 {
  margin-left: 16.66666667%;
}
.col-xs-offset-1 {
  margin-left: 8.33333333%;
}
.col-xs-offset-0 {
  margin-left: 0%;
}
.row-gutter {
  margin-left: -1.5rem;
  margin-right: -1.5rem;
}
.row-gutter .col-gutter {
  padding-left: 1.5rem;
  padding-right: 1.5rem;
}
.abs-icon,
.admin__menu .level-0 > a:before,
.admin__menu .submenu-close:before,
.admin-user-account:before,
.search-global-label:before,
.notifications-action:before,
.notifications-close:before,
.copyright .link-copyright:before,
.store-switcher .dropdown-menu .dropdown-toolbar a:before,
.tooltip .help span:before,
.tooltip .help a:before,
.page-actions > button.back:before,
.page-actions .page-actions-buttons > button.back:before,
.page-actions > button.action-back:before,
.page-actions .page-actions-buttons > button.action-back:before {
  -webkit-font-smoothing: antialiased;
  font-family: 'Admin Icons';
  line-height: 1;
  font-style: normal;
  font-weight: normal;
  speak: none;
}
.validation-symbol:after,
table.table th.required:after {
  content: '*';
  color: #e22626;
  font-weight: 400;
  margin-left: 3px;
}
.abs-visually-hidden,
.admin__control-fields .admin__field:nth-child(n+2):not(.admin__field-option) > .admin__field-label,
.dashboard-diagram-switcher .label {
  border: 0;
  clip: rect(0, 0, 0, 0);
  height: 1px;
  margin: -1px;
  overflow: hidden;
  padding: 0;
  position: absolute;
  width: 1px;
}
.abs-clearfix:before,
.abs-clearfix:after,
.actions-split:before,
.actions-split:after,
.tabs-horiz:before,
.tabs-horiz:after,
.ui-dialog .ui-dialog-buttonset:before,
.ui-dialog .ui-dialog-buttonset:after,
.ui-dialog .main-col .insert-title-inner:before,
.ui-dialog .main-col .insert-title-inner:after,
.ui-dialog .magento_message .insert-title-inner:before,
.ui-dialog .magento_message .insert-title-inner:after,
.ui-dialog .main-col #contents-uploader:before,
.ui-dialog .main-col #contents-uploader:after,
.ui-dialog .magento_message #contents-uploader:before,
.ui-dialog .magento_message #contents-uploader:after,
.popup-window .magento_buttons:before,
.popup-window .magento_buttons:after,
.fade .popup-content:before,
.fade .popup-content:after,
.fade .actions:before,
.fade .actions:after,
.message-system-inner:before,
.message-system-inner:after,
.page-header-actions:before,
.page-header-actions:after,
.page-main-actions:before,
.page-main-actions:after,
.page-actions.fixed:before,
.page-actions.fixed:after,
.dashboard-totals-list:before,
.dashboard-totals-list:after,
.dashboard-store-stats .ui-tabs:before,
.dashboard-store-stats .ui-tabs:after {
  content: "";
  display: table;
}
.abs-clearfix:after,
.actions-split:after,
.tabs-horiz:after,
.ui-dialog .ui-dialog-buttonset:after,
.ui-dialog .main-col .insert-title-inner:after,
.ui-dialog .magento_message .insert-title-inner:after,
.ui-dialog .main-col #contents-uploader:after,
.ui-dialog .magento_message #contents-uploader:after,
.popup-window .magento_buttons:after,
.fade .popup-content:after,
.fade .actions:after,
.message-system-inner:after,
.page-header-actions:after,
.page-main-actions:after,
.page-actions.fixed:after,
.dashboard-totals-list:after,
.dashboard-store-stats .ui-tabs:after {
  clear: both;
}
.abs-clearer:after,
.admin__fieldset > .admin__field:after,
.col-2-left-layout:after {
  content: "";
  display: table;
  clear: both;
}
.abs-list-reset-styles,
.dashboard-totals-list {
  margin: 0;
  padding: 0;
  list-style: none none;
}
.tabs-horiz {
  margin: 0;
  padding: 0;
}
.tabs-horiz .ui-state-default {
  background: #e3e3e3;
  border: 0.1rem solid #adadad;
  float: left;
  letter-spacing: .0183em;
  list-style: none;
  margin-right: .4rem;
}
.tabs-horiz .ui-state-hover {
  background: #d6d6d6;
}
.tabs-horiz .ui-state-active {
  background: #ffffff;
  border-bottom: 0;
  font-weight: 600;
  letter-spacing: normal;
  margin-bottom: -0.1rem;
}
.tabs-horiz .ui-state-active .ui-tabs-anchor {
  border-bottom: 0.1rem solid #ffffff;
  border-top: 0.4rem solid #eb5202;
  padding-top: 1.1rem;
}
.tabs-horiz .ui-tabs-anchor {
  color: #41362f;
  display: block;
  padding: 1.5rem 1.8rem 1.3rem;
  text-decoration: none;
}
.ui-tabs-panel {
  border-top: 0.1rem solid #adadad;
  margin-top: -0.1rem;
  padding: 2rem;
}
body {
  background-color: #f5f5f5;
}
.page-wrapper {
  background-color: #ffffff;
  padding-left: 8.8rem;
}
.page-content {
  padding-left: 3rem;
  padding-right: 3rem;
}
.notices-wrapper {
  margin: 0 3rem;
}
.notices-wrapper .messages {
  margin-bottom: 0;
}
.admin__control-text.hasDatepicker {
  width: 15rem;
}
.admin__control-text + .ui-datepicker-trigger {
  background-image: none;
  background: none;
  border: 0;
  margin: 0;
  padding: 0;
  -moz-box-sizing: content-box;
  box-shadow: none;
  text-shadow: none;
  line-height: inherit;
  font-weight: 400;
  text-decoration: none;
  height: 3.3rem;
  overflow: hidden;
  vertical-align: top;
  margin-left: -4rem;
  display: inline-block;
}
.admin__control-text + .ui-datepicker-trigger:focus,
.admin__control-text + .ui-datepicker-trigger:active {
  background: none;
  border: none;
}
.admin__control-text + .ui-datepicker-trigger:hover {
  background: none;
  border: none;
}
.admin__control-text + .ui-datepicker-trigger.disabled,
.admin__control-text + .ui-datepicker-trigger[disabled],
fieldset[disabled] .admin__control-text + .ui-datepicker-trigger {
  cursor: not-allowed;
  pointer-events: none;
  opacity: 0.5;
}
.admin__control-text + .ui-datepicker-trigger > span {
  border: 0;
  clip: rect(0, 0, 0, 0);
  height: 1px;
  margin: -1px;
  overflow: hidden;
  padding: 0;
  position: absolute;
  width: 1px;
}
.admin__control-text + .ui-datepicker-trigger:after {
  font-family: 'icons-blank-theme';
  content: '\e612';
  font-size: 3.8rem;
  line-height: 33px;
  color: #514943;
  overflow: hidden;
  speak: none;
  font-weight: normal;
  -webkit-font-smoothing: antialiased;
  display: inline-block;
  vertical-align: middle;
  text-align: center;
}
.admin__control-text + .ui-datepicker-trigger img {
  display: none;
}
.ui-datepicker {
  box-sizing: border-box;
  display: none;
  padding: 23px 20px;
  width: auto;
  z-index: 999999 !important;
}
.ui-datepicker:before {
  background: #ffffff;
  border: 1px solid #007dbd;
  bottom: 3px;
  box-shadow: 0 2px 8px 0 rgba(0, 0, 0, 0.3);
  content: '';
  display: block;
  left: 0;
  position: absolute;
  right: 0;
  top: 3px;
  z-index: 0;
}
.ui-datepicker-header {
  padding: 0 0 10px;
  position: relative;
  z-index: 1;
}
.ui-datepicker-prev,
.ui-datepicker-next {
  cursor: pointer;
  position: absolute;
  line-height: 3rem;
  top: 0;
}
.ui-datepicker-prev span,
.ui-datepicker-next span {
  border: 0;
  clip: rect(0, 0, 0, 0);
  height: 1px;
  margin: -1px;
  overflow: hidden;
  padding: 0;
  position: absolute;
  width: 1px;
}
.ui-datepicker-prev:before,
.ui-datepicker-next:before {
  color: #514943;
  font-size: 34px;
  display: inline-block;
}
.ui-datepicker-prev {
  left: 0;
}
.ui-datepicker-prev:before {
  content: '\2039';
}
.ui-datepicker-next {
  right: 0;
}
.ui-datepicker-next:before {
  content: '\203A';
}
.ui-datepicker .ui-datepicker-title {
  margin: 0 2.3em;
  line-height: 1.8em;
  text-align: center;
}
.ui-datepicker .ui-datepicker-title select {
  font-size: 1em;
  margin: 1px 0;
}
.ui-datepicker select.ui-datepicker-month-year {
  width: 100%;
}
.ui-datepicker table {
  width: 100%;
}
.ui-datepicker table.ui-datepicker-calendar {
  background: #FFFFFF;
  border-collapse: collapse;
  border: 0;
  position: relative;
  z-index: 1;
}
.ui-datepicker table.ui-datepicker-calendar thead {
  background: transparent;
}
.ui-datepicker table.ui-datepicker-calendar tr {
  background: transparent;
}
.ui-datepicker table.ui-datepicker-calendar tr th {
  background: transparent;
  border: 0;
  padding: 0;
}
.ui-datepicker table.ui-datepicker-calendar tr th span {
  font-weight: 700;
  font-size: 12px;
  line-height: 28px;
}
.ui-datepicker table.ui-datepicker-calendar tr td {
  background: transparent;
  border: 1px solid #adadad;
  padding: 0;
}
.ui-datepicker table.ui-datepicker-calendar span,
.ui-datepicker table.ui-datepicker-calendar a {
  box-sizing: border-box;
  color: #514943;
  display: block;
  font-size: 14px;
  font-weight: 600;
  line-height: 38px;
  text-align: center;
  text-decoration: none;
  width: 38px;
}
.ui-datepicker table.ui-datepicker-calendar .ui-state-disabled span {
  background: #f5f5f5;
  color: #999999;
}
.ui-datepicker table.ui-datepicker-calendar .ui-state-active {
  background: #514943;
  color: #fff;
}
.ui-datepicker table.ui-datepicker-calendar .ui-datepicker-today a {
  border: 3px solid #adadad;
  line-height: 32px;
}
.ui-datepicker .ui-datepicker-buttonpane {
  overflow: hidden;
  padding-top: 15px;
  position: relative;
  white-space: nowrap;
  z-index: 1;
}
.ui-datepicker .ui-datepicker-buttonpane button {
  background: #fff;
  border-radius: 1px;
  border: 1px solid #adadad;
  box-sizing: border-box;
  color: #008bdb;
  float: left;
  font-size: 14px;
  line-height: 38px;
  padding: 0;
  text-align: center;
  width: 49%;
}
.ui-datepicker .ui-datepicker-buttonpane .ui-datepicker-close {
  float: right;
}
.ui-datepicker .ui-datepicker-title .ui-datepicker-month {
  width: 47%;
  margin-right: 6%;
}
.ui-datepicker .ui-datepicker-title .ui-datepicker-year {
  width: 47%;
}
.ui-datepicker .ui-datepicker-calendar .ui-datepicker-week-col {
  text-align: center;
  border: #cfcfcf 1px solid;
}
.ui-timepicker-div .ui-widget-header {
  margin-bottom: 8px;
}
.ui-timepicker-div dl {
  text-align: left;
}
.ui-timepicker-div dl dd {
  margin: 0 0 10px 65px;
}
.ui-timepicker-div td {
  font-size: 90%;
}
.ui-tpicker-grid-label {
  background: none;
  border: none;
  margin: 0;
  padding: 0;
}
.ui-slider {
  position: relative;
  text-align: left;
}
.ui-slider-horizontal .ui-slider-handle {
  margin-left: -5px;
}
.ui-slider .ui-slider-handle {
  position: absolute;
  z-index: 2;
  cursor: default;
}
.ui-slider-horizontal {
  height: 10px;
  -webkit-border-radius: 10px;
  border-radius: 10px;
  border: none;
  background: #adadad;
}
.ui-slider-handle {
  height: 10px;
  width: 10px;
  -webkit-border-radius: 10px;
  border-radius: 10px;
  background: #514943;
  display: block;
  position: absolute;
}
.ui-timepicker-div {
  padding: 10px 0 5px 0;
}
.ui-datepicker-rtl {
  direction: rtl;
}
.ui-datepicker-rtl .ui-datepicker-prev {
  right: 2px;
  left: auto;
}
.ui-datepicker-rtl .ui-datepicker-next {
  left: 2px;
  right: auto;
}
.ui-datepicker-rtl .ui-datepicker-prev:hover {
  right: 1px;
  left: auto;
}
.ui-datepicker-rtl .ui-datepicker-next:hover {
  left: 1px;
  right: auto;
}
.ui-datepicker-rtl .ui-datepicker-buttonpane {
  clear: right;
}
.ui-datepicker-rtl .ui-datepicker-buttonpane button {
  float: left;
}
.ui-datepicker-rtl .ui-datepicker-buttonpane button.ui-datepicker-current {
  float: right;
}
.ui-datepicker-rtl .ui-datepicker-group {
  float: right;
}
.ui-datepicker-rtl .ui-datepicker-group-last .ui-datepicker-header {
  border-right-width: 0;
  border-left-width: 1px;
}
.ui-datepicker-rtl .ui-datepicker-group-middle .ui-datepicker-header {
  border-right-width: 0;
  border-left-width: 1px;
}
.ui-timepicker-div .ui-widget-header {
  margin-bottom: 8px;
}
.ui-timepicker-div dl {
  text-align: left;
}
.ui-timepicker-div dl dt {
  height: 25px;
  margin-bottom: -22px;
}
.ui-timepicker-div dl .ui_tpicker_time_label {
  margin-bottom: -25px;
}
.ui-timepicker-div dl dd {
  margin: 0 10px 10px 65px;
}
.ui-timepicker-div td {
  font-size: 90%;
}
.ui-tpicker-grid-label {
  background: none;
  border: none;
  margin: 0;
  padding: 0;
}
/* IE6 IFRAME FIX (taken from datepicker 1.5.3 */
.ui-datepicker-cover {
  position: absolute;
  /*must have*/
  z-index: -1;
  /*must have*/
  filter: mask();
  /*must have*/
  top: -4px;
  /*must have*/
  left: -4px;
  /*must have*/
  width: 200px;
  /*must have*/
  height: 200px;
  /*must have*/
}
.ui-dialog {
  background: #ffffff;
  min-width: 40%;
  opacity: 0;
  transform: scale(0.7);
  transition: all 0.3s;
  visibility: hidden;
  width: 75%;
}
.ui-dialog.ui-dialog-active {
  transform: scale(1);
  opacity: 1;
  visibility: visible;
}
.ui-dialog.ui-draggable .ui-dialog-titlebar {
  cursor: move;
}
.ui-dialog .ui-dialog-titlebar,
.popup-window .magento_title,
.fade .popup-title {
  color: #333333;
  font-size: 2.4rem;
  line-height: 2.4rem;
  padding: 3rem 6rem 3rem 3rem;
}
.ui-dialog .ui-dialog-titlebar-close,
.popup-window .magento_close,
.fade .popup .close {
  cursor: pointer;
  display: inline-block;
  text-decoration: none;
  position: absolute;
  right: 3rem;
  top: 2.7rem;
}
.ui-dialog .ui-dialog-titlebar-close:before,
.popup-window .magento_close:before,
.fade .popup .close:before {
  font-family: 'Admin Icons';
  content: '\e62f';
  font-size: 2rem;
  line-height: inherit;
  color: #736963;
  overflow: hidden;
  speak: none;
  font-weight: normal;
  -webkit-font-smoothing: antialiased;
  display: inline-block;
  vertical-align: middle;
  text-align: center;
}
.ui-dialog .ui-dialog-titlebar-close:hover:before,
.popup-window .magento_close:hover:before,
.fade .popup .close:hover:before {
  color: #adadad;
}
.ui-dialog .ui-dialog-titlebar-close .ui-icon,
.popup-window .magento_close .ui-icon,
.fade .popup .close .ui-icon {
  display: none;
}
.ui-dialog .ui-dialog-titlebar-close.ui-state-hover,
.popup-window .magento_close.ui-state-hover,
.fade .popup .close.ui-state-hover {
  border: none;
}
.ui-dialog .ui-dialog-content {
  overflow: auto;
  padding: 0 3rem 3rem;
}
.ui-dialog .ui-dialog-content .fieldset {
  padding-left: 0;
  padding-right: 0;
}
.ui-dialog .ui-dialog-buttonpane {
  padding: 0 3rem 3rem;
}
.ui-dialog .content + .ui-dialog-buttonset {
  padding-top: 3rem;
  text-align: right;
}
.ui-dialog .action-close,
.popup-window .magento_buttons .cancel_button,
.fade .actions .cancel {
  font-size: 1.6rem;
  margin: 0 0 0 3rem;
  padding: 0.7em 0;
}
.ui-dialog .ui-button,
.ui-dialog .action-primary,
.popup-window .magento_buttons .ok_button,
.fade .actions .primary {
  float: right;
  margin: 0 0 0 3rem;
}
.ui-dialog .fieldset:last-child {
  padding-bottom: 0;
}
.ui-dialog .main-col,
.ui-dialog .side-col {
  float: left;
  padding-bottom: 0;
}
.ui-dialog .main-col:after,
.ui-dialog .side-col:after {
  display: none;
}
.ui-dialog .main-col {
  padding-right: 0;
}
.ui-dialog .grid,
.ui-dialog .pager {
  padding-bottom: 0;
}
.ui-dialog .grid-actions {
  padding-top: 0;
}
.ui-dialog .ui-resizable {
  position: relative;
}
.ui-dialog .ui-resizable-handle {
  position: absolute;
  font-size: 0.1px;
  display: block;
}
.ui-dialog .ui-resizable-disabled .ui-resizable-handle,
.ui-dialog .ui-resizable-autohide .ui-resizable-handle {
  display: none;
}
.ui-dialog .ui-resizable-n {
  cursor: n-resize;
  height: 7px;
  width: 100%;
  top: -5px;
  left: 0;
}
.ui-dialog .ui-resizable-s {
  cursor: s-resize;
  height: 7px;
  width: 100%;
  bottom: 0;
  left: 0;
}
.ui-dialog .ui-resizable-e {
  cursor: e-resize;
  width: 7px;
  right: 0;
  top: 0;
  height: 100%;
}
.ui-dialog .ui-resizable-w {
  cursor: w-resize;
  width: 7px;
  left: -7px;
  top: 0;
  height: 100%;
}
.ui-dialog .ui-resizable-se {
  cursor: se-resize;
  width: 12px;
  height: 12px;
  right: 1px;
  bottom: 1px;
}
.ui-dialog .ui-resizable-sw {
  cursor: sw-resize;
  width: 9px;
  height: 9px;
  left: -5px;
  bottom: 0;
}
.ui-dialog .ui-resizable-nw {
  cursor: nw-resize;
  width: 9px;
  height: 9px;
  left: -5px;
  top: -5px;
}
.ui-dialog .ui-resizable-ne {
  cursor: ne-resize;
  width: 9px;
  height: 9px;
  right: 0;
  top: -5px;
}
.ui-dialog .main-col .insert-title-inner,
.ui-dialog .magento_message .insert-title-inner {
  border-bottom: 1px solid #adadad;
  margin: 0 0 2rem;
  padding-bottom: 0.5rem;
}
.ui-dialog .main-col .insert-actions,
.ui-dialog .magento_message .insert-actions {
  float: right;
}
.ui-dialog .main-col .title,
.ui-dialog .magento_message .title {
  font-size: 1.6rem;
  padding-top: 0.5rem;
}
.ui-dialog .main-col .main-col-inner .uploader,
.ui-dialog .magento_message .main-col-inner .uploader {
  border: 1px solid #adadad;
  margin: 0 0 1rem;
  padding: 0.5rem;
}
.ui-dialog .main-col .breadcrumbs,
.ui-dialog .magento_message .breadcrumbs {
  padding-left: 0;
}
.ui-dialog .main-col .breadcrumbs li:after,
.ui-dialog .magento_message .breadcrumbs li:after {
  content: '';
  margin: 0 0.5rem 0 0;
}
.ui-dialog .main-col #contents-uploader,
.ui-dialog .magento_message #contents-uploader {
  margin: 0 0 2rem;
}
.ui-dialog .main-col .fileinput-button,
.ui-dialog .magento_message .fileinput-button {
  cursor: pointer;
  display: inline-block;
  float: none;
  vertical-align: middle;
}
.ui-dialog .main-col .fileinput-button span,
.ui-dialog .magento_message .fileinput-button span {
  display: none;
}
.ui-dialog .main-col .fileinput-button input,
.ui-dialog .magento_message .fileinput-button input {
  border: none;
  -moz-transform: none;
  opacity: 1;
  position: static;
}
.ui-dialog .main-col .file-row,
.ui-dialog .magento_message .file-row {
  border: 1px solid #adadad;
  margin: 0.5rem 0;
  padding: 2px;
}
.ui-dialog .main-col .filecnt,
.ui-dialog .magento_message .filecnt {
  border: 1px solid #adadad;
  display: inline-block;
  margin: 0 0.5rem 15px 0;
  padding: 3px;
  width: 100px;
  overflow: hidden;
}
.ui-dialog .main-col .filecnt.selected,
.ui-dialog .magento_message .filecnt.selected {
  border-color: #008bdb;
}
.ui-dialog .main-col .filecnt p,
.ui-dialog .magento_message .filecnt p {
  text-align: center;
}
.ui-dialog .main-col .x-tree,
.ui-dialog .magento_message .x-tree {
  margin-bottom: 2rem;
}
.ui-widget-overlay,
.overlay_magento,
.fade {
  background: rgba(0, 0, 0, 0.35);
  bottom: 0;
  left: 0;
  position: fixed;
  right: 0;
  top: 0;
}
.ui-popup-message .ui-dialog-titlebar {
  background: #fffbbb;
  font-size: 1.6rem;
  font-weight: 700;
  padding: 2rem 2rem 0;
}
.ui-popup-message .ui-dialog-titlebar-close {
  right: 1.5rem;
  top: 1rem;
}
.ui-popup-message .ui-dialog-titlebar-close:before {
  font-size: 1.4rem;
}
.ui-popup-message .ui-dialog-content {
  background: #fffbbb;
  padding: 0 2rem 2rem;
}
.ui-popup-message .ui-dialog-content .message:last-child {
  margin-bottom: 0;
}
.ui-popup-message .ui-dialog-buttonpane {
  background: #fffbbb;
  padding: 0 2rem 2rem;
}
.insert-variable {
  list-style: none;
  margin: 0;
  padding: 0;
}
.insert-variable li {
  margin-top: 0.5rem;
  padding-left: 1rem;
}
.insert-variable li b {
  margin-left: -1rem;
  display: inline-block;
}
.attribute-popup-actions {
  background: #ffffff;
  border-top: 1px solid #adadad;
  bottom: 0;
  left: 0;
  padding: 3rem;
  position: fixed;
  right: 0;
  top: auto !important;
}
.attribute-popup-actions.fixed {
  background: #ffffff !important;
  border-bottom: 0 !important;
  left: 0 !important;
  padding: 3rem !important;
}
.attribute-popup-actions.fixed .page-actions-buttons {
  padding-right: 0;
}
.attribute-popup-actions .action-default.reset {
  font-size: 1.6rem;
  padding: 0.7em 0;
}
.attribute-popup-actions .page-actions-buttons > button.action-default.primary {
  float: right;
}
.attribute-popup-actions .page-actions-inner:before {
  display: none;
}
.popup-window {
  background: #ffffff;
}
.popup-window.dialog {
<<<<<<< HEAD
  z-index: 1010 !important;
=======
  z-index: 900 !important;
>>>>>>> db720257
}
.popup-window .table_window > tbody > tr > td {
  background: #ffffff;
  border: 0;
  padding: 0;
}
.popup-window .magento_message {
  padding: 0 3rem 3rem;
  position: relative;
}
.popup-window .magento_content {
  height: auto !important;
}
.popup-window .magento_buttons {
  padding: 0 3rem 3rem;
  text-align: right;
}
.popup-window .magento_buttons .ok_button {
  float: right;
  margin: 0 0 0 3rem;
}
.overlay_magento {
  z-index: 800 !important;
}
.fade {
  z-index: 1000;
}
.fade .popup {
  background: #ffffff;
  border: 0;
  border-radius: 0;
  display: inline-block;
  left: 12.5%;
  position: absolute;
  top: 5rem;
  text-align: left;
  width: 75%;
}
.fade .popup-inner {
  padding: 0;
}
.fade .popup-title {
  background: #fffbbb;
  font-size: 1.6rem;
  font-weight: 700;
  padding: 2rem 2rem 0;
}
.fade .popup-header .popup-title {
  margin: 0;
}
.fade .popup-content {
  background: #fffbbb;
  padding: 0 2rem 2rem;
}
.fade .popup-content p {
  margin-top: 0;
}
.fade .popup-content .messages:last-child {
  margin-bottom: 0;
}
.fade .fieldset {
  background: #fffbbb;
  border: 0;
  margin: 1.5rem 0 1.5rem 1.5rem;
  padding: 0;
}
.fade .maintenance-checkbox-container {
  padding-left: 20%;
}
.fade .messages {
  margin: 0 !important;
}
.fade .actions {
  margin: 0;
  text-align: right;
}
.fade .actions .primary {
  font-size: 1.4rem;
  float: right;
  margin: 0 0 0 3rem;
}
.fade .actions .primary:hover {
  box-shadow: none;
}
.fade .actions .cancel {
  font-size: 1.4rem;
}
.fade .actions .cancel:hover {
  box-shadow: none;
}
.login-header {
  margin: 0 0 3rem;
}
.page-layout-admin-login {
  display: -webkit-flex;
  display: -ms-flexbox;
  display: flex;
  background-color: #373330;
  padding: 2rem 0 20rem;
}
.page-layout-admin-login .page-wrapper {
  -webkit-flex-shrink: 0;
  flex-shrink: 0;
  -webkit-flex-grow: 0;
  flex-grow: 0;
  background-color: #ffffff;
  border: 1px solid #e3e3e3;
  box-shadow: 0 5px 30px 0 #000000;
  margin: auto;
  max-width: 45rem;
  min-height: 30rem;
  padding: 40px 80px 50px;
  position: relative;
  width: 100%;
  z-index: 1;
}
.page-layout-admin-login :-ms-input-placeholder {
  color: transparent;
}
.page-layout-admin-login ::-webkit-input-placeholder {
  color: transparent;
}
.page-layout-admin-login ::-moz-placeholder {
  color: transparent;
}
.page-layout-admin-login .admin__legend {
  color: #eb5202;
  font-size: 2.6rem;
  font-weight: 300;
  line-height: 1.2;
  margin: -1rem 0 0.5rem;
}
.page-layout-admin-login .admin__field-info {
  margin-bottom: 3rem;
}
.page-layout-admin-login .messages {
  margin-top: -1rem;
}
.page-layout-admin-login .messages + form .admin__legend {
  display: none;
}
.page-layout-admin-login .actions {
  padding: 0 0 3rem;
}
.admin__control-dummy {
  display: none;
}
.login-footer {
  left: 0;
  position: absolute;
  top: 100%;
  width: 100%;
}
.login-footer .copyright {
  color: #989287;
  font-size: 1rem;
  font-weight: 400;
  margin: 5rem 0 2rem;
  text-align: center;
}
.login-footer .copyright .link-copyright:before {
  display: none;
}
.adminhtml-auth-login .form-actions {
  display: table;
  margin-top: -2rem;
}
.adminhtml-auth-login .form-actions .links {
  display: table-header-group;
}
.adminhtml-auth-login .form-actions .actions {
  padding: 3rem 0 0;
}
.spinner {
  display: inline-block;
  font-size: 4rem;
  height: 1em;
  margin-right: 1.5rem;
  position: relative;
  width: 1em;
}
.spinner > span:nth-child( 1) {
  -webkit-animation-delay: 0.27s;
  -moz-animation-delay: 0.27s;
  -ms-animation-delay: 0.27s;
  animation-delay: 0.27s;
  -webkit-transform: rotate(-315deg);
  -moz-transform: rotate(-315deg);
  -ms-transform: rotate(-315deg);
  transform: rotate(-315deg);
}
.spinner > span:nth-child( 2) {
  -webkit-animation-delay: 0.36s;
  -moz-animation-delay: 0.36s;
  -ms-animation-delay: 0.36s;
  animation-delay: 0.36s;
  -webkit-transform: rotate(-270deg);
  -moz-transform: rotate(-270deg);
  -ms-transform: rotate(-270deg);
  transform: rotate(-270deg);
}
.spinner > span:nth-child( 3) {
  -webkit-animation-delay: 0.45s;
  -moz-animation-delay: 0.45s;
  -ms-animation-delay: 0.45s;
  animation-delay: 0.45s;
  -webkit-transform: rotate(-225deg);
  -moz-transform: rotate(-225deg);
  -ms-transform: rotate(-225deg);
  transform: rotate(-225deg);
}
.spinner > span:nth-child( 4) {
  -webkit-animation-delay: 0.54s;
  -moz-animation-delay: 0.54s;
  -ms-animation-delay: 0.54s;
  animation-delay: 0.54s;
  -webkit-transform: rotate(-180deg);
  -moz-transform: rotate(-180deg);
  -ms-transform: rotate(-180deg);
  transform: rotate(-180deg);
}
.spinner > span:nth-child( 5) {
  -webkit-animation-delay: 0.63s;
  -moz-animation-delay: 0.63s;
  -ms-animation-delay: 0.63s;
  animation-delay: 0.63s;
  -webkit-transform: rotate(-135deg);
  -moz-transform: rotate(-135deg);
  -ms-transform: rotate(-135deg);
  transform: rotate(-135deg);
}
.spinner > span:nth-child( 6) {
  -webkit-animation-delay: 0.72s;
  -moz-animation-delay: 0.72s;
  -ms-animation-delay: 0.72s;
  animation-delay: 0.72s;
  -webkit-transform: rotate(-90deg);
  -moz-transform: rotate(-90deg);
  -ms-transform: rotate(-90deg);
  transform: rotate(-90deg);
}
.spinner > span:nth-child( 7) {
  -webkit-animation-delay: 0.81s;
  -moz-animation-delay: 0.81s;
  -ms-animation-delay: 0.81s;
  animation-delay: 0.81s;
  -webkit-transform: rotate(-45deg);
  -moz-transform: rotate(-45deg);
  -ms-transform: rotate(-45deg);
  transform: rotate(-45deg);
}
.spinner > span:nth-child( 8) {
  -webkit-animation-delay: 0.9;
  -moz-animation-delay: 0.9;
  -ms-animation-delay: 0.9;
  animation-delay: 0.9;
  -webkit-transform: rotate(0deg);
  -moz-transform: rotate(0deg);
  -ms-transform: rotate(0deg);
  transform: rotate(0deg);
}
@-moz-keyframes fade {
  0% {
    background-color: #514943;
  }
  100% {
    background-color: #ffffff;
  }
}
@-webkit-keyframes fade {
  0% {
    background-color: #514943;
  }
  100% {
    background-color: #ffffff;
  }
}
@-ms-keyframes fade {
  0% {
    background-color: #514943;
  }
  100% {
    background-color: #ffffff;
  }
}
@keyframes fade {
  0% {
    background-color: #514943;
  }
  100% {
    background-color: #ffffff;
  }
}
.spinner > span {
  -webkit-transform: scale(0.4);
  -moz-transform: scale(0.4);
  -ms-transform: scale(0.4);
  transform: scale(0.4);
  -webkit-animation-name: fade;
  -moz-animation-name: fade;
  -ms-animation-name: fade;
  animation-name: fade;
  -webkit-animation-duration: 0.72s;
  -moz-animation-duration: 0.72s;
  -ms-animation-duration: 0.72s;
  animation-duration: 0.72s;
  -webkit-animation-iteration-count: infinite;
  -moz-animation-iteration-count: infinite;
  -ms-animation-iteration-count: infinite;
  animation-iteration-count: infinite;
  -webkit-animation-direction: linear;
  -moz-animation-direction: linear;
  -ms-animation-direction: linear;
  animation-direction: linear;
  background-color: #ffffff;
  border-radius: 6px;
  clip: rect(0 0.28571429em 0.1em 0);
  height: .1em;
  margin-top: 0.5em;
  position: absolute;
  width: 1em;
}
.ie9 .spinner {
  background: url('../images/ajax-loader.gif') no-repeat center;
}
.ie9 .spinner > span {
  display: none;
}
.message-system-inner {
  background: #fffbbb;
}
.message-system-inner .message-system-list {
  float: left;
  width: 75%;
}
.message-system-list {
  list-style: none;
  margin: 0;
  padding: 0;
}
.message-system-short {
  overflow: hidden;
  text-align: right;
}
.message-system-short .message-system-short-label {
  display: inline-block;
  padding: 1.8rem 0.3rem 1.8rem 1rem;
}
.message-system-short .message {
  display: inline-block;
  padding: 1.8rem 2rem 1.8rem 3.3rem;
}
.message-system-short .message:before {
  left: .3rem;
}
.menu-wrapper {
  height: 100%;
  left: 0;
  position: fixed;
  top: 0;
  width: 8.8rem;
  z-index: 700;
}
.menu-wrapper:after {
  background-color: #373330;
  bottom: 0;
  content: '';
  left: 0;
  position: absolute;
  right: 0;
  top: 0;
  z-index: 699;
}
.menu-wrapper .logo {
  display: block;
  height: 6.5rem;
  margin-bottom: 1rem;
  padding: 1.2rem 0;
  position: relative;
  text-align: center;
  z-index: 700;
}
.menu-wrapper .logo:hover .logo-img {
  -webkit-filter: brightness(1.1);
  filter: brightness(1.1);
}
.menu-wrapper .logo:active .logo-img {
  transform: scale(0.95);
}
.menu-wrapper .logo .logo-img {
  height: 4.1rem;
  transition: -webkit-filter 0.2s linear, filter 0.2s linear, transform 0.1s linear;
  width: 3.5rem;
}
.admin__menu {
  position: relative;
}
.admin__menu li {
  display: block;
}
.admin__menu .level-0:first-child > a {
  position: relative;
}
.admin__menu .level-0:first-child > a:after {
  background-color: #736963;
  content: '';
  display: block;
  height: 1px;
  left: 0;
  margin-left: 16%;
  position: absolute;
  top: 0;
  width: 68%;
}
.admin__menu .level-0:first-child._active > a:after {
  display: none;
}
.admin__menu .level-0._active > a,
.admin__menu .level-0._hover > a,
.admin__menu .level-0:hover > a {
  background-color: #524d49;
  color: #f7f3eb;
}
.admin__menu .level-0 > a {
  color: #aaa6a0;
  display: block;
  font-size: 1rem;
  letter-spacing: .025em;
  min-height: 6.2rem;
  padding: 1.2rem .5rem .5rem;
  position: relative;
  text-align: center;
  text-decoration: none;
  text-transform: uppercase;
  transition: background-color 0.1s linear;
  word-break: break-all;
  z-index: 700;
}
.admin__menu .level-0 > a:focus {
  box-shadow: none;
}
.admin__menu .level-0 > a:before {
  content: '\e63a';
  display: block;
  font-family: 'Admin Icons';
  font-size: 2.2rem;
  height: 2.2rem;
  margin-bottom: .3rem;
}
.admin__menu .level-0 > .submenu {
  background-color: #524d49;
  box-shadow: 0 0 3px #000000;
  left: -90rem;
  min-height: ~" calc(7.5rem + 2rem + 100%)";
  padding: 2rem 0 0;
  position: absolute;
  top: -7.5rem;
  transition: all .5s ease;
  visibility: hidden;
  z-index: 698;
}
.admin__menu .level-0 > .submenu._show {
  left: 100%;
  visibility: visible;
}
.admin__menu .level-0._recent._hover .submenu {
  left: 100%;
  visibility: visible;
}
.admin__menu .level-1 {
  margin-left: 1.5rem;
  margin-right: 1.5rem;
}
.admin__menu [class*='level-']:not(.level-0) a {
  display: block;
  padding: 1.25rem 1.5rem;
}
.admin__menu .submenu li {
  min-width: 23.8rem;
}
.admin__menu .submenu a {
  color: #fcfcfc;
}
.keyfocus .admin__menu .submenu a {
  text-decoration: none;
}
.admin__menu .submenu a:active,
.admin__menu .submenu a:focus {
  box-shadow: none;
}
.keyfocus .admin__menu .submenu a:active,
.keyfocus .admin__menu .submenu a:focus {
  background-color: #403934;
}
.admin__menu .submenu .parent {
  margin-bottom: 4.5rem;
}
.admin__menu .submenu .parent > a {
  color: #a79d95;
  display: block;
  font-size: 1.6rem;
  font-weight: 600;
  margin-bottom: .7rem;
  pointer-events: none;
}
.admin__menu .submenu .column {
  display: table-cell;
}
.admin__menu .submenu-title {
  color: #ffffff;
  display: block;
  font-size: 2.2rem;
  font-weight: 600;
  margin-bottom: 4.2rem;
  margin-left: 3rem;
  margin-right: 5.8rem;
}
.admin__menu .submenu-sub-title {
  color: #ffffff;
  display: block;
  font-size: 1.2rem;
  margin: -3.8rem 5.8rem 3.8rem 3rem;
}
.admin__menu .submenu-close {
  padding: 2.4rem 2.8rem;
  position: absolute;
  right: 0;
  top: 0;
}
.admin__menu .submenu-close:active {
  transform: scale(0.9);
}
.admin__menu .submenu-close:before {
  color: #a79d95;
  content: '\e62f';
  font-size: 1.7rem;
  transition: color 0.1s linear;
}
.admin__menu .submenu-close:hover:before {
  color: #ffffff;
}
.admin__menu .item-dashboard > a:before {
  content: '\e604';
  font-size: 1.8rem;
  padding-top: 0.4rem;
}
.admin__menu .item-sales > a:before {
  content: '\e60b';
}
.admin__menu .item-catalog > a:before {
  content: '\e608';
}
.admin__menu .item-customer > a:before {
  content: '\e603';
  font-size: 2.6rem;
  position: relative;
  top: -0.4rem;
}
.admin__menu .item-marketing > a:before {
  content: '\e609';
  font-size: 2rem;
  padding-top: 0.2rem;
}
.admin__menu .item-content > a:before {
  content: '\e602';
  font-size: 2.4rem;
  position: relative;
  top: -0.2rem;
}
.admin__menu .item-report > a:before {
  content: '\e60a';
}
.admin__menu .item-stores > a:before {
  content: '\e60d';
  font-size: 1.9rem;
  padding-top: 0.3rem;
}
.admin__menu .item-system > a:before {
  content: '\e610';
}
.admin__menu-overlay {
  bottom: 0;
  left: 0;
  position: absolute;
  right: 0;
  top: 0;
  z-index: 697;
}
.admin-user {
  float: right;
  line-height: 1.4;
  margin-left: .3rem;
  position: relative;
  z-index: 390;
}
.admin-user.active .admin-user-account {
  border-color: #007bdb;
  box-shadow: 1px 1px 5px rgba(0, 0, 0, 0.5);
}
.admin-user.active .admin-user-account-text-wrapper:after {
  background-color: #ffffff;
  content: '';
  height: 6px;
  left: -6px;
  position: absolute;
  right: 0;
  top: 100%;
}
.admin-user.active .admin-user-menu {
  opacity: 1;
  visibility: visible;
}
.admin-user-account {
  padding-right: 2.8rem;
  font-size: 1.3rem;
  letter-spacing: .05em;
  padding-bottom: 0.4rem;
  padding-left: 4rem;
  padding-top: 0.7rem;
  z-index: 2;
}
.admin-user-account._active:after,
.admin-user-account.active:after {
  transform: rotate(180deg);
}
.admin-user-account:after {
  border-color: #41362f transparent transparent transparent;
  border-style: solid;
  border-width: 0.5rem 0.4rem 0 0.4rem;
  content: '';
  height: 0;
  margin-top: -0.2rem;
  position: absolute;
  right: 1.3rem;
  top: 50%;
  transition: all .2s linear;
  width: 0;
}
._active .admin-user-account:after,
.active .admin-user-account:after {
  transform: rotate(180deg);
}
.admin-user-account:hover:after {
  border-color: #41362f transparent transparent transparent;
}
.admin-user-account:before {
  content: '\e600';
  font-size: 2rem;
  left: 1.1rem;
  margin-top: -1.1rem;
  position: absolute;
  top: 50%;
}
.admin-user-account-text {
  display: inline-block;
  max-width: 11.2rem;
  overflow: hidden;
  text-overflow: ellipsis;
  white-space: nowrap;
}
.admin-user-menu {
  line-height: 1.4;
  min-width: 20rem;
  padding: 0.5em 1rem;
  z-index: 1;
}
.admin-user-menu:before {
  z-index: 1;
}
.admin-user-menu > li > a {
  color: #41362f;
  display: block;
  padding: 0.6rem 1.8rem 0.6rem 0.5em;
  text-decoration: none;
  transition: background-color 0.1s linear;
  white-space: nowrap;
}
.admin-user-menu > li > a:hover {
  background-color: #e0f6fe;
  color: #41362f;
}
.admin-user-menu > li > a:active {
  background-color: #c7effd;
  bottom: -1px;
  position: relative;
}
.admin-user-menu .admin-user-name {
  display: inline-block;
  max-width: 20rem;
  overflow: hidden;
  text-overflow: ellipsis;
  vertical-align: text-top;
  white-space: nowrap;
}
.search-global {
  float: right;
  margin-right: -0.3rem;
  position: relative;
  z-index: 380;
}
.search-global-field {
  min-width: 5rem;
}
.search-global-field._active .search-global-input {
  background-color: #ffffff;
  border-color: #007bdb;
  box-shadow: 1px 1px 5px rgba(0, 0, 0, 0.5);
  padding-right: 4rem;
  width: 25rem;
}
.search-global-field._active .search-global-action {
  display: block;
  height: 3.4rem;
  position: absolute;
  right: 0;
  text-indent: -100%;
  top: 0;
  width: 5rem;
  z-index: 3;
}
.search-global-field .autocomplete-results {
  height: 3.4rem;
  position: absolute;
  right: 0;
  top: 0;
  width: 25rem;
}
.search-global-field .search-global-menu {
  border: 1px solid #007bdb;
  border-top-color: transparent;
  box-shadow: 1px 1px 5px rgba(0, 0, 0, 0.5);
  left: 0;
  margin-top: -2px;
  padding: 0;
  position: absolute;
  right: 0;
  top: 100%;
  z-index: 2;
}
.search-global-field .search-global-menu:after {
  background-color: #ffffff;
  content: '';
  height: 5px;
  left: 0;
  position: absolute;
  right: 0;
  top: -5px;
}
.search-global-field .search-global-menu > li {
  background-color: #ffffff;
  border-top: 1px solid #dddddd;
  display: block;
  font-size: 1.2rem;
  padding: 0.8rem 1.4rem 0.6rem;
}
.search-global-field .search-global-menu .title {
  display: block;
  font-size: 1.4rem;
}
.search-global-field .search-global-menu .type {
  color: #231d1a;
  display: block;
}
.search-global-label {
  cursor: pointer;
  height: 3.4rem;
  padding: 0.8rem 1.4rem 0.6rem;
  position: absolute;
  right: 0;
  top: 0;
  z-index: 2;
}
.search-global-label:active {
  transform: scale(0.9);
}
.search-global-label:hover:before {
  color: #060504;
}
.search-global-label:before {
  content: '\e60c';
  font-size: 2rem;
}
.search-global-input {
  background-color: transparent;
  border: 1px solid transparent;
  font-size: 1.4rem;
  height: 3.4rem;
  padding: 0.8rem 1.4rem 0.6rem;
  position: absolute;
  right: 0;
  top: 0;
  transition: all .1s linear, width .3s linear;
  width: 5rem;
  z-index: 1;
}
.search-global-action {
  display: none;
}
.notifications-wrapper {
  float: right;
  line-height: 1;
  position: relative;
}
.notifications-wrapper.active {
  z-index: 400;
}
.notifications-wrapper.active .notifications-action {
  border-color: #007bdb;
  box-shadow: 1px 1px 5px rgba(0, 0, 0, 0.5);
}
.notifications-wrapper.active .notifications-action:after {
  background-color: #ffffff;
  content: '';
  height: 6px;
  left: -6px;
  position: absolute;
  right: 0;
  top: 100%;
}
.notifications-wrapper.active .notifications-list {
  opacity: 1;
  visibility: visible;
}
.notifications-action {
  padding: 0.8rem 2rem 0.7rem;
  z-index: 2;
}
.notifications-action:before {
  content: '\e607';
  font-size: 1.9rem;
}
.notifications-action:active:before {
  position: relative;
  top: 1px;
}
.notifications-action .notifications-counter {
  background-color: #e22626;
  border-radius: 1em;
  color: #ffffff;
  display: inline-block;
  font-size: 1.1rem;
  font-weight: 700;
  left: 50%;
  margin-left: .3em;
  margin-top: -1.1em;
  padding: .3em .5em;
  position: absolute;
  top: 50%;
}
.notifications-list {
  padding-top: 1rem;
  width: 32rem;
  z-index: 1;
}
.notifications-list:before {
  z-index: 2;
}
.notifications-entry {
  line-height: 1.4;
  padding: 0.6rem 2rem 0.8rem;
  position: relative;
  transition: background-color 0.2s linear;
}
.notifications-entry:hover {
  background-color: #e0f6fe;
}
.notifications-entry.notifications-entry-last {
  margin: 0 2rem;
  padding: .3rem 0 1.3rem;
  text-align: center;
}
.notifications-entry.notifications-entry-last:hover {
  background-color: transparent;
}
.notifications-entry + .notifications-entry-last {
  border-top: 1px solid #dddddd;
  padding-bottom: .6rem;
}
.notifications-entry ._cutted {
  cursor: pointer;
}
.notifications-entry ._cutted .notifications-entry-description-start:after {
  content: '...';
}
.notifications-entry-title {
  color: #ef672f;
  display: block;
  font-size: 1.1rem;
  font-weight: 700;
  margin-bottom: .7rem;
  margin-right: 1em;
}
.notifications-entry-description {
  color: #333333;
  font-size: 1.1rem;
  margin-bottom: .8rem;
}
.notifications-entry-description-end {
  display: none;
}
.notifications-entry-description-end._show {
  display: inline;
}
.notifications-entry-time {
  color: #777777;
  font-size: 1.1rem;
}
.notifications-close {
  line-height: 1;
  padding: 1rem;
  position: absolute;
  right: 0;
  top: .6rem;
}
.notifications-close:before {
  color: #cccccc;
  content: '\e620';
  transition: color 0.1s linear;
}
.notifications-close:hover:before {
  color: #b3b3b3;
}
.notifications-close:active {
  transform: scale(0.95);
}
.abs-page-header-action,
.admin-user-account,
.notifications-action {
  background-color: #ffffff;
  border: 1px solid transparent;
  border-bottom: none;
  color: #41362f;
  display: inline-block;
  height: 3.4rem;
  position: relative;
  transition: border-color 0.15s ease;
}
.abs-page-header-action:hover,
.admin-user-account:hover,
.notifications-action:hover {
  color: #060504;
  text-decoration: none;
}
.abs-page-header-action-menu,
.admin-user-menu,
.notifications-list {
  background-color: #ffffff;
  border: 1px solid #007bdb;
  box-shadow: 1px 1px 5px rgba(0, 0, 0, 0.5);
  margin-top: -1px;
  opacity: 0;
  position: absolute;
  right: 0;
  top: 100%;
  transition: all 0.15s ease;
  visibility: hidden;
}
.abs-page-header-action-menu:before,
.admin-user-menu:before,
.notifications-list:before {
  content: '';
  position: absolute;
}
.abs-page-header-action-menu > li,
.admin-user-menu > li,
.notifications-list > li {
  display: block;
}
.page-header-actions {
  padding-top: 1.1rem;
}
.page-header-hgroup {
  padding-right: 1.5rem;
}
.page-title-wrapper {
  margin-top: 1.7rem;
}
.page-title {
  color: #41362f;
  font-size: 2.8rem;
  margin-bottom: 0;
}
.page-header {
  margin-bottom: 1.2rem;
  padding: 1.5rem 3rem;
}
.page-footer {
  background-color: #f5f5f5;
  border-top: 0.1rem solid #dddddd;
  color: #777777;
  margin-top: auto;
  padding: 2.6rem 2rem 6rem 3rem;
}
.page-footer a {
  color: #ef672f;
  text-decoration: underline;
}
.page-footer a:hover {
  color: #ef672f;
}
.magento-version {
  margin-bottom: .5rem;
}
.magento-version strong {
  color: #666666;
}
.copyright {
  margin-bottom: -0.2rem;
  position: relative;
}
.copyright .link-copyright {
  display: inline-block;
  margin-right: .5rem;
  text-decoration: none;
  vertical-align: top;
}
.copyright .link-copyright:hover:before {
  color: #f38a5e;
}
.copyright .link-copyright:before {
  transition: color 0.1s linear;
  color: #eb5202;
  content: '\e606';
  display: block;
  font-size: 2.5rem;
  position: relative;
  top: -0.2rem;
}
.copyright .link-copyright:active:before {
  transform: scale(0.9);
}
.footer-legal {
  padding-top: 1rem;
  text-align: right;
}
.locale-switcher .label {
  display: block;
  margin-bottom: 1rem;
}
.store-switcher {
  color: #41362f;
  float: left;
  font-size: 1.3rem;
  margin-top: 1.1rem;
}
.store-switcher .admin__action-dropdown {
  margin-left: .5em;
}
.store-switcher .dropdown {
  display: inline-block;
  position: relative;
}
.store-switcher .dropdown:before,
.store-switcher .dropdown:after {
  content: "";
  display: table;
}
.store-switcher .dropdown:after {
  clear: both;
}
.store-switcher .dropdown .action.toggle {
  cursor: pointer;
  display: inline-block;
  text-decoration: none;
}
.store-switcher .dropdown .action.toggle:after {
  font-family: 'icons-blank-theme';
  content: '\e607';
  font-size: 22px;
  line-height: 2;
  color: #41362f;
  overflow: hidden;
  speak: none;
  font-weight: normal;
  -webkit-font-smoothing: antialiased;
  display: inline-block;
  vertical-align: top;
  text-align: center;
  margin: 0;
}
.store-switcher .dropdown .action.toggle:hover:after {
  color: #41362f;
}
.store-switcher .dropdown .action.toggle:active:after {
  color: #41362f;
}
.store-switcher .dropdown .action.toggle.active {
  display: inline-block;
  text-decoration: none;
}
.store-switcher .dropdown .action.toggle.active:after {
  font-family: 'icons-blank-theme';
  content: '\e618';
  font-size: 22px;
  line-height: 2;
  color: #41362f;
  overflow: hidden;
  speak: none;
  font-weight: normal;
  -webkit-font-smoothing: antialiased;
  display: inline-block;
  vertical-align: top;
  text-align: center;
  margin: 0;
}
.store-switcher .dropdown .action.toggle.active:hover:after {
  color: #41362f;
}
.store-switcher .dropdown .action.toggle.active:active:after {
  color: #41362f;
}
.store-switcher .dropdown .dropdown-menu {
  margin: 0;
  padding: 0;
  list-style: none none;
  box-sizing: border-box;
  background: #ffffff;
  border: 1px #ada89e solid;
  position: absolute;
  z-index: 100;
  top: 100%;
  min-width: 19.5rem;
  margin-top: 4px;
  display: none;
  box-shadow: 1px 1px 5px rgba(0, 0, 0, 0.5);
}
.store-switcher .dropdown .dropdown-menu li {
  margin: 0;
  padding: 0;
}
.store-switcher .dropdown .dropdown-menu li:hover {
  background: transparent;
  cursor: pointer;
}
.store-switcher .dropdown.active {
  overflow: visible;
}
.store-switcher .dropdown.active .dropdown-menu {
  display: block;
}
.store-switcher .dropdown-menu {
  left: 0;
  margin-top: .5em;
  padding-top: .25em;
}
.store-switcher .dropdown-menu li {
  border: 0;
  cursor: default;
}
.store-switcher .dropdown-menu li:hover {
  cursor: default;
}
.store-switcher .dropdown-menu li a,
.store-switcher .dropdown-menu li span {
  color: #41362f;
  display: block;
  padding: .5rem 1.3rem;
}
.store-switcher .dropdown-menu li a {
  text-decoration: none;
}
.store-switcher .dropdown-menu li a:hover {
  background: #e9e9e9;
}
.store-switcher .dropdown-menu li span {
  color: #adadad;
  cursor: default;
}
.store-switcher .dropdown-menu li.current span {
  background: #eee;
  color: #41362f;
}
.store-switcher .dropdown-menu .store-switcher-store a,
.store-switcher .dropdown-menu .store-switcher-store span {
  padding-left: 2.6rem;
}
.store-switcher .dropdown-menu .store-switcher-store-view a,
.store-switcher .dropdown-menu .store-switcher-store-view span {
  padding-left: 3.9rem;
}
.store-switcher .dropdown-menu .dropdown-toolbar {
  border-top: 1px solid #ebebeb;
  margin-top: 1rem;
}
.store-switcher .dropdown-menu .dropdown-toolbar a:before {
  content: '\e610';
  margin-right: .25em;
  position: relative;
  top: 1px;
}
.store-switcher-label {
  font-weight: 700;
}
.store-switcher-alt {
  display: inline-block;
  position: relative;
}
.store-switcher-alt.active .dropdown-menu {
  display: block;
}
.store-switcher-alt .dropdown-menu {
  margin-top: 2px;
  white-space: nowrap;
}
.store-switcher-alt .dropdown-menu ul {
  list-style: none;
  margin: 0;
  padding: 0;
}
.store-switcher-alt strong {
  color: #a6a098;
  display: block;
  font-size: 14px;
  font-weight: 500;
  line-height: 1.333;
  padding: 5px 10px;
}
.store-switcher-alt .store-selected {
  color: #676056;
  cursor: pointer;
  font-size: 12px;
  font-weight: 400;
  line-height: 1.333;
}
.store-switcher-alt .store-selected:after {
  color: #b3b0ad;
  content: '\e02c';
  /* arrow down icon */
  -webkit-font-smoothing: antialiased;
  font-style: normal;
  font-weight: normal;
  margin: 0 0 0 3px;
  speak: none;
  vertical-align: text-top;
}
.store-switcher-alt .store-switcher-website,
.store-switcher-alt .store-switcher-store {
  padding: 0;
}
.store-switcher-alt .store-switcher-website:hover,
.store-switcher-alt .store-switcher-store:hover {
  background: none;
}
.store-switcher-alt .store-switcher-store-view {
  padding: 0;
}
.store-switcher-alt .store-switcher-all,
.store-switcher-alt .manage-stores {
  padding: 0;
}
.store-switcher-alt .store-switcher-all > a,
.store-switcher-alt .manage-stores > a {
  color: #676056;
  display: block;
  font-size: 12px;
  padding: 8px 15px;
  text-decoration: none;
}
.store-switcher-website {
  margin: 5px 0 0;
}
.store-switcher-website > strong {
  padding-left: 13px;
}
.store-switcher-store {
  margin: 1px 0 0;
}
.store-switcher-store > strong {
  padding-left: 20px;
}
.store-switcher-store > ul {
  margin-top: 1px;
}
.store-switcher-store-view:first-child {
  border-top: 1px solid #e5e5e5;
}
.store-switcher-store-view > a {
  color: #333;
  display: block;
  font-size: 13px;
  padding: 5px 15px 5px 24px;
  text-decoration: none;
}
.tooltip {
  display: inline-block;
  margin-left: .5em;
}
.tooltip .help span,
.tooltip .help a {
  cursor: pointer;
  display: inline-block;
  height: 22px;
  position: relative;
  vertical-align: middle;
  width: 22px;
  z-index: 2;
}
.tooltip .help span:before,
.tooltip .help a:before {
  color: #41362f;
  content: '\e633';
  font-size: 1.7rem;
}
.tooltip .help span span,
.tooltip .help a span {
  border: 0;
  clip: rect(0, 0, 0, 0);
  height: 1px;
  margin: -1px;
  overflow: hidden;
  padding: 0;
  position: absolute;
  width: 1px;
}
.tooltip .help a:hover {
  text-decoration: none;
}
.tooltip .tooltip-content {
  background: rgba(49, 48, 43, 0.8);
  background: #000;
  border-radius: 3px;
  color: #fff;
  display: none;
  margin-left: -19px;
  margin-top: 10px;
  max-width: 200px;
  padding: 4px 8px;
  position: absolute;
  text-shadow: none;
  z-index: 20;
}
.tooltip .tooltip-content:before {
  border-bottom: 5px solid #000;
  border-left: 5px solid transparent;
  border-right: 5px solid transparent;
  content: '';
  height: 0;
  left: 20px;
  opacity: .8;
  position: absolute;
  top: -5px;
  width: 0;
}
.tooltip .tooltip-content.loading {
  position: absolute;
}
.tooltip .tooltip-content.loading:before {
  border-bottom-color: rgba(0, 0, 0, 0.3);
}
.tooltip:hover > .tooltip-content {
  display: block;
}
.page-main-actions,
.page-actions.fixed {
  background: #f8f8f8;
  border-bottom: 1px solid #e3e3e3;
  border-top: 1px solid #e3e3e3;
  padding: 1.5rem;
}
.page-main-actions {
  margin: 0 0 2rem;
}
.page-actions {
  float: right;
}
.page-actions.fixed {
  left: 8.8rem;
  position: fixed;
  right: 0;
  top: 0;
  z-index: 400;
}
.page-actions.fixed .page-actions-inner:before {
  color: #41362f;
  content: attr(data-title);
  float: left;
  font-size: 2.8rem;
  margin-top: .3rem;
  max-width: 50%;
  overflow: hidden;
  text-overflow: ellipsis;
  white-space: nowrap;
}
.page-actions > button,
.page-actions .page-actions-buttons > button {
  float: right;
  margin-left: 1.3rem;
}
.page-actions > button.back,
.page-actions .page-actions-buttons > button.back,
.page-actions > button.action-back,
.page-actions .page-actions-buttons > button.action-back {
  float: left;
  -ms-flex-order: -1;
  -webkit-order: -1;
  order: -1;
}
.page-actions > button.back:before,
.page-actions .page-actions-buttons > button.back:before,
.page-actions > button.action-back:before,
.page-actions .page-actions-buttons > button.action-back:before {
  content: '\e626';
  margin-right: .5em;
  position: relative;
  top: 1px;
}
.page-actions > button.action-primary,
.page-actions .page-actions-buttons > button.action-primary,
.page-actions > button.primary,
.page-actions .page-actions-buttons > button.primary {
  -ms-flex-order: 2;
  -webkit-order: 2;
  order: 2;
}
.page-actions > button.save:not(.primary),
.page-actions .page-actions-buttons > button.save:not(.primary) {
  -ms-flex-order: 1;
  -webkit-order: 1;
  order: 1;
}
.page-actions > button.delete,
.page-actions .page-actions-buttons > button.delete {
  -ms-flex-order: -1;
  -webkit-order: -1;
  order: -1;
}
.page-actions .actions-split {
  float: right;
  margin-left: 1.3rem;
  -ms-flex-order: 2;
  -webkit-order: 2;
  order: 2;
}
.page-actions .actions-split .dropdown-menu .item {
  display: block;
}
.page-actions-buttons {
  float: right;
  justify-content: flex-end;
  display: -webkit-flex;
  display: -ms-flexbox;
  display: flex;
}
.customer-index-edit .page-actions-buttons {
  background-color: transparent;
}
.dashboard-data {
  background: #ffffff;
  font-size: 1.3rem;
  width: 100%;
}
.dashboard-data th,
.dashboard-data td {
  padding: 1rem 0 1rem 1rem;
}
.dashboard-data th:first-child,
.dashboard-data td:first-child {
  padding-left: 0;
}
.dashboard-data th {
  border-top: 0;
}
.dashboard-main .dashboard-data th,
.dashboard-main .dashboard-data td {
  text-align: right;
  white-space: nowrap;
  width: 15%;
}
.dashboard-main .dashboard-data .col-name {
  text-align: left;
  white-space: normal;
  width: 55%;
}
.dashboard-main .dashboard-data .col-product {
  width: 70%;
}
.dashboard-main .dashboard-data .col-orders_count {
  text-align: left;
}
.dashboard-secondary .dashboard-data .col-popularity,
.dashboard-secondary .dashboard-data .col-total {
  text-align: right;
  width: 21.27659574%;
}
.dashboard-secondary .dashboard-data .col-customer,
.dashboard-secondary .dashboard-data .col-search_query {
  width: 57.44680851%;
}
.dashboard-container .empty-text {
  background: #ffffff;
  font-size: 1.3rem;
}
.dashboard-diagram-disabled {
  padding: .5rem 2rem 2rem;
}
.dashboard-diagram-switcher {
  margin-bottom: 2rem;
}
.dashboard-diagram-image {
  max-width: 100%;
}
.dashboard-totals {
  margin: 1rem 2rem 6rem;
}
.dashboard-totals-list {
  display: table;
  width: 100%;
}
.dashboard-totals-item {
  display: table-cell;
  padding: 0 1rem 0 0;
  width: 25%;
}
.dashboard-totals-item:first-child .price {
  color: #eb5202;
}
.dashboard-totals-label {
  display: block;
  font-size: 1.3rem;
  font-weight: 700;
}
.dashboard-totals-value {
  font-size: 2.4rem;
  font-weight: 600;
}
.dashboard-store-stats .ui-tabs {
  position: relative;
}
.dashboard-store-stats .ui-tabs:before {
  background-color: rgba(255, 255, 255, 0);
  background-repeat: repeat-x;
  background-image: -webkit-linear-gradient(left, color-stop(rgba(255, 255, 255, 0) 0%), color-stop(#ffffff 100%));
  background-image: linear-gradient(to right, rgba(255, 255, 255, 0) 0%, #ffffff 100%);
  filter: progid:DXImageTransform.Microsoft.gradient(startColorstr='rgba(255, 255, 255, 0)', endColorstr='#ffffff', GradientType=1);
  content: '';
  height: 4.8rem;
  position: absolute;
  right: 0;
  top: 0;
  width: 2rem;
}
.dashboard-store-stats .ui-tabs-panel {
  background: url(../images/ajax-loader-small.gif) no-repeat 50% 50%;
  min-height: 6rem;
}
.dashboard-store-stats .tabs-horiz {
  border-right: 1px solid #ffffff;
  float: left;
  overflow-x: auto;
  white-space: nowrap;
  width: 100%;
}
.dashboard-store-stats .tabs-horiz .ui-state-default {
  display: inline-block;
  float: none;
  margin-right: .1rem;
}
.dashboard-container .dashboard-secondary {
  padding-right: 3.5rem;
}
.dashboard-item {
  margin-bottom: 3rem;
}
.dashboard-item-title {
  font-size: 1.8rem;
  font-weight: 700;
}
.dashboard-item-primary:first-child .dashboard-sales-value {
  color: #eb5202;
}
.dashboard-sales-value {
  font-size: 2.4rem;
  font-weight: 600;
}
.admin__section-nav {
  padding-bottom: 51px;
}
.admin__section-nav-title {
  padding: 0;
  margin: 0 0 -1px;
  color: #303030;
  display: block;
  padding: 20px 13px;
  background: #f1f1f1;
  text-transform: uppercase;
  border: 1px solid #e3e3e3;
  line-height: 1.2;
}
.admin__section-nav-title._collapsible {
  padding-right: 35px;
}
.admin__section-nav-title._collapsible:after {
  content: '\e628';
  font-family: 'Admin Icons';
  -webkit-font-smoothing: antialiased;
  font-weight: normal;
  speak: none;
  position: absolute;
  right: 18px;
  top: 22px;
  font-size: 1.3rem;
}
.admin__section-nav-title strong {
  font-weight: 700;
}
.admin__section-nav-items {
  list-style-type: none;
  padding: 0;
  margin: 0;
}
.admin__section-nav-item {
  padding: 0;
  border-left: 3px solid transparent;
  margin: 0 0 -1px;
}
.admin__section-nav-item._active {
  border-color: #eb5202;
}
.admin__section-nav-item._active .admin__section-nav-link {
  border-color: #e3e3e3;
  margin: 0;
}
.admin__section-nav-item._active .admin__section-nav-link:hover {
  text-decoration: none;
}
.admin__section-nav-item._loading {
  position: relative;
  z-index: 1;
}
.admin__section-nav-item._loading:before {
  content: "";
  display: block;
  position: absolute;
  z-index: 2;
  background: url("../images/loader-2.gif") no-repeat 50% 50%;
  background-size: 120px;
  width: 2rem;
  height: 2rem;
  top: 2.1rem;
  right: .5rem;
}
.admin__section-nav-link {
  border: 1px solid transparent;
  border-width: 1px 0;
  line-height: 1.2;
  font-weight: 500;
  color: #303030;
  display: block;
  padding: 20px 30px 20px 10px;
}
.admin__section-nav-link:hover {
  color: #303030;
  text-decoration: underline;
}
.admin__section-nav-link._changed {
  position: relative;
  z-index: 1;
}
.admin__section-nav-link._changed:before {
  content: '\e623';
  font-family: 'Admin Icons';
  -webkit-font-smoothing: antialiased;
  font-style: normal;
  font-weight: normal;
  speak: none;
  position: absolute;
  z-index: 2;
  font-size: 17px;
  color: #eb5202;
  width: 20px;
  height: 20px;
  top: 15px;
  right: 5px;
}
@media all and (max-width: 1023px) {
  .admin__menu .submenu li {
    min-width: 19.8rem;
  }
}
@media all and (min-width: 768px) {
  .col-m-1, .col-m-2, .col-m-3, .col-m-4, .col-m-5, .col-m-6, .col-m-7, .col-m-8, .col-m-9, .col-m-10, .col-m-11, .col-m-12 {
    float: left;
  }
  .col-m-12 {
    width: 100%;
  }
  .col-m-11 {
    width: 91.66666667%;
  }
  .col-m-10 {
    width: 83.33333333%;
  }
  .col-m-9 {
    width: 75%;
  }
  .col-m-8 {
    width: 66.66666667%;
  }
  .col-m-7 {
    width: 58.33333333%;
  }
  .col-m-6 {
    width: 50%;
  }
  .col-m-5 {
    width: 41.66666667%;
  }
  .col-m-4 {
    width: 33.33333333%;
  }
  .col-m-3 {
    width: 25%;
  }
  .col-m-2 {
    width: 16.66666667%;
  }
  .col-m-1 {
    width: 8.33333333%;
  }
  .col-m-pull-12 {
    right: 100%;
  }
  .col-m-pull-11 {
    right: 91.66666667%;
  }
  .col-m-pull-10 {
    right: 83.33333333%;
  }
  .col-m-pull-9 {
    right: 75%;
  }
  .col-m-pull-8 {
    right: 66.66666667%;
  }
  .col-m-pull-7 {
    right: 58.33333333%;
  }
  .col-m-pull-6 {
    right: 50%;
  }
  .col-m-pull-5 {
    right: 41.66666667%;
  }
  .col-m-pull-4 {
    right: 33.33333333%;
  }
  .col-m-pull-3 {
    right: 25%;
  }
  .col-m-pull-2 {
    right: 16.66666667%;
  }
  .col-m-pull-1 {
    right: 8.33333333%;
  }
  .col-m-pull-0 {
    right: auto;
  }
  .col-m-push-12 {
    left: 100%;
  }
  .col-m-push-11 {
    left: 91.66666667%;
  }
  .col-m-push-10 {
    left: 83.33333333%;
  }
  .col-m-push-9 {
    left: 75%;
  }
  .col-m-push-8 {
    left: 66.66666667%;
  }
  .col-m-push-7 {
    left: 58.33333333%;
  }
  .col-m-push-6 {
    left: 50%;
  }
  .col-m-push-5 {
    left: 41.66666667%;
  }
  .col-m-push-4 {
    left: 33.33333333%;
  }
  .col-m-push-3 {
    left: 25%;
  }
  .col-m-push-2 {
    left: 16.66666667%;
  }
  .col-m-push-1 {
    left: 8.33333333%;
  }
  .col-m-push-0 {
    left: auto;
  }
  .col-m-offset-12 {
    margin-left: 100%;
  }
  .col-m-offset-11 {
    margin-left: 91.66666667%;
  }
  .col-m-offset-10 {
    margin-left: 83.33333333%;
  }
  .col-m-offset-9 {
    margin-left: 75%;
  }
  .col-m-offset-8 {
    margin-left: 66.66666667%;
  }
  .col-m-offset-7 {
    margin-left: 58.33333333%;
  }
  .col-m-offset-6 {
    margin-left: 50%;
  }
  .col-m-offset-5 {
    margin-left: 41.66666667%;
  }
  .col-m-offset-4 {
    margin-left: 33.33333333%;
  }
  .col-m-offset-3 {
    margin-left: 25%;
  }
  .col-m-offset-2 {
    margin-left: 16.66666667%;
  }
  .col-m-offset-1 {
    margin-left: 8.33333333%;
  }
  .col-m-offset-0 {
    margin-left: 0%;
  }
}
@media all and (min-width: 1024px) {
  .col-l-1, .col-l-2, .col-l-3, .col-l-4, .col-l-5, .col-l-6, .col-l-7, .col-l-8, .col-l-9, .col-l-10, .col-l-11, .col-l-12 {
    float: left;
  }
  .col-l-12 {
    width: 100%;
  }
  .col-l-11 {
    width: 91.66666667%;
  }
  .col-l-10 {
    width: 83.33333333%;
  }
  .col-l-9 {
    width: 75%;
  }
  .col-l-8 {
    width: 66.66666667%;
  }
  .col-l-7 {
    width: 58.33333333%;
  }
  .col-l-6 {
    width: 50%;
  }
  .col-l-5 {
    width: 41.66666667%;
  }
  .col-l-4 {
    width: 33.33333333%;
  }
  .col-l-3 {
    width: 25%;
  }
  .col-l-2 {
    width: 16.66666667%;
  }
  .col-l-1 {
    width: 8.33333333%;
  }
  .col-l-pull-12 {
    right: 100%;
  }
  .col-l-pull-11 {
    right: 91.66666667%;
  }
  .col-l-pull-10 {
    right: 83.33333333%;
  }
  .col-l-pull-9 {
    right: 75%;
  }
  .col-l-pull-8 {
    right: 66.66666667%;
  }
  .col-l-pull-7 {
    right: 58.33333333%;
  }
  .col-l-pull-6 {
    right: 50%;
  }
  .col-l-pull-5 {
    right: 41.66666667%;
  }
  .col-l-pull-4 {
    right: 33.33333333%;
  }
  .col-l-pull-3 {
    right: 25%;
  }
  .col-l-pull-2 {
    right: 16.66666667%;
  }
  .col-l-pull-1 {
    right: 8.33333333%;
  }
  .col-l-pull-0 {
    right: auto;
  }
  .col-l-push-12 {
    left: 100%;
  }
  .col-l-push-11 {
    left: 91.66666667%;
  }
  .col-l-push-10 {
    left: 83.33333333%;
  }
  .col-l-push-9 {
    left: 75%;
  }
  .col-l-push-8 {
    left: 66.66666667%;
  }
  .col-l-push-7 {
    left: 58.33333333%;
  }
  .col-l-push-6 {
    left: 50%;
  }
  .col-l-push-5 {
    left: 41.66666667%;
  }
  .col-l-push-4 {
    left: 33.33333333%;
  }
  .col-l-push-3 {
    left: 25%;
  }
  .col-l-push-2 {
    left: 16.66666667%;
  }
  .col-l-push-1 {
    left: 8.33333333%;
  }
  .col-l-push-0 {
    left: auto;
  }
  .col-l-offset-12 {
    margin-left: 100%;
  }
  .col-l-offset-11 {
    margin-left: 91.66666667%;
  }
  .col-l-offset-10 {
    margin-left: 83.33333333%;
  }
  .col-l-offset-9 {
    margin-left: 75%;
  }
  .col-l-offset-8 {
    margin-left: 66.66666667%;
  }
  .col-l-offset-7 {
    margin-left: 58.33333333%;
  }
  .col-l-offset-6 {
    margin-left: 50%;
  }
  .col-l-offset-5 {
    margin-left: 41.66666667%;
  }
  .col-l-offset-4 {
    margin-left: 33.33333333%;
  }
  .col-l-offset-3 {
    margin-left: 25%;
  }
  .col-l-offset-2 {
    margin-left: 16.66666667%;
  }
  .col-l-offset-1 {
    margin-left: 8.33333333%;
  }
  .col-l-offset-0 {
    margin-left: 0%;
  }
}
@media all and (min-width: 1440px) {
  .col-xl-1, .col-xl-2, .col-xl-3, .col-xl-4, .col-xl-5, .col-xl-6, .col-xl-7, .col-xl-8, .col-xl-9, .col-xl-10, .col-xl-11, .col-xl-12 {
    float: left;
  }
  .col-xl-12 {
    width: 100%;
  }
  .col-xl-11 {
    width: 91.66666667%;
  }
  .col-xl-10 {
    width: 83.33333333%;
  }
  .col-xl-9 {
    width: 75%;
  }
  .col-xl-8 {
    width: 66.66666667%;
  }
  .col-xl-7 {
    width: 58.33333333%;
  }
  .col-xl-6 {
    width: 50%;
  }
  .col-xl-5 {
    width: 41.66666667%;
  }
  .col-xl-4 {
    width: 33.33333333%;
  }
  .col-xl-3 {
    width: 25%;
  }
  .col-xl-2 {
    width: 16.66666667%;
  }
  .col-xl-1 {
    width: 8.33333333%;
  }
  .col-xl-pull-12 {
    right: 100%;
  }
  .col-xl-pull-11 {
    right: 91.66666667%;
  }
  .col-xl-pull-10 {
    right: 83.33333333%;
  }
  .col-xl-pull-9 {
    right: 75%;
  }
  .col-xl-pull-8 {
    right: 66.66666667%;
  }
  .col-xl-pull-7 {
    right: 58.33333333%;
  }
  .col-xl-pull-6 {
    right: 50%;
  }
  .col-xl-pull-5 {
    right: 41.66666667%;
  }
  .col-xl-pull-4 {
    right: 33.33333333%;
  }
  .col-xl-pull-3 {
    right: 25%;
  }
  .col-xl-pull-2 {
    right: 16.66666667%;
  }
  .col-xl-pull-1 {
    right: 8.33333333%;
  }
  .col-xl-pull-0 {
    right: auto;
  }
  .col-xl-push-12 {
    left: 100%;
  }
  .col-xl-push-11 {
    left: 91.66666667%;
  }
  .col-xl-push-10 {
    left: 83.33333333%;
  }
  .col-xl-push-9 {
    left: 75%;
  }
  .col-xl-push-8 {
    left: 66.66666667%;
  }
  .col-xl-push-7 {
    left: 58.33333333%;
  }
  .col-xl-push-6 {
    left: 50%;
  }
  .col-xl-push-5 {
    left: 41.66666667%;
  }
  .col-xl-push-4 {
    left: 33.33333333%;
  }
  .col-xl-push-3 {
    left: 25%;
  }
  .col-xl-push-2 {
    left: 16.66666667%;
  }
  .col-xl-push-1 {
    left: 8.33333333%;
  }
  .col-xl-push-0 {
    left: auto;
  }
  .col-xl-offset-12 {
    margin-left: 100%;
  }
  .col-xl-offset-11 {
    margin-left: 91.66666667%;
  }
  .col-xl-offset-10 {
    margin-left: 83.33333333%;
  }
  .col-xl-offset-9 {
    margin-left: 75%;
  }
  .col-xl-offset-8 {
    margin-left: 66.66666667%;
  }
  .col-xl-offset-7 {
    margin-left: 58.33333333%;
  }
  .col-xl-offset-6 {
    margin-left: 50%;
  }
  .col-xl-offset-5 {
    margin-left: 41.66666667%;
  }
  .col-xl-offset-4 {
    margin-left: 33.33333333%;
  }
  .col-xl-offset-3 {
    margin-left: 25%;
  }
  .col-xl-offset-2 {
    margin-left: 16.66666667%;
  }
  .col-xl-offset-1 {
    margin-left: 8.33333333%;
  }
  .col-xl-offset-0 {
    margin-left: 0%;
  }
}
@media all and (max-width: 767px) {
  .footer-legal {
    padding-top: 3rem;
    text-align: left;
  }
  .dashboard-totals-item {
    float: left;
    margin-bottom: 1rem;
    width: 50%;
  }
}<|MERGE_RESOLUTION|>--- conflicted
+++ resolved
@@ -2694,11 +2694,7 @@
   background: #ffffff;
 }
 .popup-window.dialog {
-<<<<<<< HEAD
-  z-index: 1010 !important;
-=======
   z-index: 900 !important;
->>>>>>> db720257
 }
 .popup-window .table_window > tbody > tr > td {
   background: #ffffff;
