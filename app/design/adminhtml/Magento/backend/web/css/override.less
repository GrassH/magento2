/**
 * Copyright © 2015 Magento. All rights reserved.
 * See COPYING.txt for license details.
 */
/**
 * @category    design
 * Copyright © 2015 Magento. All rights reserved.
 * See COPYING.txt for license details.
 */
._show {
  display: block !important;
}
._hide {
  display: none !important;
}
/*! normalize.css v3.0.0 | MIT License | git.io/normalize */
html {
  font-family: sans-serif;
  -ms-text-size-adjust: 100%;
  -webkit-text-size-adjust: 100%;
  font-size-adjust: 100%;
}
body {
  margin: 0;
}
article,
aside,
details,
figcaption,
figure,
main,
footer,
header,
main,
nav,
section,
summary {
  display: block;
}
audio,
canvas,
progress,
video {
  display: inline-block;
  vertical-align: baseline;
}
audio:not([controls]) {
  display: none;
  height: 0;
}
[hidden],
template {
  display: none;
}
a {
  background: transparent;
}
a:active,
a:hover {
  outline: 0;
}
abbr[title] {
  border-bottom: 1px dotted;
}
b,
strong {
  font-weight: bold;
}
dfn {
  font-style: italic;
}
h1 {
  font-size: 2em;
  margin: .67em 0;
}
mark {
  background: #ff0;
  color: #000;
}
small {
  font-size: 80%;
}
sub,
sup {
  font-size: 75%;
  line-height: 0;
  position: relative;
  vertical-align: baseline;
}
sup {
  top: -0.5em;
}
sub {
  bottom: -0.25em;
}
img {
  border: 0;
}
svg:not(:root) {
  overflow: hidden;
}
figure {
  margin: 1em 40px;
}
hr {
  box-sizing: content-box;
  height: 0;
}
pre {
  overflow: auto;
}
code,
kbd,
pre,
samp {
  font-family: monospace, monospace;
  font-size: 1em;
}
button,
input,
optgroup,
select,
textarea {
  color: inherit;
  font: inherit;
  margin: 0;
}
button {
  overflow: visible;
}
button,
select {
  text-transform: none;
}
button,
html input[type="button"],
input[type="reset"],
input[type="submit"] {
  -webkit-appearance: button;
  cursor: pointer;
}
button[disabled],
html input[disabled] {
  cursor: default;
}
button::-moz-focus-inner,
input::-moz-focus-inner {
  border: 0;
  padding: 0;
}
input {
  line-height: normal;
}
input[type="checkbox"],
input[type="radio"] {
  box-sizing: border-box;
  padding: 0;
}
input[type="number"]::-webkit-inner-spin-button,
input[type="number"]::-webkit-outer-spin-button {
  height: auto;
}
input[type="search"] {
  box-sizing: content-box;
}
input[type="search"]::-webkit-search-cancel-button,
input[type="search"]::-webkit-search-decoration {
  -webkit-appearance: none;
}
fieldset {
  border: 1px solid #c0c0c0;
  margin: 0 2px;
  padding: .35em .625em .75em;
}
legend {
  border: 0;
  padding: 0;
}
textarea {
  overflow: auto;
}
optgroup {
  font-weight: bold;
}
table {
  border-collapse: collapse;
  border-spacing: 0;
}
td,
th {
  padding: 0;
}
html {
  box-sizing: border-box;
}
* {
  box-sizing: inherit;
}
*:before,
*:after {
  box-sizing: inherit;
}
*:focus {
  box-shadow: none;
  outline: 0;
}
.keyfocus *:focus,
.keyfocus .admin__control-radio:focus + label,
.keyfocus .admin__control-checkbox:focus + label {
  box-shadow: 0 0 0 1px #008bdb;
}
img,
video,
embed,
object {
  max-width: 100%;
}
@font-face {
  font-family: 'Open Sans';
  src: url('../fonts/opensans/light/opensans-300.eot');
  src: url('../fonts/opensans/light/opensans-300.eot?#iefix') format('embedded-opentype'), url('../fonts/opensans/light/opensans-300.woff2') format('woff2'), url('../fonts/opensans/light/opensans-300.woff') format('woff'), url('../fonts/opensans/light/opensans-300.ttf') format('truetype'), url('../fonts/opensans/light/opensans-300.svg#Open Sans') format('svg');
  font-weight: 300;
  font-style: normal;
}
@font-face {
  font-family: 'Open Sans';
  src: url('../fonts/opensans/regular/opensans-400.eot');
  src: url('../fonts/opensans/regular/opensans-400.eot?#iefix') format('embedded-opentype'), url('../fonts/opensans/regular/opensans-400.woff2') format('woff2'), url('../fonts/opensans/regular/opensans-400.woff') format('woff'), url('../fonts/opensans/regular/opensans-400.ttf') format('truetype'), url('../fonts/opensans/regular/opensans-400.svg#Open Sans') format('svg');
  font-weight: 400;
  font-style: normal;
}
@font-face {
  font-family: 'Open Sans';
  src: url('../fonts/opensans/semibold/opensans-600.eot');
  src: url('../fonts/opensans/semibold/opensans-600.eot?#iefix') format('embedded-opentype'), url('../fonts/opensans/semibold/opensans-600.woff2') format('woff2'), url('../fonts/opensans/semibold/opensans-600.woff') format('woff'), url('../fonts/opensans/semibold/opensans-600.ttf') format('truetype'), url('../fonts/opensans/semibold/opensans-600.svg#Open Sans') format('svg');
  font-weight: 600;
  font-style: normal;
}
@font-face {
  font-family: 'Open Sans';
  src: url('../fonts/opensans/bold/opensans-700.eot');
  src: url('../fonts/opensans/bold/opensans-700.eot?#iefix') format('embedded-opentype'), url('../fonts/opensans/bold/opensans-700.woff2') format('woff2'), url('../fonts/opensans/bold/opensans-700.woff') format('woff'), url('../fonts/opensans/bold/opensans-700.ttf') format('truetype'), url('../fonts/opensans/bold/opensans-700.svg#Open Sans') format('svg');
  font-weight: 700;
  font-style: normal;
}
html,
body {
  height: 100%;
}
html {
  font-size: 62.5%;
}
body {
  font-size: 1.4rem;
  color: #41362f;
  font-family: 'Open Sans', 'Helvetica Neue', Helvetica, Arial, sans-serif;
  font-weight: 400;
  font-style: normal;
  line-height: 1.4;
}
h1 {
  margin: 0 0 2rem;
  font-size: 2.8rem;
  color: #41362f;
  font-weight: 400;
  line-height: 1.2;
}
h2,
.admin__fieldset-wrapper-title strong {
  margin: 0 0 2rem;
  font-size: 2rem;
  color: #41362f;
  font-weight: 400;
  line-height: 1.2;
}
h3 {
  margin: 0 0 2rem;
  font-size: 1.7rem;
  color: #41362f;
  font-weight: 600;
  line-height: 1.2;
}
h4,
h5,
h6 {
  font-weight: 600;
  margin-top: 0;
}
p {
  margin: 0 0 .5em;
}
a {
  color: #007bdb;
  text-decoration: none;
}
a:hover {
  color: #007bdb;
  text-decoration: underline;
}
ul {
  padding-left: 0;
}
@font-face {
  font-family: 'Admin Icons';
  src: url('../fonts/admin-icons/admin-icons.eot');
  src: url('../fonts/admin-icons/admin-icons.eot?#iefix') format('embedded-opentype'), url('../fonts/admin-icons/admin-icons.woff2') format('woff2'), url('../fonts/admin-icons/admin-icons.woff') format('woff'), url('../fonts/admin-icons/admin-icons.ttf') format('truetype'), url('../fonts/admin-icons/admin-icons.svg#Admin Icons') format('svg');
  font-weight: normal;
  font-style: normal;
}
<<<<<<< HEAD
=======
[data-icon]:before {
  content: attr(data-icon);
  font-family: 'Admin Icons';
  -webkit-font-smoothing: antialiased;
  font-weight: normal;
  speak: none;
}
>>>>>>> 9022741f
ul,
ol,
dl {
  margin-top: 0;
}
nav ul,
nav ol {
  list-style: none none;
  margin: 0;
  padding: 0;
}
.list {
  margin-bottom: 1rem;
  padding-left: 0;
}
.list > li {
  margin-bottom: .5rem;
}
.list > li ul {
  padding-left: 1rem;
  padding-top: .5rem;
}
.list-reset {
  list-style: none;
}
.list-definition {
  margin: 0 0 3rem;
  padding: 0;
}
.list-definition > dt {
  clear: left;
  float: left;
}
.list-definition > dd {
  margin-bottom: 1em;
  margin-left: 20rem;
}
.admin__control-text,
.admin__control-select,
.admin__control-textarea,
.admin__control-multiselect,
.admin__control-addon [class*="admin__control-"] + [class*="admin__addon-"]:before {
  background-color: #ffffff;
  border-radius: .1rem;
  border: 1px solid #adadad;
  color: #303030;
<<<<<<< HEAD
  font-size: 1.5rem;
  font-weight: 500;
  height: 33px;
  max-width: 100%;
  padding: 0 1rem;
=======
  font-size: 1.4rem;
  font-weight: 400;
  height: 3.3rem;
  max-width: 100%;
  padding: 0 1rem;
  transition: border-color 0.1s ease-in;
>>>>>>> 9022741f
}
.admin__control-text:focus,
.admin__control-select:focus,
.admin__control-textarea:focus,
.admin__control-multiselect:focus,
.admin__control-addon [class*="admin__control-"]:focus + label:before {
  border-color: #007bdb;
  box-shadow: none;
  outline: 0;
}
.admin__control-text[disabled],
.admin__control-select[disabled],
.admin__control-textarea[disabled],
.admin__control-multiselect[disabled],
.admin__control-addon [class*="admin__control-"][disabled] + [class*="admin__addon-"]:before {
  background-color: #e9e9e9;
  border-color: #adadad;
  color: #303030;
  opacity: .5;
}
.admin__control-text {
  line-height: normal;
  width: 100%;
}
.admin__control-select {
  -webkit-appearance: none;
  -moz-appearance: none;
  -ms-appearance: none;
  appearance: none;
  background-repeat: no-repeat;
  background-image: url('../images/arrows-bg.svg'), linear-gradient(#e3e3e3, #e3e3e3), linear-gradient(#adadad, #adadad);
<<<<<<< HEAD
  background-position: ~" calc(100% - 12px) -34px, 100%, calc(100% - 33px) 0";
  background-size: auto, 33px 100%, 1px 100%;
  padding-right: 4.4rem;
=======
  background-position: ~" calc(100% - 12px) -34px, 100%, calc(100% - 34px -1px) 0";
  background-size: auto, 3.3rem 100%, 1px 100%;
  padding-right: 44px;
>>>>>>> 9022741f
}
.admin__control-select:focus {
  background-image: url('../images/arrows-bg.svg'), linear-gradient(#e3e3e3, #e3e3e3), linear-gradient(#007bdb, #007bdb);
  background-position: ~" calc(100% - 12px) 13px, 100%, calc(100% - @field-control__height) 0";
}
.admin__control-select::-ms-expand {
  display: none;
}
.ie9 .admin__control-select {
  padding-right: 0;
}
.ie9 .admin__control-select {
  padding-right: 0;
}
option:empty {
  display: none;
}
.admin__control-file {
  background: transparent;
  border: 0;
}
.admin__control-textarea,
.admin__control-multiselect {
  height: ~" calc(6 * 1.2em + 1.4rem)";
  line-height: 1.2;
  padding: .6rem 1rem;
  width: 100%;
}
.admin__control-textarea {
  line-height: 1.18;
  padding-top: .8rem;
}
.admin__control-radio,
.admin__control-checkbox {
<<<<<<< HEAD
  margin: 3px 0 0;
=======
  margin: .3rem 0 0;
>>>>>>> 9022741f
  opacity: 0;
  overflow: hidden;
  position: absolute;
  vertical-align: top;
}
.admin__control-radio + label,
.admin__control-checkbox + label {
  cursor: pointer;
  display: inline-block;
  padding-left: 26px;
}
.admin__control-radio + label:before,
.admin__control-checkbox + label:before {
  background: none;
  border-radius: .2rem;
  border: 1px solid #adadad;
  color: transparent;
  content: '\e62d';
  float: left;
  font: 0/1.4rem 'Admin Icons';
  height: 1.6rem;
  margin: 1px 10px 0 -26px;
  text-align: center;
  transition: border-color 0.1s ease-in, color 0.1s ease-in, font-size 0.1s ease-in;
  vertical-align: top;
  width: 1.6rem;
}
.admin__control-radio:focus + label:before,
.admin__control-checkbox:focus + label:before {
  border-color: #007bdb;
}
.admin__control-radio[disabled] + label,
.admin__control-checkbox[disabled] + label {
  color: #303030;
  opacity: .5;
}
.admin__control-radio[disabled] + label:before,
.admin__control-checkbox[disabled] + label:before {
  background-color: #e9e9e9;
  border-color: #adadad;
}
.admin__control-radio + label:before {
  border-radius: .8rem;
  content: '\e637';
}
.admin__control-radio:checked + label:before {
  color: #514943;
  font-size: 1rem;
}
.admin__control-checkbox:checked + label:before {
  color: #514943;
  font-size: 1.1rem;
}
.admin__control-addon {
  display: -webkit-inline-flex;
  display: -ms-inline-flexbox;
  -webkit-flex-direction: row;
  -ms-flex-direction: row;
  flex-direction: row;
  display: inline-flex;
  flex-flow: row nowrap;
  position: relative;
  width: 100%;
  z-index: 1;
}
.admin__control-addon > [class*="admin__addon-"],
.admin__control-addon > [class*="admin__control-"] {
  -webkit-flex-basis: auto;
  flex-basis: auto;
  -webkit-flex-grow: 0;
  flex-grow: 0;
  -webkit-flex-shrink: 0;
  flex-shrink: 0;
  position: relative;
  z-index: 1;
}
.admin__control-addon [class*="admin__control-"] {
  appearence: none;
  -webkit-flex-grow: 1;
  flex-grow: 1;
  background-color: transparent;
  border-color: transparent;
  order: 1;
  vertical-align: top;
  width: auto;
}
.admin__control-addon [class*="admin__control-"] :focus {
  box-shadow: 0;
}
.admin__control-addon [class*="admin__control-"] + [class*="admin__addon-"] {
  padding-left: 1rem;
  position: static !important;
  z-index: 0;
}
.admin__control-addon [class*="admin__control-"] + [class*="admin__addon-"] > * {
  position: relative;
  vertical-align: top;
  z-index: 2;
}
.admin__control-addon [class*="admin__control-"] + [class*="admin__addon-"]:before {
  bottom: 0;
  box-sizing: border-box;
  content: '';
  left: 0;
  position: absolute;
  top: 0;
  width: 100%;
  z-index: 0;
}
.admin__addon-suffix,
.admin__addon-prefix {
  border: 0;
  box-sizing: border-box;
  color: #858585;
  display: inline-block;
<<<<<<< HEAD
  font-size: 1.5rem;
  font-weight: 300;
  height: 33px;
  line-height: 33px;
  padding: 0 3px;
=======
  font-size: 1.4rem;
  font-weight: 400;
  height: 3.3rem;
  line-height: 3.3rem;
  padding: 0 .3rem;
>>>>>>> 9022741f
}
.admin__addon-suffix {
  order: 3;
}
.admin__addon-suffix:last-child {
  padding-right: 1rem;
}
.admin__addon-prefix {
  order: 0;
}
.ie9 .admin__control-addon:after {
  content: '';
  display: block;
  height: 0;
  overflow: hidden;
  clear: both;
}
.ie9 .admin__addon [class*="admin__control-"] {
  display: table-cell;
}
.ie9 .admin__addon-prefix {
  float: left;
}
.ie9 .admin__addon-suffix {
  display: table-cell;
}
.admin__control-value {
  display: inline-block;
<<<<<<< HEAD
  padding: 6px 10px;
}
.admin__control-text.hasDatepicker {
  width: 200px;
}
.admin__control-text + .ui-datepicker-trigger {
  background-image: none;
  background: none;
  border: 0;
  margin: 0;
  padding: 0;
  -moz-box-sizing: content-box;
  box-shadow: none;
  text-shadow: none;
  line-height: inherit;
  font-weight: 400;
  text-decoration: none;
  vertical-align: top;
  margin-left: -4rem;
  display: inline-block;
}
.admin__control-text + .ui-datepicker-trigger img {
  display: none;
}
.admin__control-text + .ui-datepicker-trigger:focus,
.admin__control-text + .ui-datepicker-trigger:active {
  background: none;
  border: none;
}
.admin__control-text + .ui-datepicker-trigger:hover {
  background: none;
  border: none;
}
.admin__control-text + .ui-datepicker-trigger.disabled,
.admin__control-text + .ui-datepicker-trigger[disabled],
fieldset[disabled] .admin__control-text + .ui-datepicker-trigger {
  cursor: not-allowed;
  pointer-events: none;
  opacity: 0.5;
}
.admin__control-text + .ui-datepicker-trigger > span {
  border: 0;
  clip: rect(0, 0, 0, 0);
  height: 1px;
  margin: -1px;
  overflow: hidden;
  padding: 0;
  position: absolute;
  width: 1px;
}
.admin__control-text + .ui-datepicker-trigger:after {
  font-family: 'icons-blank-theme';
  content: '\e612';
  font-size: 38px;
  line-height: 33px;
  color: #514943;
  overflow: hidden;
  speak: none;
  font-weight: normal;
  -webkit-font-smoothing: antialiased;
  display: inline-block;
  vertical-align: middle;
  text-align: center;
=======
  padding: .6rem 1rem;
>>>>>>> 9022741f
}
.col-2-left-layout {
  margin-top: 50px;
  margin-left: -30px;
  width: auto;
}
.col-2-left-layout:before,
.col-2-left-layout:after {
  content: "";
  display: table;
}
.col-2-left-layout:after {
  clear: both;
}
.col-2-left-layout .main-col {
  float: left;
  width: ~" calc( (100%) * 0.75 - 30px )";
  margin-left: 30px;
  float: right;
}
.col-2-left-layout .side-col {
  float: left;
  width: ~" calc( (100%) * 0.25 - 30px )";
  margin-left: 30px;
}
.admin__fieldset-wrapper-title {
  padding: 14px 0 16px;
  margin-bottom: 30px;
}
.admin__block {
  width: 100%;
  border: 1px solid black;
}
.admin__fieldset {
  margin: 0;
  padding: 0;
  border: 0;
  min-width: 0;
}
.admin__fieldset > .admin__field {
  border: 0;
  padding: 0;
  margin: 0;
  margin-left: -30px;
}
.admin__fieldset > .admin__field:before,
.admin__fieldset > .admin__field:after {
  content: "";
  display: table;
}
.admin__fieldset > .admin__field:after {
  clear: both;
}
.admin__fieldset > .admin__field > .admin__field-control {
  float: left;
  width: ~" calc( (100%) * 0.4444444444444444 - 30px )";
  margin-left: 30px;
}
.admin__fieldset > .admin__field > .admin__field-label {
  float: left;
  width: ~" calc( (100%) * 0.3333333333333333 - 30px )";
  margin-left: 30px;
}
.admin__field-label {
  margin: 0;
  color: #303030;
  text-align: right;
}
.admin__field-label + br {
  display: none;
}
[class]:not(.admin__field-option) > .admin__field-label {
  font-family: 'Open Sans', arial, sans-serif;
  font-size: 14px;
  font-weight: 600;
  padding-top: 0;
  line-height: 3.2rem;
  white-space: nowrap;
}
[class]:not(.admin__field-option) > .admin__field-label:before {
  content: ".";
  visibility: hidden;
  width: 0;
  margin-left: -7px;
  overflow: hidden;
}
[class]:not(.admin__field-option) > .admin__field-label span {
  white-space: normal;
  display: inline-block;
  vertical-align: middle;
  line-height: 1.2;
}
._required > .admin__field-label span:after {
  content: "*";
  color: #eb5202;
  display: inline;
  font-weight: 500;
  font-size: 16px;
  margin-top: 2px;
  position: absolute;
  z-index: 1;
  margin-left: 10px;
}
._disabled > .admin__field-label {
  color: #999999;
}
.admin__field {
  margin-bottom: 0;
}
.admin__field + .admin__field {
  margin-top: 15px;
}
.admin__field:not(.admin__field-option) ~ .admin__field-option {
  margin-top: 5px;
}
.admin__field.admin__field-option ~ .admin__field-option {
  margin-top: 9px;
}
.admin__field ~ .admin__field-option:last-child {
  margin-bottom: 8px;
}
.admin__fieldset > .admin__field {
  margin-bottom: 30px;
  position: relative;
  z-index: 1;
}
.admin__fieldset > .admin__field:hover {
  z-index: 2;
}
.admin__field[data-config-scope]:before {
  float: left;
  width: ~" calc( (100%) * 0.16666666666666666 - 30px )";
  margin-left: 30px;
  position: absolute;
  right: 0;
  display: inline-block;
  content: attr(data-config-scope);
  float: right;
  color: #808080;
}
.admin__field-control .admin__field[data-config-scope]:nth-child(n+2):before {
  content: "";
}
.admin__field._error .admin__field-control [class*="admin__addon-"]:before,
.admin__field._error .admin__field-control > [class*="admin__control-"] {
  border-color: #e22626;
}
.admin__field-error {
  background: #fff8d6;
  border: 1px solid #e22626;
  box-sizing: border-box;
  color: #555555;
  display: block;
  font-size: 12px;
  font-weight: 500;
  margin: 2px 0 0;
  padding: 6px 10px 10px;
}
.admin__field-note {
  color: #303030;
  font-size: 12px;
  margin: 10px 0 0;
  padding: 0;
}
.admin__control-fields .admin__field-label ~ .admin__field-control {
  width: 100%;
}
.admin__field-option {
  padding-top: 8px;
}
.admin__field-option .admin__field-label {
  text-align: left;
}
.admin__field-control > .admin__field-option:nth-child(1):nth-last-child(2),
.admin__field-control > .admin__field-option:nth-child(2):nth-last-child(1) {
  display: inline-block;
}
.admin__field-control > .admin__field-option:nth-child(1):nth-last-child(2) + .admin__field-option,
.admin__field-control > .admin__field-option:nth-child(2):nth-last-child(1) + .admin__field-option {
  display: inline-block;
  margin-left: 41px;
  margin-top: 0;
}
.admin__field-control > .admin__field-option:nth-child(1):nth-last-child(2) + .admin__field-option:before,
.admin__field-control > .admin__field-option:nth-child(2):nth-last-child(1) + .admin__field-option:before {
  background: #cccccc;
  content: "";
  display: inline-block;
  height: 20px;
  left: -20px;
  position: absolute;
  top: 8px;
  width: 1px;
}
.admin__control-fields .admin__field:nth-child(n+2):not(.admin__field-option) > .admin__field-label {
  border: 0;
  clip: rect(0, 0, 0, 0);
  height: 1px;
  margin: -1px;
  overflow: hidden;
  padding: 0;
  position: absolute;
  width: 1px;
}
[class*="admin__control-grouped"] {
  box-sizing: border-box;
  display: table;
  table-layout: fixed;
  width: 100%;
}
[class*="admin__control-grouped"] > .admin__field {
  display: table-cell;
  vertical-align: top;
  width: 50%;
}
[class*="admin__control-grouped"] > .admin__field > .admin__field-control {
  float: none;
  width: 100%;
}
[class*="admin__control-grouped"] > .admin__field:nth-child(n+2) {
  padding-left: 20px;
}
[class*="admin__control-grouped"] > .admin__field:nth-child(n+2):not(.admin__field-option) .admin__field-label {
  border: 0;
  clip: rect(0, 0, 0, 0);
  height: 1px;
  margin: -1px;
  overflow: hidden;
  padding: 0;
  position: absolute;
  width: 1px;
}
[class*="admin__control-grouped"] > .admin__field:first-child,
.admin__control-fields > .admin__field:first-child {
  position: static;
}
[class*="admin__control-grouped"] > .admin__field:first-child > .admin__field-label,
.admin__control-fields > .admin__field:first-child > .admin__field-label {
  float: left;
  width: ~" calc( (100%) * 0.25 - 30px )";
  margin-left: 30px;
  cursor: pointer;
  left: 0;
  opacity: 0;
  position: absolute;
  top: 0;
}
.address-item-edit-content {
  padding: 15px 30px;
}
.address-item-edit-content .admin__field > .admin__field-control,
.address-item-edit-content .admin__field > .admin__field-label {
  float: none;
  width: auto;
  text-align: left;
}
.address-item-edit-content .admin__field > .admin__field-control {
  float: none;
  width: auto;
}
.address-item-edit-content .admin__field-label {
  float: none;
  margin-top: -16px;
  width: auto;
}
.address-item-edit-content ._required .admin__field-label span {
  padding-left: 15px;
}
.address-item-edit-content ._required .admin__field-label span:after {
  left: 0;
  margin-left: 30px;
}
.address-list {
  float: left;
  list-style-type: none;
  margin: 0;
  padding: 0;
  width: 360px;
}
.address-list .address-list-item {
  margin-bottom: 30px;
}
.address-list .action-delete {
  background-color: transparent;
  padding: 0;
}
.address-list .action-delete:hover {
  border: 0;
  box-shadow: 0;
}
.address-item-edit {
  margin-left: 359px;
}
.address-item-edit .admin__legend {
  display: none;
}
.admin__field-tooltip {
  display: inline-block;
  margin-top: 5px;
  overflow: visible;
  vertical-align: top;
  width: 0;
}
.admin__field-tooltip:hover {
  position: relative;
  z-index: 500;
}
.admin__field-option .admin__field-tooltip {
  margin-top: 10px;
}
.admin__field-tooltip-action {
  margin-left: 20px;
  display: inline-block;
  text-decoration: none;
}
.admin__field-tooltip-action:before {
  font-family: 'Admin Icons';
  content: '\e633';
  font-size: 2.2rem;
  line-height: 1;
  color: #514943;
  overflow: hidden;
  speak: none;
  font-weight: normal;
  -webkit-font-smoothing: antialiased;
  display: inline-block;
  vertical-align: middle;
  text-align: center;
}
.admin__control-text:focus + .admin__field-tooltip-content,
.admin__field-tooltip:hover .admin__field-tooltip-content {
  display: block;
}
.admin__field-tooltip-content {
  box-shadow: 0 2px 8px 0 rgba(0, 0, 0, 0.3);
  background: #fff8d6;
  border-radius: 1px;
  border: 1px solid #afadac;
  bottom: 42px;
  display: none;
  padding: 15px 25px;
  position: absolute;
  right: -70px;
  width: 320px;
<<<<<<< HEAD
  background: #fff8d6;
  padding: 15px 25px;
  right: -66px;
  border: 1px solid #afadac;
  border-radius: 1px;
  bottom: 42px;
  box-shadow: 0 2px 8px 0 rgba(0, 0, 0, 0.3);
=======
  z-index: 1;
>>>>>>> 9022741f
}
.admin__field-tooltip-content:after,
.admin__field-tooltip-content:before {
  border: 16px solid transparent;
  height: 0;
  width: 0;
  border-top-color: #afadac;
<<<<<<< HEAD
=======
  content: "";
  display: block;
>>>>>>> 9022741f
  position: absolute;
  right: 20px;
  top: 100%;
  z-index: 3;
}
.admin__field-tooltip-content:after {
  border-top-color: #fff8d6;
  margin-top: -1px;
  z-index: 4;
}
.action {
  background: #e3e3e3;
  border: 1px solid transparent;
  color: #514943;
  display: inline-block;
  font-family: 'Open Sans', 'Helvetica Neue', Helvetica, Arial, sans-serif;
  font-size: 1.4rem;
  font-weight: 400;
  padding: 0.55em 1em;
  text-align: center;
  vertical-align: middle;
}
.action:hover {
  background-color: #dbdbdb;
  box-shadow: 0 0 0 1px #008bdb;
  color: #514943;
  text-decoration: none;
}
.action:active {
  background-color: #d6d6d6;
}
.action[disabled],
.action.disabled {
  cursor: default;
  opacity: 0.7;
  pointer-events: none;
}
.action-link {
  background-color: transparent;
  border: none;
  color: #007bdb;
  font-family: 'Open Sans', 'Helvetica Neue', Helvetica, Arial, sans-serif;
  font-size: 1.4rem;
}
.action-link:hover,
.action-link:active {
  background-color: transparent;
  border-color: transparent;
  color: #007bdb;
  text-decoration: underline;
}
.action-primary {
  background-color: #eb5202;
  color: #ffffff;
  text-shadow: 1px 1px 1px rgba(0, 0, 0, 0.3);
}
.action-primary:hover,
.action-primary:active {
  background-color: #b84002;
  border-color: #b84002;
  color: #ffffff;
}
.action-primary.disabled,
.action-primary[disabled] {
  cursor: default;
  opacity: 0.7;
  pointer-events: none;
}
.action-secondary {
  background-color: #514943;
  border-color: #514943;
  color: #ffffff;
  text-shadow: 1px 1px 1px rgba(0, 0, 0, 0.3);
}
.action-secondary:hover,
.action-secondary:active {
  background-color: #35302c;
  color: #ffffff;
}
.action-secondary:active {
  background-color: #35302c;
}
.action-reset {
  background-color: transparent;
  border-color: transparent;
  color: #333333;
}
.action-reset:hover,
.action-reset:active {
  background-color: transparent;
}
.action-tertiary {
  border-color: #adadad;
  color: #333333;
}
.action-tertiary:hover,
.action-tertiary:active {
  background-color: #cacaca;
  border-color: #8f8f8f;
}
.actions-split {
  display: inline-block;
  position: relative;
  vertical-align: middle;
}
.actions-split:before,
.actions-split:after {
  content: "";
  display: table;
}
.actions-split:after {
  clear: both;
}
.actions-split .action-default {
  float: left;
  margin: 0;
}
.actions-split .action-toggle {
  float: right;
  margin: 0;
}
.actions-split button.action-default {
  border-top-right-radius: 0;
  border-bottom-right-radius: 0;
}
.actions-split button + .action-toggle {
  border-left: 0;
  border-top-left-radius: 0;
  border-bottom-left-radius: 0;
}
.actions-split .action-toggle {
  padding: 4px 0.5rem;
  display: inline-block;
  text-decoration: none;
}
.actions-split .action-toggle > span {
  border: 0;
  clip: rect(0, 0, 0, 0);
  height: 1px;
  margin: -1px;
  overflow: hidden;
  padding: 0;
  position: absolute;
  width: 1px;
}
.actions-split .action-toggle:after {
  font-family: 'icons-blank-theme';
  content: '\e607';
  font-size: 40px;
  line-height: 14px;
  color: inherit;
  overflow: hidden;
  speak: none;
  font-weight: normal;
  -webkit-font-smoothing: antialiased;
  display: inline-block;
  vertical-align: middle;
  text-align: center;
  margin: 0;
}
.actions-split .action-toggle:hover:after {
  color: inherit;
}
.actions-split .action-toggle:active:after {
  color: inherit;
}
.actions-split .action-toggle.active {
  display: inline-block;
  text-decoration: none;
}
.actions-split .action-toggle.active > span {
  border: 0;
  clip: rect(0, 0, 0, 0);
  height: 1px;
  margin: -1px;
  overflow: hidden;
  padding: 0;
  position: absolute;
  width: 1px;
}
.actions-split .action-toggle.active:after {
  font-family: 'icons-blank-theme';
  content: '\e618';
  font-size: 40px;
  line-height: 14px;
  color: inherit;
  overflow: hidden;
  speak: none;
  font-weight: normal;
  -webkit-font-smoothing: antialiased;
  display: inline-block;
  vertical-align: middle;
  text-align: center;
  margin: 0;
}
.actions-split .action-toggle.active:hover:after {
  color: inherit;
}
.actions-split .action-toggle.active:active:after {
  color: inherit;
}
.actions-split .dropdown-menu {
  margin: 0;
  padding: 0;
  list-style: none none;
  box-sizing: border-box;
  background: #ffffff;
  border: 1px solid #bbbbbb;
  position: absolute;
  z-index: 100;
  top: 100%;
  min-width: 175px;
  margin-top: 4px;
  display: none;
  box-shadow: 0 3px 3px rgba(0, 0, 0, 0.15);
}
.actions-split .dropdown-menu li {
  margin: 0;
  padding: 3px 0.5rem;
}
.actions-split .dropdown-menu li:hover {
  background: #e8e8e8;
  cursor: pointer;
}
.actions-split .dropdown-menu:before,
.actions-split .dropdown-menu:after {
  content: "";
  position: absolute;
  display: block;
  width: 0;
  height: 0;
  border-bottom-style: solid;
}
.actions-split .dropdown-menu:before {
  z-index: 99;
  border: solid 6px;
  border-color: transparent transparent #ffffff transparent;
}
.actions-split .dropdown-menu:after {
  z-index: 98;
  border: solid 7px;
  border-color: transparent transparent #bbbbbb transparent;
}
.actions-split .dropdown-menu:before {
  top: -12px;
  right: 10px;
}
.actions-split .dropdown-menu:after {
  top: -14px;
  right: 9px;
}
.actions-split.active {
  overflow: visible;
}
.actions-split.active .dropdown-menu {
  display: block;
}
.actions-split:hover:not(.disabled) {
  box-shadow: 0 0 0 1px #008bdb;
}
.actions-split button {
  margin-left: 0;
}
.actions-split button.action-toggle {
  border-left: 1px solid #b84002;
  padding: 0.55em 0;
}
.actions-split button.action-large.action-toggle {
  padding: 0.7em 0;
}
.actions-split button:hover {
  box-shadow: none;
}
table.table {
  color: #303030;
}
table.table > caption {
  margin-bottom: .5rem;
}
table.table tfoot {
  background: #f8f8f8;
}
table.table tfoot th,
table.table tfoot td {
  text-align: left;
}
table.table th {
  background: transparent;
  border-bottom: 0.1rem solid #e3e3e3;
  border-top: 0.1rem solid #e3e3e3;
  font-weight: 700;
  padding: 1rem 1.5rem;
  text-align: left;
}
table.table td {
  border-bottom: 0.1rem solid #e3e3e3;
  padding: 1rem 1.5rem;
  vertical-align: top;
}
table.table tbody td:first-child input[type='checkbox'] {
  margin: 0;
}
table.table tbody tr:last-child td {
  border-bottom-color: transparent;
}
.row {
  margin-left: 0;
  margin-right: 0;
}
.row:after {
  content: "";
  display: table;
  clear: both;
}
.col-xs-1, .col-m-1, .col-l-1, .col-xl-1, .col-xs-2, .col-m-2, .col-l-2, .col-xl-2, .col-xs-3, .col-m-3, .col-l-3, .col-xl-3, .col-xs-4, .col-m-4, .col-l-4, .col-xl-4, .col-xs-5, .col-m-5, .col-l-5, .col-xl-5, .col-xs-6, .col-m-6, .col-l-6, .col-xl-6, .col-xs-7, .col-m-7, .col-l-7, .col-xl-7, .col-xs-8, .col-m-8, .col-l-8, .col-xl-8, .col-xs-9, .col-m-9, .col-l-9, .col-xl-9, .col-xs-10, .col-m-10, .col-l-10, .col-xl-10, .col-xs-11, .col-m-11, .col-l-11, .col-xl-11, .col-xs-12, .col-m-12, .col-l-12, .col-xl-12 {
  position: relative;
  min-height: 1px;
  padding-left: 0;
  padding-right: 0;
}
.col-xs-1, .col-xs-2, .col-xs-3, .col-xs-4, .col-xs-5, .col-xs-6, .col-xs-7, .col-xs-8, .col-xs-9, .col-xs-10, .col-xs-11, .col-xs-12 {
  float: left;
}
.col-xs-12 {
  width: 100%;
}
.col-xs-11 {
  width: 91.66666667%;
}
.col-xs-10 {
  width: 83.33333333%;
}
.col-xs-9 {
  width: 75%;
}
.col-xs-8 {
  width: 66.66666667%;
}
.col-xs-7 {
  width: 58.33333333%;
}
.col-xs-6 {
  width: 50%;
}
.col-xs-5 {
  width: 41.66666667%;
}
.col-xs-4 {
  width: 33.33333333%;
}
.col-xs-3 {
  width: 25%;
}
.col-xs-2 {
  width: 16.66666667%;
}
.col-xs-1 {
  width: 8.33333333%;
}
.col-xs-pull-12 {
  right: 100%;
}
.col-xs-pull-11 {
  right: 91.66666667%;
}
.col-xs-pull-10 {
  right: 83.33333333%;
}
.col-xs-pull-9 {
  right: 75%;
}
.col-xs-pull-8 {
  right: 66.66666667%;
}
.col-xs-pull-7 {
  right: 58.33333333%;
}
.col-xs-pull-6 {
  right: 50%;
}
.col-xs-pull-5 {
  right: 41.66666667%;
}
.col-xs-pull-4 {
  right: 33.33333333%;
}
.col-xs-pull-3 {
  right: 25%;
}
.col-xs-pull-2 {
  right: 16.66666667%;
}
.col-xs-pull-1 {
  right: 8.33333333%;
}
.col-xs-pull-0 {
  right: auto;
}
.col-xs-push-12 {
  left: 100%;
}
.col-xs-push-11 {
  left: 91.66666667%;
}
.col-xs-push-10 {
  left: 83.33333333%;
}
.col-xs-push-9 {
  left: 75%;
}
.col-xs-push-8 {
  left: 66.66666667%;
}
.col-xs-push-7 {
  left: 58.33333333%;
}
.col-xs-push-6 {
  left: 50%;
}
.col-xs-push-5 {
  left: 41.66666667%;
}
.col-xs-push-4 {
  left: 33.33333333%;
}
.col-xs-push-3 {
  left: 25%;
}
.col-xs-push-2 {
  left: 16.66666667%;
}
.col-xs-push-1 {
  left: 8.33333333%;
}
.col-xs-push-0 {
  left: auto;
}
.col-xs-offset-12 {
  margin-left: 100%;
}
.col-xs-offset-11 {
  margin-left: 91.66666667%;
}
.col-xs-offset-10 {
  margin-left: 83.33333333%;
}
.col-xs-offset-9 {
  margin-left: 75%;
}
.col-xs-offset-8 {
  margin-left: 66.66666667%;
}
.col-xs-offset-7 {
  margin-left: 58.33333333%;
}
.col-xs-offset-6 {
  margin-left: 50%;
}
.col-xs-offset-5 {
  margin-left: 41.66666667%;
}
.col-xs-offset-4 {
  margin-left: 33.33333333%;
}
.col-xs-offset-3 {
  margin-left: 25%;
}
.col-xs-offset-2 {
  margin-left: 16.66666667%;
}
.col-xs-offset-1 {
  margin-left: 8.33333333%;
}
.col-xs-offset-0 {
  margin-left: 0%;
}
.row-gutter {
  margin-left: -1.5rem;
  margin-right: -1.5rem;
}
.row-gutter .col-gutter {
  padding-left: 1.5rem;
  padding-right: 1.5rem;
}
.abs-icon,
.admin__menu .level-0 > a:before,
.admin__menu .submenu-close:before,
.page-title-breadcrumb:after,
.admin-user-account:before,
.copyright .link-copyright:before {
  -webkit-font-smoothing: antialiased;
  font-family: 'Admin Icons';
  line-height: 1;
  font-style: normal;
  font-weight: normal;
  speak: none;
}
.abs-action,
button {
  background: #e3e3e3;
  border: 1px solid transparent;
  color: #514943;
  display: inline-block;
  font-family: 'Open Sans', 'Helvetica Neue', Helvetica, Arial, sans-serif;
  font-size: 1.4rem;
  font-weight: 400;
  padding: 0.55em 1em;
  text-align: center;
  vertical-align: middle;
}
.abs-action:hover,
button:hover {
  background-color: #dbdbdb;
  box-shadow: 0 0 0 1px #008bdb;
  color: #514943;
  text-decoration: none;
}
.abs-action:active,
button:active {
  background-color: #d6d6d6;
}
.abs-action[disabled],
.abs-action.disabled,
button[disabled],
button.disabled {
  cursor: default;
  opacity: 0.7;
  pointer-events: none;
}
.abs-action-primary,
button.primary {
  background-color: #eb5202;
  color: #ffffff;
  text-shadow: 1px 1px 1px rgba(0, 0, 0, 0.3);
}
.abs-action-primary:hover,
.abs-action-primary:active,
button.primary:hover,
button.primary:active {
  background-color: #b84002;
  border-color: #b84002;
  color: #ffffff;
}
.abs-action-primary.disabled,
.abs-action-primary[disabled],
button.primary.disabled,
button.primary[disabled] {
  cursor: default;
  opacity: 0.7;
  pointer-events: none;
}
.abs-action-secondary,
button.secondary {
  background-color: #514943;
  border-color: #514943;
  color: #ffffff;
  text-shadow: 1px 1px 1px rgba(0, 0, 0, 0.3);
}
.abs-action-secondary:hover,
.abs-action-secondary:active,
button.secondary:hover,
button.secondary:active {
  background-color: #35302c;
  color: #ffffff;
}
.abs-action-secondary:active,
button.secondary:active {
  background-color: #35302c;
}
.abs-action-big {
  font-size: 1.6rem;
  padding: 0.7em 1.45em;
}
.abs-action-tertiary,
button.tertiary {
  border-color: #adadad;
  color: #333333;
}
.abs-action-tertiary:hover,
.abs-action-tertiary:active,
button.tertiary:hover,
button.tertiary:active {
  background-color: #cacaca;
  border-color: #8f8f8f;
}
.abs-btn-reset,
.admin__menu .submenu-close {
  background-color: transparent;
  border: none;
  margin: 0;
  padding: 0;
}
.abs-btn-reset:hover,
.admin__menu .submenu-close:hover {
  box-shadow: none;
}
.validation-symbol:after,
table.table th.required:after {
  content: '*';
  color: #e22626;
  font-weight: 400;
  margin-left: 3px;
}
.abs-visually-hidden,
.dashboard-diagram-switcher .label {
  border: 0;
  clip: rect(0, 0, 0, 0);
  height: 1px;
  margin: -1px;
  overflow: hidden;
  padding: 0;
  position: absolute;
  width: 1px;
}
.abs-clearfix:before,
.abs-clearfix:after,
.tabs-horiz:before,
.tabs-horiz:after,
.page-header-action:before,
.page-header-action:after,
.dashboard-totals-list:before,
.dashboard-totals-list:after,
.dashboard-store-stats .ui-tabs:before,
.dashboard-store-stats .ui-tabs:after {
  content: "";
  display: table;
}
.abs-clearfix:after,
.tabs-horiz:after,
.page-header-action:after,
.dashboard-totals-list:after,
.dashboard-store-stats .ui-tabs:after {
  clear: both;
}
.abs-list-reset-styles,
.dashboard-totals-list {
  margin: 0;
  padding: 0;
  list-style: none none;
}
.tabs-horiz {
  margin: 0;
  padding: 0;
}
.tabs-horiz .ui-state-default {
  background: #e3e3e3;
  border: 0.1rem solid #adadad;
  float: left;
  letter-spacing: .0183em;
  list-style: none;
  margin-right: .4rem;
}
.tabs-horiz .ui-state-hover {
  background: #d6d6d6;
}
.tabs-horiz .ui-state-active {
  background: #ffffff;
  border-bottom: 0;
  font-weight: 600;
  letter-spacing: normal;
  margin-bottom: -0.1rem;
}
.tabs-horiz .ui-state-active .ui-tabs-anchor {
  border-bottom: 0.1rem solid #ffffff;
  border-top: 0.4rem solid #eb5202;
  padding-top: 1.1rem;
}
.tabs-horiz .ui-tabs-anchor {
  color: #41362f;
  display: block;
  padding: 1.5rem 1.8rem 1.3rem;
  text-decoration: none;
}
.ui-tabs-panel {
  border-top: 0.1rem solid #adadad;
  margin-top: -0.1rem;
  padding: 2rem;
}
body {
  background-color: #f5f5f5;
}
.page-wrapper {
  padding-left: 8.8rem;
  background-color: #ffffff;
}
.page-content {
  padding-left: 3rem;
  padding-right: 3rem;
}
.admin__control-text.hasDatepicker {
  width: 15rem;
}
.admin__control-text + .ui-datepicker-trigger {
  background-image: none;
  background: none;
  border: 0;
  margin: 0;
  padding: 0;
  -moz-box-sizing: content-box;
  box-shadow: none;
  text-shadow: none;
  line-height: inherit;
  font-weight: 400;
  text-decoration: none;
  vertical-align: top;
  margin-left: -4rem;
  display: inline-block;
}
.admin__control-text + .ui-datepicker-trigger img {
  display: none;
}
.admin__control-text + .ui-datepicker-trigger:focus,
.admin__control-text + .ui-datepicker-trigger:active {
  background: none;
  border: none;
}
.admin__control-text + .ui-datepicker-trigger:hover {
  background: none;
  border: none;
}
.admin__control-text + .ui-datepicker-trigger.disabled,
.admin__control-text + .ui-datepicker-trigger[disabled],
fieldset[disabled] .admin__control-text + .ui-datepicker-trigger {
  cursor: not-allowed;
  pointer-events: none;
  opacity: 0.5;
}
.admin__control-text + .ui-datepicker-trigger > span {
  border: 0;
  clip: rect(0, 0, 0, 0);
  height: 1px;
  margin: -1px;
  overflow: hidden;
  padding: 0;
  position: absolute;
  width: 1px;
}
.admin__control-text + .ui-datepicker-trigger:after {
  font-family: 'icons-blank-theme';
  content: '\e612';
  font-size: 3.8rem;
  line-height: 3rem;
  color: #514943;
  overflow: hidden;
  speak: none;
  font-weight: normal;
  -webkit-font-smoothing: antialiased;
  display: inline-block;
  vertical-align: middle;
  text-align: center;
}
.ui-datepicker {
  background: #ffffff;
  border: 1px solid #007dbd;
  box-shadow: 0 2px 8px 0 rgba(0, 0, 0, 0.3);
  box-sizing: border-box;
  display: none;
  padding: 20px;
  width: auto;
  z-index: 999999 !important;
}
.ui-datepicker-header {
  padding: 0 0 10px;
  position: relative;
}
.ui-datepicker-prev,
.ui-datepicker-next {
  cursor: pointer;
  position: absolute;
  line-height: 3rem;
  top: 0;
}
.ui-datepicker-prev span,
.ui-datepicker-next span {
  border: 0;
  clip: rect(0, 0, 0, 0);
  height: 1px;
  margin: -1px;
  overflow: hidden;
  padding: 0;
  position: absolute;
  width: 1px;
}
.ui-datepicker-prev:before,
.ui-datepicker-next:before {
  color: #514943;
  font-size: 34px;
  display: inline-block;
}
.ui-datepicker-prev {
  left: 0;
}
.ui-datepicker-prev:before {
  content: '\2039';
}
.ui-datepicker-next {
  right: 0;
}
.ui-datepicker-next:before {
  content: '\203A';
}
.ui-datepicker .ui-datepicker-title {
  margin: 0 2.3em;
  line-height: 1.8em;
  text-align: center;
}
.ui-datepicker .ui-datepicker-title select {
  font-size: 1em;
  margin: 1px 0;
}
.ui-datepicker select.ui-datepicker-month-year {
  width: 100%;
}
.ui-datepicker table {
  width: 100%;
}
.ui-datepicker table.ui-datepicker-calendar {
  background: #FFFFFF;
  border-collapse: collapse;
  border: 0;
}
.ui-datepicker table.ui-datepicker-calendar thead {
  background: transparent;
}
.ui-datepicker table.ui-datepicker-calendar tr {
  background: transparent;
}
.ui-datepicker table.ui-datepicker-calendar tr th {
  background: transparent;
  border: 0;
  padding: 0;
}
.ui-datepicker table.ui-datepicker-calendar tr th span {
  font-weight: 700;
  font-size: 12px;
  line-height: 28px;
}
.ui-datepicker table.ui-datepicker-calendar tr td {
  background: transparent;
  border: 1px solid #adadad;
  padding: 0;
}
.ui-datepicker table.ui-datepicker-calendar span,
.ui-datepicker table.ui-datepicker-calendar a {
  box-sizing: border-box;
  color: #514943;
  display: block;
  font-size: 14px;
  font-weight: 600;
  line-height: 38px;
  text-align: center;
  text-decoration: none;
  width: 38px;
}
.ui-datepicker table.ui-datepicker-calendar .ui-state-disabled span {
  background: #f5f5f5;
  color: #999999;
}
.ui-datepicker table.ui-datepicker-calendar .ui-state-active {
  background: #514943;
  color: #fff;
}
.ui-datepicker table.ui-datepicker-calendar .ui-datepicker-today a {
  border: 3px solid #adadad;
  line-height: 32px;
}
.ui-datepicker .ui-datepicker-buttonpane {
  overflow: hidden;
  padding-top: 15px;
  white-space: nowrap;
}
.ui-datepicker .ui-datepicker-buttonpane button {
  background: #fff;
  border-radius: 1px;
  border: 1px solid #adadad;
  box-sizing: border-box;
  color: #008bdb;
  float: left;
  font-size: 14px;
  line-height: 38px;
  padding: 0;
  text-align: center;
  width: 49%;
}
.ui-datepicker .ui-datepicker-buttonpane .ui-datepicker-close {
  float: right;
}
.ui-datepicker .ui-datepicker-title .ui-datepicker-month {
  width: 47%;
  margin-right: 6%;
}
.ui-datepicker .ui-datepicker-title .ui-datepicker-year {
  width: 47%;
}
.ui-datepicker .ui-datepicker-calendar .ui-datepicker-week-col {
  text-align: center;
  border: #cfcfcf 1px solid;
}
.ui-timepicker-div .ui-widget-header {
  margin-bottom: 8px;
}
.ui-timepicker-div dl {
  text-align: left;
}
.ui-timepicker-div dl dd {
  margin: 0 0 10px 65px;
}
.ui-timepicker-div td {
  font-size: 90%;
}
.ui-tpicker-grid-label {
  background: none;
  border: none;
  margin: 0;
  padding: 0;
}
.ui-slider {
  position: relative;
  text-align: left;
}
.ui-slider-horizontal .ui-slider-handle {
  margin-left: -5px;
}
.ui-slider .ui-slider-handle {
  position: absolute;
  z-index: 2;
  cursor: default;
}
.ui-slider-horizontal {
  height: 10px;
  -webkit-border-radius: 10px;
  border-radius: 10px;
  border: none;
  background: #adadad;
}
.ui-slider-handle {
  height: 10px;
  width: 10px;
  -webkit-border-radius: 10px;
  border-radius: 10px;
  background: #514943;
  display: block;
  position: absolute;
}
.ui-timepicker-div {
  padding: 10px 0 5px 0;
}
.ui-datepicker-rtl {
  direction: rtl;
}
.ui-datepicker-rtl .ui-datepicker-prev {
  right: 2px;
  left: auto;
}
.ui-datepicker-rtl .ui-datepicker-next {
  left: 2px;
  right: auto;
}
.ui-datepicker-rtl .ui-datepicker-prev:hover {
  right: 1px;
  left: auto;
}
.ui-datepicker-rtl .ui-datepicker-next:hover {
  left: 1px;
  right: auto;
}
.ui-datepicker-rtl .ui-datepicker-buttonpane {
  clear: right;
}
.ui-datepicker-rtl .ui-datepicker-buttonpane button {
  float: left;
}
.ui-datepicker-rtl .ui-datepicker-buttonpane button.ui-datepicker-current {
  float: right;
}
.ui-datepicker-rtl .ui-datepicker-group {
  float: right;
}
.ui-datepicker-rtl .ui-datepicker-group-last .ui-datepicker-header {
  border-right-width: 0;
  border-left-width: 1px;
}
.ui-datepicker-rtl .ui-datepicker-group-middle .ui-datepicker-header {
  border-right-width: 0;
  border-left-width: 1px;
}
.ui-timepicker-div .ui-widget-header {
  margin-bottom: 8px;
}
.ui-timepicker-div dl {
  text-align: left;
}
.ui-timepicker-div dl dt {
  height: 25px;
  margin-bottom: -22px;
}
.ui-timepicker-div dl .ui_tpicker_time_label {
  margin-bottom: -25px;
}
.ui-timepicker-div dl dd {
  margin: 0 10px 10px 65px;
}
.ui-timepicker-div td {
  font-size: 90%;
}
.ui-tpicker-grid-label {
  background: none;
  border: none;
  margin: 0;
  padding: 0;
}
/* IE6 IFRAME FIX (taken from datepicker 1.5.3 */
.ui-datepicker-cover {
  position: absolute;
  /*must have*/
  z-index: -1;
  /*must have*/
  filter: mask();
  /*must have*/
  top: -4px;
  /*must have*/
  left: -4px;
  /*must have*/
  width: 200px;
  /*must have*/
  height: 200px;
  /*must have*/
}
/**
 * @category    design
 * Copyright © 2015 Magento. All rights reserved.
 * See COPYING.txt for license details.
 */
.spinner {
  display: inline-block;
  font-size: 4rem;
  height: 1em;
  margin-right: 1.5rem;
  position: relative;
  width: 1em;
}
.spinner > span:nth-child( 1) {
  -webkit-animation-delay: 0.27s;
  -moz-animation-delay: 0.27s;
  -ms-animation-delay: 0.27s;
  animation-delay: 0.27s;
  -webkit-transform: rotate(-315deg);
  -moz-transform: rotate(-315deg);
  -ms-transform: rotate(-315deg);
  transform: rotate(-315deg);
}
.spinner > span:nth-child( 2) {
  -webkit-animation-delay: 0.36s;
  -moz-animation-delay: 0.36s;
  -ms-animation-delay: 0.36s;
  animation-delay: 0.36s;
  -webkit-transform: rotate(-270deg);
  -moz-transform: rotate(-270deg);
  -ms-transform: rotate(-270deg);
  transform: rotate(-270deg);
}
.spinner > span:nth-child( 3) {
  -webkit-animation-delay: 0.45s;
  -moz-animation-delay: 0.45s;
  -ms-animation-delay: 0.45s;
  animation-delay: 0.45s;
  -webkit-transform: rotate(-225deg);
  -moz-transform: rotate(-225deg);
  -ms-transform: rotate(-225deg);
  transform: rotate(-225deg);
}
.spinner > span:nth-child( 4) {
  -webkit-animation-delay: 0.54s;
  -moz-animation-delay: 0.54s;
  -ms-animation-delay: 0.54s;
  animation-delay: 0.54s;
  -webkit-transform: rotate(-180deg);
  -moz-transform: rotate(-180deg);
  -ms-transform: rotate(-180deg);
  transform: rotate(-180deg);
}
.spinner > span:nth-child( 5) {
  -webkit-animation-delay: 0.63s;
  -moz-animation-delay: 0.63s;
  -ms-animation-delay: 0.63s;
  animation-delay: 0.63s;
  -webkit-transform: rotate(-135deg);
  -moz-transform: rotate(-135deg);
  -ms-transform: rotate(-135deg);
  transform: rotate(-135deg);
}
.spinner > span:nth-child( 6) {
  -webkit-animation-delay: 0.72s;
  -moz-animation-delay: 0.72s;
  -ms-animation-delay: 0.72s;
  animation-delay: 0.72s;
  -webkit-transform: rotate(-90deg);
  -moz-transform: rotate(-90deg);
  -ms-transform: rotate(-90deg);
  transform: rotate(-90deg);
}
.spinner > span:nth-child( 7) {
  -webkit-animation-delay: 0.81s;
  -moz-animation-delay: 0.81s;
  -ms-animation-delay: 0.81s;
  animation-delay: 0.81s;
  -webkit-transform: rotate(-45deg);
  -moz-transform: rotate(-45deg);
  -ms-transform: rotate(-45deg);
  transform: rotate(-45deg);
}
.spinner > span:nth-child( 8) {
  -webkit-animation-delay: 0.9;
  -moz-animation-delay: 0.9;
  -ms-animation-delay: 0.9;
  animation-delay: 0.9;
  -webkit-transform: rotate(0deg);
  -moz-transform: rotate(0deg);
  -ms-transform: rotate(0deg);
  transform: rotate(0deg);
}
@-moz-keyframes fade {
  0% {
    background-color: #514943;
  }
  100% {
    background-color: #ffffff;
  }
}
@-webkit-keyframes fade {
  0% {
    background-color: #514943;
  }
  100% {
    background-color: #ffffff;
  }
}
@-ms-keyframes fade {
  0% {
    background-color: #514943;
  }
  100% {
    background-color: #ffffff;
  }
}
@keyframes fade {
  0% {
    background-color: #514943;
  }
  100% {
    background-color: #ffffff;
  }
}
.spinner > span {
  -webkit-transform: scale(0.4);
  -moz-transform: scale(0.4);
  -ms-transform: scale(0.4);
  transform: scale(0.4);
  -webkit-animation-name: fade;
  -moz-animation-name: fade;
  -ms-animation-name: fade;
  animation-name: fade;
  -webkit-animation-duration: 0.72s;
  -moz-animation-duration: 0.72s;
  -ms-animation-duration: 0.72s;
  animation-duration: 0.72s;
  -webkit-animation-iteration-count: infinite;
  -moz-animation-iteration-count: infinite;
  -ms-animation-iteration-count: infinite;
  animation-iteration-count: infinite;
  -webkit-animation-direction: linear;
  -moz-animation-direction: linear;
  -ms-animation-direction: linear;
  animation-direction: linear;
  background-color: #ffffff;
  border-radius: 6px;
  clip: rect(0 0.28571429em 0.1em 0);
  height: .1em;
  margin-top: 0.5em;
  position: absolute;
  width: 1em;
}
.ie9 .spinner {
  background: url('../images/ajax-loader.gif') no-repeat center;
}
.ie9 .spinner > span {
  display: none;
}
.menu-wrapper {
  height: 100%;
  left: 0;
  position: fixed;
  top: 0;
  width: 8.8rem;
  z-index: 700;
}
.menu-wrapper:after {
  background-color: #373330;
  bottom: 0;
  content: '';
  left: 0;
  position: absolute;
  right: 0;
  top: 0;
  z-index: 600;
}
.menu-wrapper .logo {
  display: block;
  height: 6.5rem;
  margin-bottom: 1rem;
  padding: 1.2rem 0;
  position: relative;
  text-align: center;
  z-index: 700;
}
.menu-wrapper .logo:hover .logo-img {
  -webkit-filter: brightness(1.1);
  filter: brightness(1.1);
}
.menu-wrapper .logo:active .logo-img {
  transform: scale(0.95);
}
.menu-wrapper .logo .logo-img {
  height: 4.1rem;
  transition: -webkit-filter 0.2s linear, filter 0.2s linear, transform 0.1s linear;
  width: 3.5rem;
}
.admin__menu {
  position: relative;
}
.admin__menu li {
  display: block;
}
.admin__menu .level-0:first-child > a {
  position: relative;
}
.admin__menu .level-0:first-child > a:after {
  background-color: #736963;
  content: '';
  display: block;
  height: 1px;
  left: 0;
  margin-left: 16%;
  position: absolute;
  top: 0;
  width: 68%;
}
.admin__menu .level-0:first-child._active > a:after {
  display: none;
}
.admin__menu .level-0._active > a,
.admin__menu .level-0._hover > a,
.admin__menu .level-0:hover > a {
  background-color: #524d49;
  color: #f7f3eb;
}
.admin__menu .level-0 > a {
  color: #aaa6a0;
  display: block;
  font-size: 1rem;
  letter-spacing: .025em;
  min-height: 6.2rem;
  padding: 1.2rem .5rem .5rem;
  position: relative;
  text-align: center;
  text-decoration: none;
  text-transform: uppercase;
  transition: background-color 0.1s linear;
  word-break: break-all;
  z-index: 700;
}
.admin__menu .level-0 > a:focus {
  box-shadow: none;
}
.admin__menu .level-0 > a:before {
  content: '\e63a';
  display: block;
  font-family: 'Admin Icons';
  font-size: 2.2rem;
  height: 2.2rem;
  margin-bottom: .3rem;
}
.admin__menu .level-0 > .submenu {
  background-color: #524d49;
  box-shadow: 0 0 3px #000000;
  left: -100rem;
  min-height: ~" calc(7.5rem + 2rem + 100%)";
  padding: 2rem 0 0;
  position: absolute;
  top: -7.5rem;
  transition: all .7s linear;
  visibility: hidden;
  z-index: 500;
}
.admin__menu .level-0 > .submenu._show {
  left: 100%;
  visibility: visible;
}
.admin__menu .level-0._recent._hover .submenu {
  left: 100%;
  visibility: visible;
}
.admin__menu .level-1 {
  margin-left: 1.5rem;
  margin-right: 1.5rem;
}
.admin__menu [class*='level-']:not(.level-0) a {
  display: block;
  padding: 1.25rem 1.5rem;
}
.admin__menu .submenu li {
  min-width: 23.8rem;
}
.admin__menu .submenu a {
  color: #fcfcfc;
}
.keyfocus .admin__menu .submenu a {
  text-decoration: none;
}
.admin__menu .submenu a:active,
.admin__menu .submenu a:focus {
  box-shadow: none;
}
.keyfocus .admin__menu .submenu a:active,
.keyfocus .admin__menu .submenu a:focus {
  background-color: #403934;
}
.admin__menu .submenu .parent {
  margin-bottom: 4.5rem;
}
.admin__menu .submenu .parent > a {
  color: #a79d95;
  display: block;
  font-size: 1.6rem;
  font-weight: 600;
  margin-bottom: .7rem;
  pointer-events: none;
}
.admin__menu .submenu .column {
  display: table-cell;
}
.admin__menu .submenu-title {
  color: #ffffff;
  display: block;
  font-size: 2.2rem;
  font-weight: 600;
  margin-bottom: 4.2rem;
  margin-left: 3rem;
  margin-right: 5.8rem;
}
.admin__menu .submenu-sub-title {
  color: #ffffff;
  display: block;
  font-size: 1.2rem;
  margin: -3.8rem 5.8rem 3.8rem 3rem;
}
.admin__menu .submenu-close {
  padding: 2.4rem 2.8rem;
  position: absolute;
  right: 0;
  top: 0;
}
.admin__menu .submenu-close:before {
  color: #a79d95;
  content: '\e62f';
  font-size: 1.7rem;
}
.admin__menu .submenu-close:hover:before {
  color: #ffffff;
}
.admin__menu .item-dashboard > a:before {
  content: '\e604';
  font-size: 1.8rem;
  padding-top: 0.4rem;
}
.admin__menu .item-sales > a:before {
  content: '\e60b';
}
.admin__menu .item-catalog > a:before {
  content: '\e608';
}
.admin__menu .item-customer > a:before {
  content: '\e603';
  font-size: 2.6rem;
  position: relative;
  top: -0.4rem;
}
.admin__menu .item-marketing > a:before {
  content: '\e609';
  font-size: 2rem;
  padding-top: 0.2rem;
}
.admin__menu .item-content > a:before {
  content: '\e602';
  font-size: 2.4rem;
  position: relative;
  top: -0.2rem;
}
.admin__menu .item-report > a:before {
  content: '\e60a';
}
.admin__menu .item-stores > a:before {
  content: '\e60d';
  font-size: 1.9rem;
  padding-top: 0.3rem;
}
.admin__menu .item-system > a:before {
  content: '\e610';
}
.admin__menu-overlay {
  bottom: 0;
  left: 0;
  position: absolute;
  right: 0;
  top: 0;
  z-index: 500;
}
.page-header {
  padding: 1.5rem 3rem;
}
.page-header-hgroup {
  padding-right: 1.5rem;
}
.page-title-wrapper {
  margin-top: 1.7rem;
}
.page-title {
  font-size: 2.8rem;
  color: #41362f;
}
.page-title-breadcrumbs {
  min-height: 1.7rem;
  font-size: 1.2rem;
}
.page-title-breadcrumbs + .page-title-wrapper {
  margin-top: 0;
}
.page-title-breadcrumb:hover {
  text-decoration: none;
}
.page-title-breadcrumb:after {
  content: '\e62a';
  font-size: .75em;
  margin-left: .5em;
}
.admin-user {
  position: relative;
  float: right;
  margin-left: 1rem;
}
.admin-user.active .admin-user-account {
  border-color: #007bdb;
  box-shadow: 2px 2px 10px 0px rgba(0, 0, 0, 0.5);
}
.admin-user.active .admin-user-account:after {
  transform: rotate(180deg);
}
.admin-user.active .admin-user-account-text:after {
  position: absolute;
  top: 100%;
  left: -10px;
  right: 0;
  content: '';
  height: 10px;
  background-color: #ffffff;
}
.admin-user.active .admin-user-menu {
  visibility: visible;
  opacity: 1;
}
.admin-user-account {
  display: inline-block;
  position: relative;
  padding: 0.7rem 2.8rem 0.8rem 4rem;
  color: #41362f;
  font-size: 1.3rem;
  border: 1px solid transparent;
  border-bottom: none;
  letter-spacing: .05em;
  transition: border-color 0.15s ease;
  z-index: 400;
  background-color: #ffffff;
}
.admin-user-account:hover {
  text-decoration: none;
  color: #060504;
}
.admin-user-account:hover:before {
  color: #060504;
}
.admin-user-account:hover:after {
  border-color: #060504 transparent transparent transparent;
}
.admin-user-account:before {
  position: absolute;
  top: 50%;
  left: 1.1rem;
  margin-top: -1.1rem;
  content: '\e600';
  font-size: 2rem;
}
.admin-user-account:after {
  position: absolute;
  top: 50%;
  right: 1.3rem;
  margin-top: -2px;
  content: '';
  width: 0;
  height: 0;
  border-style: solid;
  border-width: 5px 4px 0 4px;
  border-color: #41362f transparent transparent transparent;
  transition: all .2s linear;
}
.admin-user-menu {
  visibility: hidden;
  position: absolute;
  top: 100%;
  right: 0;
  margin-top: -1px;
  padding: 10px 1rem 0.5em;
  z-index: 399;
  background-color: #ffffff;
  border: 1px solid #007bdb;
  box-shadow: 2px 2px 10px 0px rgba(0, 0, 0, 0.5);
  opacity: 0;
  transition: all 0.15s ease;
}
.admin-user-menu:before {
  content: '';
  position: absolute;
  z-index: 399;
}
.admin-user-menu > li {
  display: block;
}
.admin-user-menu > li > a {
  display: block;
  padding: 0.6rem 1.8rem 0.6rem 0.5em;
  color: #41362f;
  text-decoration: none;
  white-space: nowrap;
  transition: background-color 0.1s linear;
}
.admin-user-menu > li > a:hover {
  color: #41362f;
  background-color: #e0f6fe;
}
.admin-user-menu > li > a:active {
  position: relative;
  bottom: -1px;
  background-color: #c7effd;
}
.search-global {
  float: right;
}
.notifications-summary {
  float: right;
}
.page-footer {
  background-color: #f5f5f5;
  border-top: 0.1rem solid #dddddd;
  color: #777777;
  margin-top: auto;
  padding: 2.6rem 2rem 6rem 3rem;
}
.page-footer a {
  color: #ef672f;
  text-decoration: underline;
}
.page-footer a:hover {
  color: #ef672f;
}
.magento-version {
  margin-bottom: .5rem;
}
.magento-version strong {
  color: #666666;
}
.copyright {
  margin-bottom: -0.2rem;
  position: relative;
}
.copyright .link-copyright {
  display: inline-block;
  margin-right: .5rem;
  text-decoration: none;
  vertical-align: top;
}
.copyright .link-copyright:hover:before {
  color: #fd6e23;
}
.copyright .link-copyright:before {
  color: #eb5202;
  content: '\e606';
  font-size: 2.5rem;
  position: relative;
  top: -0.2rem;
}
.footer-legal {
  padding-top: 1rem;
  text-align: right;
}
.locale-switcher .label {
  display: block;
  margin-bottom: 1rem;
}
.dashboard-data {
  background: #ffffff;
  font-size: 1.3rem;
  width: 100%;
}
.dashboard-data th,
.dashboard-data td {
  padding: 1rem 0 1rem 1rem;
}
.dashboard-data th:first-child,
.dashboard-data td:first-child {
  padding-left: 0;
}
.dashboard-data th {
  border-top: 0;
}
.dashboard-main .dashboard-data th,
.dashboard-main .dashboard-data td {
  text-align: right;
  white-space: nowrap;
  width: 15%;
}
.dashboard-main .dashboard-data .col-name {
  text-align: left;
  white-space: normal;
  width: 55%;
}
.dashboard-main .dashboard-data .col-product {
  width: 70%;
}
.dashboard-main .dashboard-data .col-orders_count {
  text-align: left;
}
.dashboard-secondary .dashboard-data .col-popularity,
.dashboard-secondary .dashboard-data .col-total {
  text-align: right;
  width: 21.27659574%;
}
.dashboard-secondary .dashboard-data .col-customer,
.dashboard-secondary .dashboard-data .col-search_query {
  width: 57.44680851%;
}
.dashboard-container .empty-text {
  background: #ffffff;
  font-size: 1.3rem;
}
.dashboard-diagram-disabled {
  padding: .5rem 2rem 2rem;
}
.dashboard-diagram-switcher {
  margin-bottom: 2rem;
}
.dashboard-diagram-image {
  max-width: 100%;
}
.dashboard-totals {
  margin: 1rem 2rem 6rem;
}
.dashboard-totals-list {
  display: table;
  width: 100%;
}
.dashboard-totals-item {
  display: table-cell;
  padding: 0 1rem 0 0;
  width: 25%;
}
.dashboard-totals-item:first-child .price {
  color: #eb5202;
}
.dashboard-totals-label {
  display: block;
  font-size: 1.3rem;
  font-weight: 700;
}
.dashboard-totals-value {
  font-size: 2.4rem;
  font-weight: 600;
}
.dashboard-store-stats .ui-tabs {
  position: relative;
}
.dashboard-store-stats .ui-tabs:before {
  background-color: rgba(255, 255, 255, 0);
  background-repeat: repeat-x;
  background-image: -webkit-linear-gradient(left, color-stop(rgba(255, 255, 255, 0) 0%), color-stop(#ffffff 100%));
  background-image: linear-gradient(to right, rgba(255, 255, 255, 0) 0%, #ffffff 100%);
  filter: progid:DXImageTransform.Microsoft.gradient(startColorstr='rgba(255, 255, 255, 0)', endColorstr='#ffffff', GradientType=1);
  content: '';
  height: 4.8rem;
  position: absolute;
  right: 0;
  top: 0;
  width: 2rem;
}
.dashboard-store-stats .ui-tabs-panel {
  background: url(../images/ajax-loader-small.gif) no-repeat 50% 50%;
  min-height: 6rem;
}
.dashboard-store-stats .tabs-horiz {
  border-right: 1px solid #ffffff;
  float: left;
  overflow-x: auto;
  white-space: nowrap;
  width: 100%;
}
.dashboard-store-stats .tabs-horiz .ui-state-default {
  display: inline-block;
  float: none;
  margin-right: .1rem;
}
.dashboard-container .dashboard-secondary {
  padding-right: 3.5rem;
}
.dashboard-item {
  margin-bottom: 3rem;
}
.dashboard-item-title {
  font-size: 1.8rem;
  font-weight: 700;
}
.dashboard-item-primary:first-child .dashboard-sales-value {
  color: #eb5202;
}
.dashboard-sales-value {
  font-size: 2.4rem;
  font-weight: 600;
}
.admin__section-nav {
  padding-bottom: 51px;
}
.admin__section-nav-title {
  padding: 0;
  margin: 0 0 -1px;
  color: #303030;
  display: block;
  padding: 20px 13px;
  background: #f1f1f1;
  text-transform: uppercase;
  border: 1px solid #e3e3e3;
  line-height: 1.2;
}
.admin__section-nav-title._collapsible {
  padding-right: 35px;
}
.admin__section-nav-title._collapsible:after {
  content: '\e628';
  font-family: 'Admin Icons';
  -webkit-font-smoothing: antialiased;
  font-weight: normal;
  speak: none;
  position: absolute;
  right: 18px;
  top: 22px;
  font-size: 1.3rem;
}
.admin__section-nav-title strong {
  font-weight: 700;
}
.admin__section-nav-items {
  list-style-type: none;
  padding: 0;
  margin: 0;
}
.admin__section-nav-item {
  padding: 0;
  border-left: 3px solid transparent;
  margin: 0 0 -1px;
}
.admin__section-nav-item._active {
  border-color: #eb5202;
}
.admin__section-nav-item._active .admin__section-nav-link {
  border-color: #e3e3e3;
  margin: 0;
}
.admin__section-nav-item._active .admin__section-nav-link:hover {
  text-decoration: none;
}
.admin__section-nav-item._loading {
  position: relative;
  z-index: 1;
}
<<<<<<< HEAD
=======
.search-global-field .label {
  cursor: pointer;
  display: inline-block;
  text-decoration: none;
  position: absolute;
  right: 4px;
  z-index: 2;
}
.search-global-field .label > span {
  border: 0;
  clip: rect(0, 0, 0, 0);
  height: 1px;
  margin: -1px;
  overflow: hidden;
  padding: 0;
  position: absolute;
  width: 1px;
}
.search-global-field .label:before {
  font-family: 'MUI-Icons';
  content: '\e01f';
  font-size: 18px;
  line-height: 29px;
  color: #cac3b4;
  overflow: hidden;
  speak: none;
  font-weight: normal;
  -webkit-font-smoothing: antialiased;
  display: inline-block;
  vertical-align: middle;
  text-align: center;
}
.search-global-field .control {
  opacity: 0;
  overflow: hidden;
  transition: all .3s ease;
  width: 48px;
}
.search-global-field .control input[type='text'] {
  background: transparent;
  border: none;
  height: 30px;
  width: 100%;
}
.search-global-field.active {
  z-index: 2;
}
.search-global-field.active .label:before {
  display: none;
}
.search-global-field.active .control {
  opacity: 1;
  overflow: visible;
  transition: all .3s ease;
  width: 300px;
}
.search-global-menu {
  box-sizing: border-box;
  display: block;
  width: 100%;
}
.page-main-actions {
  background: #f5f5f5;
  border-bottom: .1rem solid #ddd;
  border-top: .1rem solid #ddd;
  box-sizing: border-box;
  color: #645d53;
  margin-bottom: 4rem;
  margin-left: auto;
  margin-right: auto;
  padding: 15px;
}
.page-main-actions:before,
.page-main-actions:after {
  content: "";
  display: table;
}
.page-main-actions:after {
  clear: both;
}
.page-main-actions .page-actions {
  float: right;
}
.page-main-actions .page-actions .page-actions-buttons {
  float: right;
  justify-content: flex-end;
  display: -webkit-flex;
  display: -ms-flexbox;
  display: flex;
}
.page-main-actions .page-actions button {
  margin-left: 13px;
}
.page-main-actions .page-actions button.primary {
  float: right;
  -ms-flex-order: 2;
  -webkit-order: 2;
  order: 2;
}
.page-main-actions .page-actions button.save:not(.primary) {
  float: right;
  -ms-flex-order: 1;
  -webkit-order: 1;
  order: 1;
}
.page-main-actions .page-actions button.back,
.page-main-actions .page-actions button.action-back,
.page-main-actions .page-actions button.delete {
  background-image: none;
  background: none;
  border: 0;
  margin: 0;
  padding: 0;
  -moz-box-sizing: content-box;
  box-shadow: none;
  text-shadow: none;
  text-decoration: none;
  line-height: inherit;
  font-weight: 400;
  margin: 0 13px;
}
.page-main-actions .page-actions button.back:focus,
.page-main-actions .page-actions button.action-back:focus,
.page-main-actions .page-actions button.delete:focus,
.page-main-actions .page-actions button.back:active,
.page-main-actions .page-actions button.action-back:active,
.page-main-actions .page-actions button.delete:active {
  background: none;
  border: none;
}
.page-main-actions .page-actions button.back:hover,
.page-main-actions .page-actions button.action-back:hover,
.page-main-actions .page-actions button.delete:hover {
  background: none;
  border: none;
}
.page-main-actions .page-actions button.back.disabled,
.page-main-actions .page-actions button.action-back.disabled,
.page-main-actions .page-actions button.delete.disabled,
.page-main-actions .page-actions button.back[disabled],
.page-main-actions .page-actions button.action-back[disabled],
.page-main-actions .page-actions button.delete[disabled],
fieldset[disabled] .page-main-actions .page-actions button.back,
fieldset[disabled] .page-main-actions .page-actions button.action-back,
fieldset[disabled] .page-main-actions .page-actions button.delete {
  cursor: not-allowed;
  pointer-events: none;
  opacity: 0.5;
}
.ie .page-main-actions .page-actions button.back,
.ie .page-main-actions .page-actions button.action-back,
.ie .page-main-actions .page-actions button.delete {
  margin-top: 6px;
}
.page-main-actions .page-actions button.delete {
  color: #e22626;
  float: left;
  -ms-flex-order: -1;
  -webkit-order: -1;
  order: -1;
}
.page-main-actions .page-actions button.back,
.page-main-actions .page-actions button.action-back {
  float: left;
  display: inline-block;
  text-decoration: none;
  -ms-flex-order: -1;
  -webkit-order: -1;
  order: -1;
}
.page-main-actions .page-actions button.back:before,
.page-main-actions .page-actions button.action-back:before {
  font-family: 'icons-blank-theme';
  content: '\e625';
  font-size: inherit;
  line-height: normal;
  color: inherit;
  overflow: hidden;
  speak: none;
  font-weight: normal;
  -webkit-font-smoothing: antialiased;
  display: inline-block;
  vertical-align: middle;
  text-align: center;
  margin: 0 2px 0 0;
}
.page-main-actions .page-actions .actions-split {
  float: right;
  margin-left: 13px;
  -ms-flex-order: 2;
  -webkit-order: 2;
  order: 2;
}
.page-main-actions .page-actions .actions-split button.primary {
  float: left;
}
.page-main-actions .page-actions .actions-split .dropdown-menu {
  text-align: left;
}
.page-main-actions .page-actions .actions-split .dropdown-menu .item {
  display: block;
}
.page-main-actions .page-actions.fixed {
  background: #e0dace;
  background: -webkit-linear-gradient(top, #f5f2ed 0%, #f5f2ed 56%, rgba(245, 242, 237, 0) 100%);
  background: -ms-linear-gradient(top, #f5f2ed 0%, #f5f2ed 56%, rgba(245, 242, 237, 0) 100%);
  background: linear-gradient(to bottom, #f5f2ed 0%, #f5f2ed 56%, rgba(245, 242, 237, 0) 100%);
  left: 0;
  padding: 0;
  position: fixed;
  right: 0;
  top: 0;
  z-index: 10;
}
.page-main-actions .page-actions.fixed .page-actions-inner {
  box-sizing: border-box;
  min-height: 36px;
  padding-bottom: 15px;
  padding-top: 15px;
  position: relative;
  text-align: right;
}
.page-main-actions .page-actions.fixed .page-actions-inner:before,
.page-main-actions .page-actions.fixed .page-actions-inner:after {
  content: "";
  display: table;
}
.page-main-actions .page-actions.fixed .page-actions-inner:after {
  clear: both;
}
.page-main-actions .page-actions.fixed .page-actions-inner:before {
  content: attr(data-title);
  float: left;
  font-size: 20px;
  max-width: 50%;
  overflow: hidden;
  text-align: left;
  text-overflow: ellipsis;
  white-space: nowrap;
}
.lt-ie10 .page-main-actions .page-actions.fixed .page-actions-inner {
  background: #f5f2ed;
}
.page-main-actions .store-switcher {
  margin-top: 5px;
}
.store-switcher {
  display: inline-block;
  font-size: 13px;
}
.store-switcher .label {
  margin-right: 5px;
}
.store-switcher .actions.dropdown {
  display: inline-block;
  position: relative;
}
.store-switcher .actions.dropdown:before,
.store-switcher .actions.dropdown:after {
  content: "";
  display: table;
}
.store-switcher .actions.dropdown:after {
  clear: both;
}
.store-switcher .actions.dropdown .action.toggle {
  cursor: pointer;
  display: inline-block;
  text-decoration: none;
}
.store-switcher .actions.dropdown .action.toggle:after {
  font-family: 'MUI-Icons';
  content: '\e02c';
  font-size: 13px;
  line-height: 20px;
  color: #645d53;
  overflow: hidden;
  speak: none;
  font-weight: normal;
  -webkit-font-smoothing: antialiased;
  display: inline-block;
  vertical-align: top;
  text-align: center;
  margin: 0;
}
.store-switcher .actions.dropdown .action.toggle:hover:after {
  color: #645d53;
}
.store-switcher .actions.dropdown .action.toggle:active:after {
  color: #645d53;
}
.store-switcher .actions.dropdown .action.toggle.active {
  display: inline-block;
  text-decoration: none;
}
.store-switcher .actions.dropdown .action.toggle.active:after {
  font-family: 'MUI-Icons';
  content: '\e02c';
  font-size: 13px;
  line-height: 20px;
  color: #645d53;
  overflow: hidden;
  speak: none;
  font-weight: normal;
  -webkit-font-smoothing: antialiased;
  display: inline-block;
  vertical-align: top;
  text-align: center;
  margin: 0;
}
.store-switcher .actions.dropdown .action.toggle.active:hover:after {
  color: #645d53;
}
.store-switcher .actions.dropdown .action.toggle.active:active:after {
  color: #645d53;
}
.store-switcher .actions.dropdown .dropdown-menu {
  margin: 0;
  padding: 0;
  list-style: none none;
  box-sizing: border-box;
  background: #ffffff;
  border: 1px solid #ada89e;
  position: absolute;
  z-index: 100;
  top: 100%;
  min-width: 195px;
  margin-top: 4px;
  display: none;
  box-shadow: 0 3px 3px rgba(0, 0, 0, 0.15);
}
.store-switcher .actions.dropdown .dropdown-menu li {
  margin: 0;
  padding: 0;
}
.store-switcher .actions.dropdown .dropdown-menu li:hover {
  background: transparent;
  cursor: pointer;
}
.store-switcher .actions.dropdown.active {
  overflow: visible;
}
.store-switcher .actions.dropdown.active .dropdown-menu {
  display: block;
}
.store-switcher .actions.dropdown .action.toggle {
  background-image: none;
  background: none;
  border: 0;
  margin: 0;
  padding: 0;
  -moz-box-sizing: content-box;
  box-shadow: none;
  text-shadow: none;
  text-decoration: none;
  line-height: inherit;
  font-weight: 400;
  color: #007bdb;
  font-size: 13px;
  line-height: normal;
  margin-top: 0;
  vertical-align: middle;
}
.store-switcher .actions.dropdown .action.toggle:focus,
.store-switcher .actions.dropdown .action.toggle:active {
  background: none;
  border: none;
}
.store-switcher .actions.dropdown .action.toggle:hover {
  background: none;
  border: none;
}
.store-switcher .actions.dropdown .action.toggle.disabled,
.store-switcher .actions.dropdown .action.toggle[disabled],
fieldset[disabled] .store-switcher .actions.dropdown .action.toggle {
  cursor: not-allowed;
  pointer-events: none;
  opacity: 0.5;
}
.store-switcher .actions.dropdown ul.dropdown-menu {
  left: 0;
  margin-top: 4px;
  padding-top: 5px;
}
.store-switcher .actions.dropdown ul.dropdown-menu li {
  border: 0;
  cursor: default;
}
.store-switcher .actions.dropdown ul.dropdown-menu li:hover {
  cursor: default;
}
.store-switcher .actions.dropdown ul.dropdown-menu li a,
.store-switcher .actions.dropdown ul.dropdown-menu li span {
  color: #645d53;
  display: block;
  padding: 5px 13px;
}
.store-switcher .actions.dropdown ul.dropdown-menu li a {
  text-decoration: none;
}
.store-switcher .actions.dropdown ul.dropdown-menu li a:hover {
  background: #edf9fb;
}
.store-switcher .actions.dropdown ul.dropdown-menu li span {
  color: #ababab;
  cursor: default;
}
.store-switcher .actions.dropdown ul.dropdown-menu li.current span {
  background: #eee;
  color: #645d53;
}
.store-switcher .actions.dropdown ul.dropdown-menu .store-switcher-store a,
.store-switcher .actions.dropdown ul.dropdown-menu .store-switcher-store span {
  padding-left: 26px;
}
.store-switcher .actions.dropdown ul.dropdown-menu .store-switcher-store-view a,
.store-switcher .actions.dropdown ul.dropdown-menu .store-switcher-store-view span {
  padding-left: 39px;
}
.store-switcher .actions.dropdown ul.dropdown-menu .dropdown-toolbar {
  border-top: 1px solid #ededed;
  margin-top: 10px;
}
.store-switcher .actions.dropdown ul.dropdown-menu .dropdown-toolbar a {
  display: block;
  display: inline-block;
  text-decoration: none;
}
.store-switcher .actions.dropdown ul.dropdown-menu .dropdown-toolbar a:before {
  font-family: 'icons-blank-theme';
  content: '\e606';
  font-size: 20px;
  line-height: normal;
  color: inherit;
  overflow: hidden;
  speak: none;
  font-weight: normal;
  -webkit-font-smoothing: antialiased;
  display: inline-block;
  vertical-align: text-top;
  text-align: center;
  margin: 0 3px 0 -4px;
}
.notifications-summary {
  display: inline-block;
  position: relative;
  text-align: left;
  z-index: 1;
}
.notifications-summary.active {
  z-index: 999;
}
.notifications-action {
  background: none;
  color: #f2ebde;
  display: inline-block;
  text-decoration: none;
  padding: 12px 22px;
  text-transform: capitalize;
}
.notifications-action:before {
  font-family: 'MUI-Icons';
  content: '\e06e';
  font-size: 18px;
  line-height: 18px;
  color: inherit;
  overflow: hidden;
  speak: none;
  font-weight: normal;
  -webkit-font-smoothing: antialiased;
  display: inline-block;
  vertical-align: middle;
  text-align: center;
}
.notifications-action:visited,
.notifications-action:focus,
.notifications-action:active,
.notifications-action:hover {
  background: none;
  box-shadow: none !important;
  color: #f2ebde;
  text-decoration: none;
}
.notifications-action.active {
  background-color: #fff;
  color: #676056;
}
.notifications-action .text {
  border: 0;
  clip: rect(0, 0, 0, 0);
  height: 1px;
  margin: -1px;
  overflow: hidden;
  padding: 0;
  position: absolute;
  width: 1px;
}
.notifications-action .qty.counter {
  background: #ed4f2e;
  border-radius: 4px;
  color: #f2ebde;
  display: inline-block;
  font-size: 12px;
  font-weight: bold;
  left: 50%;
  line-height: 12px;
  padding: 1px 3px;
  position: absolute;
  top: 6px;
}
.notifications-list {
  margin: 0;
  padding: 0;
  width: 300px;
}
.notifications-list .last {
  font-size: 12px;
  padding: 10px;
  text-align: center;
}
.notifications-summary .notifications-entry {
  color: #676056;
  font-size: 11px;
  font-weight: 400;
  padding: 15px;
}
.notifications-entry {
  position: relative;
  z-index: 1;
}
.notifications-entry:hover .action {
  display: block;
}
.notifications-entry-title {
  color: #ed4f2e;
  display: block;
  font-size: 12px;
  font-weight: 600;
  margin-bottom: 10px;
  padding-right: 15px;
}
.notifications-entry-description {
  display: block;
  line-height: 1.3;
  margin-bottom: 10px;
  max-height: 3.9em;
  overflow: hidden;
  text-overflow: ellipsis;
}
.notifications-close.action {
  background-image: none;
  background: none;
  border: 0;
  margin: 0;
  padding: 0;
  -moz-box-sizing: content-box;
  box-shadow: none;
  text-shadow: none;
  line-height: inherit;
  font-weight: 400;
  display: none;
  display: inline-block;
  text-decoration: none;
  position: absolute;
  right: 12px;
  top: 12px;
  z-index: 1;
}
.notifications-close.action:focus,
.notifications-close.action:active {
  background: none;
  border: none;
}
.notifications-close.action:hover {
  background: none;
  border: none;
}
.notifications-close.action.disabled,
.notifications-close.action[disabled],
fieldset[disabled] .notifications-close.action {
  cursor: not-allowed;
  pointer-events: none;
  opacity: 0.5;
}
.notifications-close.action > span {
  border: 0;
  clip: rect(0, 0, 0, 0);
  height: 1px;
  margin: -1px;
  overflow: hidden;
  padding: 0;
  position: absolute;
  width: 1px;
}
.notifications-close.action:before {
  font-family: 'MUI-Icons';
  content: '\e07f';
  font-size: 16px;
  line-height: inherit;
  color: inherit;
  overflow: hidden;
  speak: none;
  font-weight: normal;
  -webkit-font-smoothing: antialiased;
  display: inline-block;
  vertical-align: middle;
  text-align: center;
}
.notifications-dialog-content {
  display: none;
}
.notifications-critical .notifications-entry-title {
  display: inline-block;
  text-decoration: none;
  padding-left: 25px;
}
.notifications-critical .notifications-entry-title:before {
  font-family: 'MUI-Icons';
  content: '\e086';
  font-size: 18px;
  line-height: 18px;
  color: #c00815;
  overflow: hidden;
  speak: none;
  font-weight: normal;
  -webkit-font-smoothing: antialiased;
  display: inline-block;
  vertical-align: middle;
  text-align: center;
}
.notifications-critical .notifications-entry-title:before {
  margin-left: -25px;
  position: absolute;
}
.notifications-dialog-content .notifications-entry-time {
  bottom: 27px;
  color: #8c867e;
  font-family: Helvetica, Arial, sans-serif;
  font-size: 13px;
  position: absolute;
  right: 17px;
  text-align: right;
}
.notifications-url {
  display: inline-block;
  text-decoration: none;
}
.notifications-url > span {
  border: 0;
  clip: rect(0, 0, 0, 0);
  height: 1px;
  margin: -1px;
  overflow: hidden;
  padding: 0;
  position: absolute;
  width: 1px;
}
.notifications-url:after {
  font-family: 'MUI-Icons';
  content: '\e084';
  font-size: 16px;
  line-height: inherit;
  color: inherit;
  overflow: hidden;
  speak: none;
  font-weight: normal;
  -webkit-font-smoothing: antialiased;
  display: inline-block;
  vertical-align: middle;
  text-align: center;
  margin: -2px 0 0 10px;
}
.notifications-dialog-content .notifications-entry-title {
  font-size: 15px;
}
.tooltip {
  display: inline-block;
  margin-left: 5px;
}
.tooltip .help span,
.tooltip .help a {
  cursor: pointer;
  display: inline-block;
  height: 22px;
  position: relative;
  vertical-align: middle;
  width: 22px;
  z-index: 2;
}
.tooltip .help span:before,
.tooltip .help a:before {
  background-color: #514943;
  border-radius: 11px;
  color: #fff;
  content: '?';
  display: inline-block;
  font-size: 18px;
  font-weight: 500;
  height: 22px;
  line-height: 22px;
  overflow: hidden;
  text-align: center;
  width: 22px;
}
.tooltip .help span span,
.tooltip .help a span {
  border: 0;
  clip: rect(0, 0, 0, 0);
  height: 1px;
  margin: -1px;
  overflow: hidden;
  padding: 0;
  position: absolute;
  width: 1px;
}
.tooltip .tooltip-content {
  background: #000;
  background: rgba(49, 48, 43, 0.8);
  border-radius: 3px;
  color: #fff;
  display: none;
  margin-left: -19px;
  margin-top: 10px;
  max-width: 200px;
  padding: 4px 8px;
  position: absolute;
  text-shadow: none;
  z-index: 20;
}
.tooltip .tooltip-content:before {
  border-bottom: 5px solid #000;
  border-left: 5px solid transparent;
  border-right: 5px solid transparent;
  content: '';
  height: 0;
  left: 20px;
  opacity: .8;
  position: absolute;
  top: -5px;
  width: 0;
}
.tooltip .tooltip-content.loading {
  position: absolute;
}
.tooltip .tooltip-content.loading:before {
  border-bottom-color: rgba(0, 0, 0, 0.3);
}
.tooltip:hover > .tooltip-content {
  display: block;
}
.admin__section-nav {
  padding-bottom: 51px;
}
.admin__section-nav-title {
  padding: 0;
  margin: 0 0 -1px;
  color: #303030;
  display: block;
  padding: 20px 13px;
  background: #f1f1f1;
  text-transform: uppercase;
  border: 1px solid #e3e3e3;
  line-height: 1.2;
}
.admin__section-nav-title._collapsible {
  padding-right: 35px;
}
.admin__section-nav-title._collapsible:after {
  content: '\e628';
  font-family: 'Admin Icons';
  -webkit-font-smoothing: antialiased;
  font-weight: normal;
  speak: none;
  position: absolute;
  right: 18px;
  top: 22px;
  font-size: 1.3rem;
}
.admin__section-nav-title strong {
  font-weight: 700;
}
.admin__section-nav-items {
  list-style-type: none;
  padding: 0;
  margin: 0;
}
.admin__section-nav-item {
  padding: 0;
  border-left: 3px solid transparent;
  margin: 0 0 -1px;
}
.admin__section-nav-item._active {
  border-color: #eb5202;
}
.admin__section-nav-item._active .admin__section-nav-link {
  border-color: #e3e3e3;
  margin: 0;
}
.admin__section-nav-item._active .admin__section-nav-link:hover {
  text-decoration: none;
}
.admin__section-nav-item._loading {
  position: relative;
  z-index: 1;
}
>>>>>>> 9022741f
.admin__section-nav-item._loading:before {
  content: "";
  display: block;
  position: absolute;
  z-index: 2;
  background: url("../images/loader-2.gif") no-repeat 50% 50%;
  background-size: 120px;
  width: 2rem;
  height: 2rem;
  top: 2.1rem;
  right: .5rem;
}
.admin__section-nav-link {
  border: 1px solid transparent;
  border-width: 1px 0;
  line-height: 1.2;
  font-weight: 500;
  color: #303030;
  display: block;
  padding: 20px 30px 20px 10px;
}
.admin__section-nav-link:hover {
  color: #303030;
  text-decoration: underline;
}
.admin__section-nav-link._changed {
  position: relative;
  z-index: 1;
}
.admin__section-nav-link._changed:before {
  content: '\e623';
  font-family: 'Admin Icons';
  -webkit-font-smoothing: antialiased;
  font-style: normal;
  font-weight: normal;
  speak: none;
  position: absolute;
  z-index: 2;
  font-size: 17px;
  color: #eb5202;
  width: 20px;
  height: 20px;
  top: 15px;
  right: 5px;
}
@media all and (max-width: 1023px) {
  .admin__menu .submenu li {
    min-width: 19.8rem;
  }
}
@media all and (min-width: 768px) {
  .col-m-1, .col-m-2, .col-m-3, .col-m-4, .col-m-5, .col-m-6, .col-m-7, .col-m-8, .col-m-9, .col-m-10, .col-m-11, .col-m-12 {
    float: left;
  }
  .col-m-12 {
    width: 100%;
  }
  .col-m-11 {
    width: 91.66666667%;
  }
  .col-m-10 {
    width: 83.33333333%;
  }
  .col-m-9 {
    width: 75%;
  }
  .col-m-8 {
    width: 66.66666667%;
  }
  .col-m-7 {
    width: 58.33333333%;
  }
  .col-m-6 {
    width: 50%;
  }
  .col-m-5 {
    width: 41.66666667%;
  }
  .col-m-4 {
    width: 33.33333333%;
  }
  .col-m-3 {
    width: 25%;
  }
  .col-m-2 {
    width: 16.66666667%;
  }
  .col-m-1 {
    width: 8.33333333%;
  }
  .col-m-pull-12 {
    right: 100%;
  }
  .col-m-pull-11 {
    right: 91.66666667%;
  }
  .col-m-pull-10 {
    right: 83.33333333%;
  }
  .col-m-pull-9 {
    right: 75%;
  }
  .col-m-pull-8 {
    right: 66.66666667%;
  }
  .col-m-pull-7 {
    right: 58.33333333%;
  }
  .col-m-pull-6 {
    right: 50%;
  }
  .col-m-pull-5 {
    right: 41.66666667%;
  }
  .col-m-pull-4 {
    right: 33.33333333%;
  }
  .col-m-pull-3 {
    right: 25%;
  }
  .col-m-pull-2 {
    right: 16.66666667%;
  }
  .col-m-pull-1 {
    right: 8.33333333%;
  }
  .col-m-pull-0 {
    right: auto;
  }
  .col-m-push-12 {
    left: 100%;
  }
  .col-m-push-11 {
    left: 91.66666667%;
  }
  .col-m-push-10 {
    left: 83.33333333%;
  }
  .col-m-push-9 {
    left: 75%;
  }
  .col-m-push-8 {
    left: 66.66666667%;
  }
  .col-m-push-7 {
    left: 58.33333333%;
  }
  .col-m-push-6 {
    left: 50%;
  }
  .col-m-push-5 {
    left: 41.66666667%;
  }
  .col-m-push-4 {
    left: 33.33333333%;
  }
  .col-m-push-3 {
    left: 25%;
  }
  .col-m-push-2 {
    left: 16.66666667%;
  }
  .col-m-push-1 {
    left: 8.33333333%;
  }
  .col-m-push-0 {
    left: auto;
  }
  .col-m-offset-12 {
    margin-left: 100%;
  }
  .col-m-offset-11 {
    margin-left: 91.66666667%;
  }
  .col-m-offset-10 {
    margin-left: 83.33333333%;
  }
  .col-m-offset-9 {
    margin-left: 75%;
  }
  .col-m-offset-8 {
    margin-left: 66.66666667%;
  }
  .col-m-offset-7 {
    margin-left: 58.33333333%;
  }
  .col-m-offset-6 {
    margin-left: 50%;
  }
  .col-m-offset-5 {
    margin-left: 41.66666667%;
  }
  .col-m-offset-4 {
    margin-left: 33.33333333%;
  }
  .col-m-offset-3 {
    margin-left: 25%;
  }
  .col-m-offset-2 {
    margin-left: 16.66666667%;
  }
  .col-m-offset-1 {
    margin-left: 8.33333333%;
  }
  .col-m-offset-0 {
    margin-left: 0%;
  }
}
@media all and (min-width: 1024px) {
  .col-l-1, .col-l-2, .col-l-3, .col-l-4, .col-l-5, .col-l-6, .col-l-7, .col-l-8, .col-l-9, .col-l-10, .col-l-11, .col-l-12 {
    float: left;
  }
  .col-l-12 {
    width: 100%;
  }
  .col-l-11 {
    width: 91.66666667%;
  }
  .col-l-10 {
    width: 83.33333333%;
  }
  .col-l-9 {
    width: 75%;
  }
  .col-l-8 {
    width: 66.66666667%;
  }
  .col-l-7 {
    width: 58.33333333%;
  }
  .col-l-6 {
    width: 50%;
  }
  .col-l-5 {
    width: 41.66666667%;
  }
  .col-l-4 {
    width: 33.33333333%;
  }
  .col-l-3 {
    width: 25%;
  }
  .col-l-2 {
    width: 16.66666667%;
  }
  .col-l-1 {
    width: 8.33333333%;
  }
  .col-l-pull-12 {
    right: 100%;
  }
  .col-l-pull-11 {
    right: 91.66666667%;
  }
  .col-l-pull-10 {
    right: 83.33333333%;
  }
  .col-l-pull-9 {
    right: 75%;
  }
  .col-l-pull-8 {
    right: 66.66666667%;
  }
  .col-l-pull-7 {
    right: 58.33333333%;
  }
  .col-l-pull-6 {
    right: 50%;
  }
  .col-l-pull-5 {
    right: 41.66666667%;
  }
  .col-l-pull-4 {
    right: 33.33333333%;
  }
  .col-l-pull-3 {
    right: 25%;
  }
  .col-l-pull-2 {
    right: 16.66666667%;
  }
  .col-l-pull-1 {
    right: 8.33333333%;
  }
  .col-l-pull-0 {
    right: auto;
  }
  .col-l-push-12 {
    left: 100%;
  }
  .col-l-push-11 {
    left: 91.66666667%;
  }
  .col-l-push-10 {
    left: 83.33333333%;
  }
  .col-l-push-9 {
    left: 75%;
  }
  .col-l-push-8 {
    left: 66.66666667%;
  }
  .col-l-push-7 {
    left: 58.33333333%;
  }
  .col-l-push-6 {
    left: 50%;
  }
  .col-l-push-5 {
    left: 41.66666667%;
  }
  .col-l-push-4 {
    left: 33.33333333%;
  }
  .col-l-push-3 {
    left: 25%;
  }
  .col-l-push-2 {
    left: 16.66666667%;
  }
  .col-l-push-1 {
    left: 8.33333333%;
  }
  .col-l-push-0 {
    left: auto;
  }
  .col-l-offset-12 {
    margin-left: 100%;
  }
  .col-l-offset-11 {
    margin-left: 91.66666667%;
  }
  .col-l-offset-10 {
    margin-left: 83.33333333%;
  }
  .col-l-offset-9 {
    margin-left: 75%;
  }
  .col-l-offset-8 {
    margin-left: 66.66666667%;
  }
  .col-l-offset-7 {
    margin-left: 58.33333333%;
  }
  .col-l-offset-6 {
    margin-left: 50%;
  }
  .col-l-offset-5 {
    margin-left: 41.66666667%;
  }
  .col-l-offset-4 {
    margin-left: 33.33333333%;
  }
  .col-l-offset-3 {
    margin-left: 25%;
  }
  .col-l-offset-2 {
    margin-left: 16.66666667%;
  }
  .col-l-offset-1 {
    margin-left: 8.33333333%;
  }
  .col-l-offset-0 {
    margin-left: 0%;
  }
}
@media all and (min-width: 1440px) {
  .col-xl-1, .col-xl-2, .col-xl-3, .col-xl-4, .col-xl-5, .col-xl-6, .col-xl-7, .col-xl-8, .col-xl-9, .col-xl-10, .col-xl-11, .col-xl-12 {
    float: left;
  }
  .col-xl-12 {
    width: 100%;
  }
  .col-xl-11 {
    width: 91.66666667%;
  }
  .col-xl-10 {
    width: 83.33333333%;
  }
  .col-xl-9 {
    width: 75%;
  }
  .col-xl-8 {
    width: 66.66666667%;
  }
  .col-xl-7 {
    width: 58.33333333%;
  }
  .col-xl-6 {
    width: 50%;
  }
  .col-xl-5 {
    width: 41.66666667%;
  }
  .col-xl-4 {
    width: 33.33333333%;
  }
  .col-xl-3 {
    width: 25%;
  }
  .col-xl-2 {
    width: 16.66666667%;
  }
  .col-xl-1 {
    width: 8.33333333%;
  }
  .col-xl-pull-12 {
    right: 100%;
  }
  .col-xl-pull-11 {
    right: 91.66666667%;
  }
  .col-xl-pull-10 {
    right: 83.33333333%;
  }
  .col-xl-pull-9 {
    right: 75%;
  }
  .col-xl-pull-8 {
    right: 66.66666667%;
  }
  .col-xl-pull-7 {
    right: 58.33333333%;
  }
  .col-xl-pull-6 {
    right: 50%;
  }
  .col-xl-pull-5 {
    right: 41.66666667%;
  }
  .col-xl-pull-4 {
    right: 33.33333333%;
  }
  .col-xl-pull-3 {
    right: 25%;
  }
  .col-xl-pull-2 {
    right: 16.66666667%;
  }
  .col-xl-pull-1 {
    right: 8.33333333%;
  }
  .col-xl-pull-0 {
    right: auto;
  }
  .col-xl-push-12 {
    left: 100%;
  }
  .col-xl-push-11 {
    left: 91.66666667%;
  }
  .col-xl-push-10 {
    left: 83.33333333%;
  }
  .col-xl-push-9 {
    left: 75%;
  }
  .col-xl-push-8 {
    left: 66.66666667%;
  }
  .col-xl-push-7 {
    left: 58.33333333%;
  }
  .col-xl-push-6 {
    left: 50%;
  }
  .col-xl-push-5 {
    left: 41.66666667%;
  }
  .col-xl-push-4 {
    left: 33.33333333%;
  }
  .col-xl-push-3 {
    left: 25%;
  }
  .col-xl-push-2 {
    left: 16.66666667%;
  }
  .col-xl-push-1 {
    left: 8.33333333%;
  }
  .col-xl-push-0 {
    left: auto;
  }
  .col-xl-offset-12 {
    margin-left: 100%;
  }
  .col-xl-offset-11 {
    margin-left: 91.66666667%;
  }
  .col-xl-offset-10 {
    margin-left: 83.33333333%;
  }
  .col-xl-offset-9 {
    margin-left: 75%;
  }
  .col-xl-offset-8 {
    margin-left: 66.66666667%;
  }
  .col-xl-offset-7 {
    margin-left: 58.33333333%;
  }
  .col-xl-offset-6 {
    margin-left: 50%;
  }
  .col-xl-offset-5 {
    margin-left: 41.66666667%;
  }
  .col-xl-offset-4 {
    margin-left: 33.33333333%;
  }
  .col-xl-offset-3 {
    margin-left: 25%;
  }
  .col-xl-offset-2 {
    margin-left: 16.66666667%;
  }
  .col-xl-offset-1 {
    margin-left: 8.33333333%;
  }
  .col-xl-offset-0 {
    margin-left: 0%;
  }
}
@media all and (max-width: 767px) {
  .list-definition > dt {
    float: none;
  }
  .list-definition > dd {
    margin-left: 0;
  }
  .footer-legal {
    padding-top: 3rem;
    text-align: left;
  }
  .dashboard-totals-item {
    float: left;
    margin-bottom: 1rem;
    width: 50%;
  }
}<|MERGE_RESOLUTION|>--- conflicted
+++ resolved
@@ -263,7 +263,7 @@
   font-size: 2.8rem;
   color: #41362f;
   font-weight: 400;
-  line-height: 1.2;
+  line-height: 3.4rem;
 }
 h2,
 .admin__fieldset-wrapper-title strong {
@@ -271,14 +271,14 @@
   font-size: 2rem;
   color: #41362f;
   font-weight: 400;
-  line-height: 1.2;
+  line-height: 2.5rem;
 }
 h3 {
   margin: 0 0 2rem;
   font-size: 1.7rem;
   color: #41362f;
   font-weight: 600;
-  line-height: 1.2;
+  line-height: 2.2rem;
 }
 h4,
 h5,
@@ -287,7 +287,7 @@
   margin-top: 0;
 }
 p {
-  margin: 0 0 .5em;
+  margin: 0 0 1.5rem;
 }
 a {
   color: #007bdb;
@@ -296,9 +296,6 @@
 a:hover {
   color: #007bdb;
   text-decoration: underline;
-}
-ul {
-  padding-left: 0;
 }
 @font-face {
   font-family: 'Admin Icons';
@@ -307,8 +304,6 @@
   font-weight: normal;
   font-style: normal;
 }
-<<<<<<< HEAD
-=======
 [data-icon]:before {
   content: attr(data-icon);
   font-family: 'Admin Icons';
@@ -316,7 +311,6 @@
   font-weight: normal;
   speak: none;
 }
->>>>>>> 9022741f
 ul,
 ol,
 dl {
@@ -363,20 +357,12 @@
   border-radius: .1rem;
   border: 1px solid #adadad;
   color: #303030;
-<<<<<<< HEAD
-  font-size: 1.5rem;
-  font-weight: 500;
-  height: 33px;
-  max-width: 100%;
-  padding: 0 1rem;
-=======
   font-size: 1.4rem;
   font-weight: 400;
   height: 3.3rem;
   max-width: 100%;
   padding: 0 1rem;
   transition: border-color 0.1s ease-in;
->>>>>>> 9022741f
 }
 .admin__control-text:focus,
 .admin__control-select:focus,
@@ -408,15 +394,9 @@
   appearance: none;
   background-repeat: no-repeat;
   background-image: url('../images/arrows-bg.svg'), linear-gradient(#e3e3e3, #e3e3e3), linear-gradient(#adadad, #adadad);
-<<<<<<< HEAD
-  background-position: ~" calc(100% - 12px) -34px, 100%, calc(100% - 33px) 0";
-  background-size: auto, 33px 100%, 1px 100%;
-  padding-right: 4.4rem;
-=======
   background-position: ~" calc(100% - 12px) -34px, 100%, calc(100% - 34px -1px) 0";
   background-size: auto, 3.3rem 100%, 1px 100%;
   padding-right: 44px;
->>>>>>> 9022741f
 }
 .admin__control-select:focus {
   background-image: url('../images/arrows-bg.svg'), linear-gradient(#e3e3e3, #e3e3e3), linear-gradient(#007bdb, #007bdb);
@@ -451,11 +431,7 @@
 }
 .admin__control-radio,
 .admin__control-checkbox {
-<<<<<<< HEAD
-  margin: 3px 0 0;
-=======
   margin: .3rem 0 0;
->>>>>>> 9022741f
   opacity: 0;
   overflow: hidden;
   position: absolute;
@@ -571,19 +547,11 @@
   box-sizing: border-box;
   color: #858585;
   display: inline-block;
-<<<<<<< HEAD
-  font-size: 1.5rem;
-  font-weight: 300;
-  height: 33px;
-  line-height: 33px;
-  padding: 0 3px;
-=======
   font-size: 1.4rem;
   font-weight: 400;
   height: 3.3rem;
   line-height: 3.3rem;
   padding: 0 .3rem;
->>>>>>> 9022741f
 }
 .admin__addon-suffix {
   order: 3;
@@ -612,73 +580,7 @@
 }
 .admin__control-value {
   display: inline-block;
-<<<<<<< HEAD
-  padding: 6px 10px;
-}
-.admin__control-text.hasDatepicker {
-  width: 200px;
-}
-.admin__control-text + .ui-datepicker-trigger {
-  background-image: none;
-  background: none;
-  border: 0;
-  margin: 0;
-  padding: 0;
-  -moz-box-sizing: content-box;
-  box-shadow: none;
-  text-shadow: none;
-  line-height: inherit;
-  font-weight: 400;
-  text-decoration: none;
-  vertical-align: top;
-  margin-left: -4rem;
-  display: inline-block;
-}
-.admin__control-text + .ui-datepicker-trigger img {
-  display: none;
-}
-.admin__control-text + .ui-datepicker-trigger:focus,
-.admin__control-text + .ui-datepicker-trigger:active {
-  background: none;
-  border: none;
-}
-.admin__control-text + .ui-datepicker-trigger:hover {
-  background: none;
-  border: none;
-}
-.admin__control-text + .ui-datepicker-trigger.disabled,
-.admin__control-text + .ui-datepicker-trigger[disabled],
-fieldset[disabled] .admin__control-text + .ui-datepicker-trigger {
-  cursor: not-allowed;
-  pointer-events: none;
-  opacity: 0.5;
-}
-.admin__control-text + .ui-datepicker-trigger > span {
-  border: 0;
-  clip: rect(0, 0, 0, 0);
-  height: 1px;
-  margin: -1px;
-  overflow: hidden;
-  padding: 0;
-  position: absolute;
-  width: 1px;
-}
-.admin__control-text + .ui-datepicker-trigger:after {
-  font-family: 'icons-blank-theme';
-  content: '\e612';
-  font-size: 38px;
-  line-height: 33px;
-  color: #514943;
-  overflow: hidden;
-  speak: none;
-  font-weight: normal;
-  -webkit-font-smoothing: antialiased;
-  display: inline-block;
-  vertical-align: middle;
-  text-align: center;
-=======
   padding: .6rem 1rem;
->>>>>>> 9022741f
 }
 .col-2-left-layout {
   margin-top: 50px;
@@ -1023,17 +925,7 @@
   position: absolute;
   right: -70px;
   width: 320px;
-<<<<<<< HEAD
-  background: #fff8d6;
-  padding: 15px 25px;
-  right: -66px;
-  border: 1px solid #afadac;
-  border-radius: 1px;
-  bottom: 42px;
-  box-shadow: 0 2px 8px 0 rgba(0, 0, 0, 0.3);
-=======
   z-index: 1;
->>>>>>> 9022741f
 }
 .admin__field-tooltip-content:after,
 .admin__field-tooltip-content:before {
@@ -1041,11 +933,8 @@
   height: 0;
   width: 0;
   border-top-color: #afadac;
-<<<<<<< HEAD
-=======
   content: "";
   display: block;
->>>>>>> 9022741f
   position: absolute;
   right: 20px;
   top: 100%;
@@ -1531,10 +1420,10 @@
   padding-right: 1.5rem;
 }
 .abs-icon,
+[class^='icon-']:before,
+[class*=' icon-']:before,
 .admin__menu .level-0 > a:before,
 .admin__menu .submenu-close:before,
-.page-title-breadcrumb:after,
-.admin-user-account:before,
 .copyright .link-copyright:before {
   -webkit-font-smoothing: antialiased;
   font-family: 'Admin Icons';
@@ -1664,8 +1553,6 @@
 .abs-clearfix:after,
 .tabs-horiz:before,
 .tabs-horiz:after,
-.page-header-action:before,
-.page-header-action:after,
 .dashboard-totals-list:before,
 .dashboard-totals-list:after,
 .dashboard-store-stats .ui-tabs:before,
@@ -1675,7 +1562,6 @@
 }
 .abs-clearfix:after,
 .tabs-horiz:after,
-.page-header-action:after,
 .dashboard-totals-list:after,
 .dashboard-store-stats .ui-tabs:after {
   clear: both;
@@ -2399,7 +2285,7 @@
 .admin__menu .submenu-sub-title {
   color: #ffffff;
   display: block;
-  font-size: 1.2rem;
+  font-size: 1.19rem;
   margin: -3.8rem 5.8rem 3.8rem 3rem;
 }
 .admin__menu .submenu-close {
@@ -2462,148 +2348,6 @@
   right: 0;
   top: 0;
   z-index: 500;
-}
-.page-header {
-  padding: 1.5rem 3rem;
-}
-.page-header-hgroup {
-  padding-right: 1.5rem;
-}
-.page-title-wrapper {
-  margin-top: 1.7rem;
-}
-.page-title {
-  font-size: 2.8rem;
-  color: #41362f;
-}
-.page-title-breadcrumbs {
-  min-height: 1.7rem;
-  font-size: 1.2rem;
-}
-.page-title-breadcrumbs + .page-title-wrapper {
-  margin-top: 0;
-}
-.page-title-breadcrumb:hover {
-  text-decoration: none;
-}
-.page-title-breadcrumb:after {
-  content: '\e62a';
-  font-size: .75em;
-  margin-left: .5em;
-}
-.admin-user {
-  position: relative;
-  float: right;
-  margin-left: 1rem;
-}
-.admin-user.active .admin-user-account {
-  border-color: #007bdb;
-  box-shadow: 2px 2px 10px 0px rgba(0, 0, 0, 0.5);
-}
-.admin-user.active .admin-user-account:after {
-  transform: rotate(180deg);
-}
-.admin-user.active .admin-user-account-text:after {
-  position: absolute;
-  top: 100%;
-  left: -10px;
-  right: 0;
-  content: '';
-  height: 10px;
-  background-color: #ffffff;
-}
-.admin-user.active .admin-user-menu {
-  visibility: visible;
-  opacity: 1;
-}
-.admin-user-account {
-  display: inline-block;
-  position: relative;
-  padding: 0.7rem 2.8rem 0.8rem 4rem;
-  color: #41362f;
-  font-size: 1.3rem;
-  border: 1px solid transparent;
-  border-bottom: none;
-  letter-spacing: .05em;
-  transition: border-color 0.15s ease;
-  z-index: 400;
-  background-color: #ffffff;
-}
-.admin-user-account:hover {
-  text-decoration: none;
-  color: #060504;
-}
-.admin-user-account:hover:before {
-  color: #060504;
-}
-.admin-user-account:hover:after {
-  border-color: #060504 transparent transparent transparent;
-}
-.admin-user-account:before {
-  position: absolute;
-  top: 50%;
-  left: 1.1rem;
-  margin-top: -1.1rem;
-  content: '\e600';
-  font-size: 2rem;
-}
-.admin-user-account:after {
-  position: absolute;
-  top: 50%;
-  right: 1.3rem;
-  margin-top: -2px;
-  content: '';
-  width: 0;
-  height: 0;
-  border-style: solid;
-  border-width: 5px 4px 0 4px;
-  border-color: #41362f transparent transparent transparent;
-  transition: all .2s linear;
-}
-.admin-user-menu {
-  visibility: hidden;
-  position: absolute;
-  top: 100%;
-  right: 0;
-  margin-top: -1px;
-  padding: 10px 1rem 0.5em;
-  z-index: 399;
-  background-color: #ffffff;
-  border: 1px solid #007bdb;
-  box-shadow: 2px 2px 10px 0px rgba(0, 0, 0, 0.5);
-  opacity: 0;
-  transition: all 0.15s ease;
-}
-.admin-user-menu:before {
-  content: '';
-  position: absolute;
-  z-index: 399;
-}
-.admin-user-menu > li {
-  display: block;
-}
-.admin-user-menu > li > a {
-  display: block;
-  padding: 0.6rem 1.8rem 0.6rem 0.5em;
-  color: #41362f;
-  text-decoration: none;
-  white-space: nowrap;
-  transition: background-color 0.1s linear;
-}
-.admin-user-menu > li > a:hover {
-  color: #41362f;
-  background-color: #e0f6fe;
-}
-.admin-user-menu > li > a:active {
-  position: relative;
-  bottom: -1px;
-  background-color: #c7effd;
-}
-.search-global {
-  float: right;
-}
-.notifications-summary {
-  float: right;
 }
 .page-footer {
   background-color: #f5f5f5;
@@ -2781,63 +2525,176 @@
   font-size: 2.4rem;
   font-weight: 600;
 }
-.admin__section-nav {
-  padding-bottom: 51px;
-}
-.admin__section-nav-title {
-  padding: 0;
-  margin: 0 0 -1px;
-  color: #303030;
+@font-face {
+  font-family: 'MUI-Icons';
+  src: url('../fonts/MUI-Icons/MUI-Icons.eot');
+  src: url('../fonts/MUI-Icons/MUI-Icons.eot?#iefix') format('embedded-opentype'), url('../fonts/MUI-Icons/MUI-Icons.woff2') format('woff2'), url('../fonts/MUI-Icons/MUI-Icons.woff') format('woff'), url('../fonts/MUI-Icons/MUI-Icons.ttf') format('truetype'), url('../fonts/MUI-Icons/MUI-Icons.svg#MUI-Icons') format('svg');
+  font-weight: 300;
+  font-style: normal;
+}
+.page-header {
+  padding-left: 15px;
+  padding-right: 15px;
+  text-align: right;
+}
+.page-header:after {
+  content: "";
+  display: table;
+  clear: both;
+}
+.page-header-wrapper {
+  background-color: #31302b;
+}
+.page-header .logo {
+  display: inline-block;
+  float: left;
+  margin-top: 5px;
+  text-decoration: none;
+}
+.page-header .logo:before {
+  background-image: url('../images/logo-admin.svg');
+  background-repeat: no-repeat;
+  background-size: 109px 70px;
+  content: '';
+  display: inline-block;
+  height: 35px;
+  vertical-align: middle;
+  width: 109px;
+}
+.page-header .logo:after {
+  color: #ef672f;
+  content: attr(data-edition);
+  display: inline-block;
+  font-size: 16px;
+  font-weight: 600;
+  margin-left: 10px;
+  margin-top: -2px;
+  vertical-align: middle;
+}
+.page-header .logo span {
+  border: 0;
+  clip: rect(0, 0, 0, 0);
+  height: 1px;
+  margin: -1px;
+  overflow: hidden;
+  padding: 0;
+  position: absolute;
+  width: 1px;
+}
+.page-header .dropdown-menu {
+  border: 0;
+}
+.page-title {
+  margin: 20px 0;
+  position: relative;
+}
+.admin-user {
+  display: inline-block;
+  position: relative;
+  text-align: left;
+  vertical-align: top;
+}
+.admin-user-account {
+  color: #f2ebde;
+  display: inline-block;
+  text-decoration: none;
+  padding: 12px 14px;
+}
+.admin-user-account:after {
+  font-family: 'MUI-Icons';
+  content: '\e02c';
+  font-size: 13px;
+  line-height: 13px;
+  color: inherit;
+  overflow: hidden;
+  speak: none;
+  font-weight: normal;
+  -webkit-font-smoothing: antialiased;
+  display: inline-block;
+  vertical-align: middle;
+  text-align: center;
+  margin: -3px 0 0;
+}
+.admin-user-account:link,
+.admin-user-account:visited {
+  color: #f2ebde;
+}
+.admin-user-account:focus,
+.admin-user-account:active,
+.admin-user-account:hover {
+  color: #f2ebde;
+  text-decoration: none;
+}
+.admin-user.active .admin-user-account {
+  background-color: #ffffff;
+  color: #676056;
+}
+.admin-user.active .admin-user-menu {
   display: block;
-  padding: 20px 13px;
-  background: #f1f1f1;
-  text-transform: uppercase;
-  border: 1px solid #e3e3e3;
-  line-height: 1.2;
-}
-.admin__section-nav-title._collapsible {
-  padding-right: 35px;
-}
-.admin__section-nav-title._collapsible:after {
-  content: '\e628';
-  font-family: 'Admin Icons';
-  -webkit-font-smoothing: antialiased;
-  font-weight: normal;
-  speak: none;
-  position: absolute;
-  right: 18px;
-  top: 22px;
-  font-size: 1.3rem;
-}
-.admin__section-nav-title strong {
-  font-weight: 700;
-}
-.admin__section-nav-items {
-  list-style-type: none;
-  padding: 0;
+}
+.admin-user-menu {
+  background: #fff;
+  border: 1px solid #cac2b5;
+  box-shadow: 0 1px 1px rgba(0, 0, 0, 0.2);
+  display: none;
+  list-style: none;
   margin: 0;
-}
-.admin__section-nav-item {
-  padding: 0;
-  border-left: 3px solid transparent;
-  margin: 0 0 -1px;
-}
-.admin__section-nav-item._active {
-  border-color: #eb5202;
-}
-.admin__section-nav-item._active .admin__section-nav-link {
-  border-color: #e3e3e3;
+  min-width: 100px;
+  padding: 15px;
+  position: absolute;
+  right: 0;
+  top: 100%;
+  white-space: nowrap;
+  z-index: 990;
+}
+.admin-user-menu li {
+  border: 0;
+  padding: 0;
+}
+.admin-user-menu li:hover {
+  background: transparent;
+}
+.admin-user-menu a {
+  color: #676056;
+  display: block;
+  font-size: 13px;
+  font-weight: 400;
+  line-height: 1.385;
+  padding: 3px 12px 3px;
+  text-decoration: none;
+}
+.admin-user-menu a span:before {
+  content: '(';
+}
+.admin-user-menu a span:after {
+  content: ')';
+}
+.admin-user-menu a:focus,
+.admin-user-menu a:hover {
+  text-decoration: underline;
+}
+.admin-user-menu a:hover {
+  background: #989287;
+  color: #ffffff;
+  text-decoration: none;
+}
+.search-global.miniform {
+  display: inline-block;
+  margin: 6px 10px 0;
+  position: relative;
+  vertical-align: top;
+  z-index: 499;
+}
+.search-global.miniform .mage-suggest {
+  border: 0;
+  border-radius: 0;
+}
+.search-global-actions {
+  display: none;
+}
+.search-global-field {
   margin: 0;
 }
-.admin__section-nav-item._active .admin__section-nav-link:hover {
-  text-decoration: none;
-}
-.admin__section-nav-item._loading {
-  position: relative;
-  z-index: 1;
-}
-<<<<<<< HEAD
-=======
 .search-global-field .label {
   cursor: pointer;
   display: inline-block;
@@ -3643,7 +3500,6 @@
   position: relative;
   z-index: 1;
 }
->>>>>>> 9022741f
 .admin__section-nav-item._loading:before {
   content: "";
   display: block;
