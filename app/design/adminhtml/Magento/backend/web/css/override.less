--- conflicted
+++ resolved
@@ -4541,8 +4541,6 @@
   font-size: 2.4rem;
   font-weight: 600;
 }
-<<<<<<< HEAD
-=======
 .downloadable-form .col-price,
 .downloadable-form .col-limit,
 .downloadable-form .col-share,
@@ -4645,107 +4643,6 @@
     display: table-column;
   }
 }
-.admin__section-nav {
-  padding-bottom: 51px;
-}
-.admin__section-nav-title {
-  padding: 0;
-  margin: 0 0 -1px;
-  color: #303030;
-  display: block;
-  padding: 20px 13px;
-  background: #f1f1f1;
-  text-transform: uppercase;
-  border: 1px solid #e3e3e3;
-  line-height: 1.2;
-}
-.admin__section-nav-title._collapsible {
-  padding-right: 35px;
-}
-.admin__section-nav-title._collapsible:after {
-  content: '\e628';
-  font-family: 'Admin Icons';
-  -webkit-font-smoothing: antialiased;
-  font-weight: normal;
-  speak: none;
-  position: absolute;
-  right: 18px;
-  top: 22px;
-  font-size: 1.3rem;
-}
-.admin__section-nav-title strong {
-  font-weight: 700;
-}
-.admin__section-nav-items {
-  list-style-type: none;
-  padding: 0;
-  margin: 0;
-}
-.admin__section-nav-item {
-  padding: 0;
-  border-left: 3px solid transparent;
-  margin: 0 0 -1px;
-}
-.admin__section-nav-item._active {
-  border-color: #eb5202;
-}
-.admin__section-nav-item._active .admin__section-nav-link {
-  border-color: #e3e3e3;
-  margin: 0;
-}
-.admin__section-nav-item._active .admin__section-nav-link:hover {
-  text-decoration: none;
-}
-.admin__section-nav-item._loading {
-  position: relative;
-  z-index: 1;
-}
-.admin__section-nav-item._loading:before {
-  content: "";
-  display: block;
-  position: absolute;
-  z-index: 2;
-  background: url('../images/loader-2.gif') no-repeat 50% 50%;
-  background-size: 120px;
-  width: 2rem;
-  height: 2rem;
-  top: 2.1rem;
-  right: .5rem;
-}
-.admin__section-nav-link {
-  border: 1px solid transparent;
-  border-width: 1px 0;
-  line-height: 1.2;
-  font-weight: 500;
-  color: #303030;
-  display: block;
-  padding: 20px 30px 20px 10px;
-}
-.admin__section-nav-link:hover {
-  color: #303030;
-  text-decoration: underline;
-}
-.admin__section-nav-link._changed {
-  position: relative;
-  z-index: 1;
-}
-.admin__section-nav-link._changed:before {
-  content: '\e623';
-  font-family: 'Admin Icons';
-  -webkit-font-smoothing: antialiased;
-  font-style: normal;
-  font-weight: normal;
-  speak: none;
-  position: absolute;
-  z-index: 2;
-  font-size: 17px;
-  color: #eb5202;
-  width: 20px;
-  height: 20px;
-  top: 15px;
-  right: 5px;
-}
->>>>>>> f5b16260
 @media all and (max-width: 1023px) {
   .admin__menu .submenu li {
     min-width: 19.8rem;
