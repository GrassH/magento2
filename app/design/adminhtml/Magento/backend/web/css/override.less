--- conflicted
+++ resolved
@@ -592,11 +592,7 @@
   padding: 0;
   white-space: nowrap;
 }
-<<<<<<< HEAD
-[class]:not(.admin__field-option) > .admin__field-label:before {
-=======
 .admin__field:not(.admin__field-option) > .admin__field-label:before {
->>>>>>> 6df97d6d
   opacity: 0;
   visibility: hidden;
   content: '.';
@@ -1151,111 +1147,6 @@
 .admin__action-dropdown:hover:after {
   border-color: #000000 transparent transparent transparent;
 }
-<<<<<<< HEAD
-.admin__control-radio,
-.admin__control-checkbox {
-  opacity: 0.01;
-  overflow: hidden;
-  position: absolute;
-  vertical-align: top;
-}
-.admin__control-radio:after,
-.admin__control-checkbox:after {
-  display: none;
-}
-.admin__control-radio + label,
-.admin__control-checkbox + label {
-  cursor: pointer;
-  display: inline-block;
-}
-.admin__control-radio + label:before,
-.admin__control-checkbox + label:before {
-  background-color: #ffffff;
-  border: 1px solid #adadad;
-  color: transparent;
-  float: left;
-  height: 1.6rem;
-  text-align: center;
-  vertical-align: top;
-  width: 1.6rem;
-}
-.admin__control-radio + .admin__field-label,
-.admin__control-checkbox + .admin__field-label {
-  padding-left: 2.6rem;
-}
-.admin__control-radio + .admin__field-label:before,
-.admin__control-checkbox + .admin__field-label:before {
-  margin: 1px 1rem 0 -2.6rem;
-}
-.admin__control-radio:checked + label:before,
-.admin__control-checkbox:checked + label:before {
-  color: #514943;
-}
-.admin__control-radio.disabled + label,
-.admin__control-checkbox.disabled + label,
-.admin__control-radio[disabled] + label,
-.admin__control-checkbox[disabled] + label {
-  cursor: default;
-  color: #303030;
-  opacity: .5;
-}
-.admin__control-radio.disabled + label:before,
-.admin__control-checkbox.disabled + label:before,
-.admin__control-radio[disabled] + label:before,
-.admin__control-checkbox[disabled] + label:before {
-  background-color: #e9e9e9;
-  border-color: #adadad;
-  cursor: default;
-}
-._keyfocus .admin__control-radio:not([disabled]):focus + label:before,
-._keyfocus .admin__control-checkbox:not([disabled]):focus + label:before,
-._keyfocus .admin__control-radio:not(.disabled):focus + label:before,
-._keyfocus .admin__control-checkbox:not(.disabled):focus + label:before {
-  border-color: #007bdb;
-}
-.admin__control-radio:not([disabled]):hover + label:before,
-.admin__control-checkbox:not([disabled]):hover + label:before,
-.admin__control-radio:not(.disabled):hover + label:before,
-.admin__control-checkbox:not(.disabled):hover + label:before {
-  border-color: #7a7a7a;
-}
-.admin__control-radio + label:before {
-  border-radius: 1.6rem;
-  content: '\e637';
-  font-size: 1rem;
-  transition: border-color 0.1s linear, color 0.1s ease-in;
-}
-.admin__control-radio.admin__control-radio + label:before {
-  line-height: 140%;
-}
-.admin__control-radio:checked:not([disabled]):hover,
-.admin__control-radio:checked:not(.disabled):hover {
-  cursor: default;
-}
-.admin__control-radio:checked:not([disabled]):hover + label,
-.admin__control-radio:checked:not(.disabled):hover + label {
-  cursor: default;
-}
-.admin__control-radio:checked:not([disabled]):hover + label:before,
-.admin__control-radio:checked:not(.disabled):hover + label:before {
-  border-color: #adadad;
-}
-.admin__control-checkbox + label:before {
-  border-radius: 1px;
-  content: '\e62d';
-  font-size: 0;
-  transition: font-size 0.1s ease-out, line-height 0.1s ease-out, color 0.1s ease-out, border-color 0.1s linear;
-}
-.admin__control-checkbox:checked + label:before {
-  font-size: 1.1rem;
-  line-height: 125%;
-}
-.admin__control-checkbox._indeterminate + label:before,
-.admin__control-checkbox:indeterminate + label:before {
-  content: '-';
-  font-family: 'Open Sans', 'Helvetica Neue', Helvetica, Arial, sans-serif;
-  font-weight: 700;
-=======
 .admin__action-dropdown:hover {
   color: #060504;
   background-color: #ffffff;
@@ -1292,7 +1183,6 @@
   padding: 0.6rem 0.5rem;
   text-decoration: none;
   transition: background-color 0.1s linear;
->>>>>>> 6df97d6d
 }
 .abs-actions-split-xl .action-default,
 .page-actions .actions-split .action-default {
@@ -1535,151 +1425,12 @@
   position: absolute;
   width: 1px;
 }
-<<<<<<< HEAD
-.action-select-wrap {
-  display: inline-block;
-  position: relative;
-}
-.action-select-wrap .action-select {
-  padding-right: 3.3rem;
-  overflow: hidden;
-  text-overflow: ellipsis;
-  white-space: nowrap;
-  background-color: transparent;
-  font-weight: 400;
-  text-align: left;
-}
-.action-select-wrap .action-select._active:after,
-.action-select-wrap .action-select.active:after {
-  transform: rotate(180deg);
-}
-.action-select-wrap .action-select:after {
-  border-color: #000000 transparent transparent transparent;
-  border-style: solid;
-  border-width: 0.5rem 0.4rem 0 0.4rem;
-  content: '';
-  height: 0;
-  margin-top: -0.2rem;
-  position: absolute;
-  right: 1.25rem;
-  top: 50%;
-  transition: all .2s linear;
-  width: 0;
-}
-._active .action-select-wrap .action-select:after,
-.active .action-select-wrap .action-select:after {
-  transform: rotate(180deg);
-}
-.action-select-wrap .action-select:hover:after {
-  border-color: #000000 transparent transparent transparent;
-}
-.action-select-wrap .action-select:before {
-  background-color: #e3e3e3;
-  border: 1px solid #adadad;
-  bottom: 0;
-  content: '';
-  position: absolute;
-  right: 0;
-  top: 0;
-  width: 3.3rem;
-}
-.action-select-wrap .action-select._active {
-  border-color: #007bdb;
-}
-.action-select-wrap .action-select._active:before {
-  border-color: #007bdb;
-  border-left-color: #adadad;
-}
-.action-multiselect-wrap {
-  display: inline-block;
-  position: relative;
-  height: 1.6rem;
-  z-index: 200;
-  white-space: nowrap;
-}
-.action-multiselect-wrap:hover .admin__control-checkbox + label:before,
-.action-multiselect-wrap:hover .action-multiselect-toggle {
-  border-color: #7a7a7a;
-}
-.action-multiselect-wrap._active .admin__control-checkbox + label:before,
-.action-multiselect-wrap._active .action-multiselect-toggle {
-  border-color: #007bdb;
-}
-.action-multiselect-wrap._active .action-menu {
-  opacity: 1;
-  visibility: visible;
-}
-.action-multiselect-wrap .admin__control-checkbox,
-.action-multiselect-wrap .admin__control-checkbox + label,
-.action-multiselect-wrap .action-multiselect-toggle {
-  display: inline-block;
-  font-size: 0;
-  vertical-align: top;
-}
-.action-multiselect-wrap .action-multiselect-toggle {
-  padding-right: 3rem;
-  border-radius: 0 1px 1px 0;
-  height: 1.6rem;
-  margin-left: -0.5rem;
-  padding: 0;
-  position: relative;
-  transition: border-color 0.1s linear;
-  width: 1.6rem;
-}
-.action-multiselect-wrap .action-multiselect-toggle._active:after,
-.action-multiselect-wrap .action-multiselect-toggle.active:after {
-  transform: rotate(180deg);
-}
-.action-multiselect-wrap .action-multiselect-toggle:after {
-  border-color: #000000 transparent transparent transparent;
-  border-style: solid;
-  border-width: 0.5rem 0.4rem 0 0.4rem;
-  content: '';
-  height: 0;
-  margin-top: -0.2rem;
-  position: absolute;
-  right: 1.1rem;
-  top: 50%;
-  transition: all .2s linear;
-  width: 0;
-}
-._active .action-multiselect-wrap .action-multiselect-toggle:after,
-.active .action-multiselect-wrap .action-multiselect-toggle:after {
-  transform: rotate(180deg);
-}
-.action-multiselect-wrap .action-multiselect-toggle:hover:after {
-  border-color: #000000 transparent transparent transparent;
-}
-.action-multiselect-wrap .action-multiselect-toggle:focus {
-  border-color: #007bdb;
-}
-.action-multiselect-wrap .action-multiselect-toggle:after {
-  right: .3rem;
-}
-.action-multiselect-wrap .action-multiselect-toggle > span {
-  border: 0;
-  clip: rect(0, 0, 0, 0);
-  height: 1px;
-  margin: -1px;
-  overflow: hidden;
-  padding: 0;
-  position: absolute;
-  width: 1px;
-}
 .action-multiselect-wrap .action-menu {
   left: -1.5rem;
   right: auto;
   text-align: left;
   margin-top: 1px;
 }
-=======
-.action-multiselect-wrap .action-menu {
-  left: -1.5rem;
-  right: auto;
-  text-align: left;
-  margin-top: 1px;
-}
->>>>>>> 6df97d6d
 .action-multiselect-wrap .action-menu-item {
   white-space: nowrap;
 }
@@ -1739,12 +1490,8 @@
   font-family: 'Open Sans', 'Helvetica Neue', Helvetica, Arial, sans-serif;
   font-size: 1.4rem;
   font-weight: 600;
-<<<<<<< HEAD
-  padding: 0.429em 1em 0.5em;
-=======
   line-height: 1.4;
   padding: 0.6rem 1em 0.6rem;
->>>>>>> 6df97d6d
   text-align: center;
   vertical-align: baseline;
 }
@@ -1998,12 +1745,8 @@
   color: #231d1a;
 }
 .abs-action-menu,
-<<<<<<< HEAD
-.actions-split .dropdown-menu {
-=======
 .actions-split .dropdown-menu,
 .actions-split .action-menu {
->>>>>>> 6df97d6d
   opacity: 0;
   visibility: hidden;
   background-color: #ffffff;
@@ -2024,34 +1767,19 @@
   transition: opacity 0.15s ease;
 }
 .abs-action-menu._active,
-<<<<<<< HEAD
-.actions-split .dropdown-menu._active {
-=======
 .actions-split .dropdown-menu._active,
 .actions-split .action-menu._active {
->>>>>>> 6df97d6d
   opacity: 1;
   visibility: visible;
 }
 .abs-action-menu > li,
-<<<<<<< HEAD
-.actions-split .dropdown-menu > li {
-=======
 .actions-split .dropdown-menu > li,
 .actions-split .action-menu > li {
->>>>>>> 6df97d6d
   display: block;
   border: none;
   padding: 0;
 }
 .abs-action-menu > li:hover,
-<<<<<<< HEAD
-.actions-split .dropdown-menu > li:hover {
-  background-color: #e3e3e3;
-}
-.abs-action-menu > li:active,
-.actions-split .dropdown-menu > li:active {
-=======
 .actions-split .dropdown-menu > li:hover,
 .actions-split .action-menu > li:hover {
   background-color: #e3e3e3;
@@ -2059,19 +1787,14 @@
 .abs-action-menu > li:active,
 .actions-split .dropdown-menu > li:active,
 .actions-split .action-menu > li:active {
->>>>>>> 6df97d6d
   background-color: #cacaca;
 }
 .abs-action-menu .item,
 .abs-action-menu .action-menu-item,
 .actions-split .dropdown-menu .item,
-<<<<<<< HEAD
-.actions-split .dropdown-menu .action-menu-item {
-=======
 .actions-split .dropdown-menu .action-menu-item,
 .actions-split .action-menu .item,
 .actions-split .action-menu .action-menu-item {
->>>>>>> 6df97d6d
   display: block;
   padding: .6875em 1em;
   cursor: pointer;
@@ -2210,47 +1933,6 @@
   padding: .6875em 1em;
   cursor: pointer;
 }
-.action-menu {
-  opacity: 0;
-  visibility: hidden;
-  background-color: #ffffff;
-  border: 1px solid #007bdb;
-  border-radius: 1px;
-  box-shadow: 1px 1px 5px rgba(0, 0, 0, 0.5);
-  color: #41362f;
-  display: block;
-  font-weight: 400;
-  left: 0;
-  list-style: none;
-  margin: 2px 0 0;
-  min-width: 0;
-  padding: 0;
-  position: absolute;
-  right: 0;
-  top: 100%;
-  transition: opacity 0.15s ease;
-}
-.action-menu._active {
-  opacity: 1;
-  visibility: visible;
-}
-.action-menu > li {
-  display: block;
-  border: none;
-  padding: 0;
-}
-.action-menu > li:hover {
-  background-color: #e3e3e3;
-}
-.action-menu > li:active {
-  background-color: #cacaca;
-}
-.action-menu .item,
-.action-menu .action-menu-item {
-  display: block;
-  padding: .6875em 1em;
-  cursor: pointer;
-}
 table.table {
   color: #303030;
 }
@@ -2533,10 +2215,7 @@
 .abs-icon,
 .admin__control-radio + label:before,
 .admin__control-checkbox + label:before,
-<<<<<<< HEAD
-=======
 .action-close:before,
->>>>>>> 6df97d6d
 .admin__menu .level-0 > a:before,
 .admin-user .admin__action-dropdown:before,
 .search-global-label:before,
@@ -3959,15 +3638,7 @@
   color: #a79d95;
   font-size: 1.7rem;
 }
-<<<<<<< HEAD
-.admin__menu .submenu-close:hover {
-  cursor: pointer;
-  text-decoration: none;
-}
-.admin__menu .submenu-close:hover:before {
-=======
 .admin__menu .action-close:hover:before {
->>>>>>> 6df97d6d
   color: #ffffff;
 }
 .admin__menu .item-dashboard > a:before {
@@ -4067,58 +3738,39 @@
   position: absolute;
   top: 50%;
 }
-<<<<<<< HEAD
+.admin-user .admin__action-dropdown-menu {
+  min-width: 20rem;
+  padding-left: 1rem;
+  padding-right: 1rem;
+}
+.admin-user .admin__action-dropdown-menu > li > a {
+  padding-right: 1.8rem;
+  padding-left: .5em;
+  white-space: nowrap;
+}
+.admin-user .admin__action-dropdown-menu > li > a:hover {
+  background-color: #e0f6fe;
+  color: #41362f;
+}
+.admin-user .admin__action-dropdown-menu > li > a:active {
+  background-color: #c7effd;
+  bottom: -1px;
+  position: relative;
+}
+.admin-user .admin__action-dropdown-menu .admin-user-name {
+  text-overflow: ellipsis;
+  white-space: nowrap;
+  display: inline-block;
+  max-width: 20rem;
+  overflow: hidden;
+  vertical-align: top;
+}
 .admin-user-account-text {
   overflow: hidden;
   text-overflow: ellipsis;
   white-space: nowrap;
   display: inline-block;
   max-width: 11.2rem;
-}
-.admin-user-menu {
-  line-height: 1.4;
-=======
-.admin-user .admin__action-dropdown-menu {
->>>>>>> 6df97d6d
-  min-width: 20rem;
-  padding-left: 1rem;
-  padding-right: 1rem;
-}
-.admin-user .admin__action-dropdown-menu > li > a {
-  padding-right: 1.8rem;
-  padding-left: .5em;
-  white-space: nowrap;
-}
-.admin-user .admin__action-dropdown-menu > li > a:hover {
-  background-color: #e0f6fe;
-  color: #41362f;
-}
-.admin-user .admin__action-dropdown-menu > li > a:active {
-  background-color: #c7effd;
-  bottom: -1px;
-  position: relative;
-}
-<<<<<<< HEAD
-.admin-user-menu .admin-user-name {
-=======
-.admin-user .admin__action-dropdown-menu .admin-user-name {
->>>>>>> 6df97d6d
-  text-overflow: ellipsis;
-  white-space: nowrap;
-  display: inline-block;
-  max-width: 20rem;
-  overflow: hidden;
-<<<<<<< HEAD
-=======
-  vertical-align: top;
-}
-.admin-user-account-text {
-  overflow: hidden;
-  text-overflow: ellipsis;
-  white-space: nowrap;
-  display: inline-block;
-  max-width: 11.2rem;
->>>>>>> 6df97d6d
 }
 .search-global {
   float: right;
@@ -4830,18 +4482,6 @@
 .customer-index-edit .page-actions-buttons {
   background-color: transparent;
 }
-.admin__data-grid-header-row {
-  font-size: 1.4rem;
-  margin-bottom: 2rem;
-  position: relative;
-  z-index: 300;
-}
-.admin__data-grid-header-row .action-select-wrap {
-  display: block;
-}
-.admin__data-grid-header-row .action-select {
-  width: 100%;
-}
 .dashboard-data {
   background: #ffffff;
   font-size: 1.3rem;
