// /**
//  * Copyright © 2015 Magento. All rights reserved.
//  * See COPYING.txt for license details.
//  */

//
//  Variables
//  _____________________________________________

@steps-wizard-gallery-image__background-color: @color-white-fog;
@steps-wizard-gallery-image__padding: 14px @indent__base;

//
//  Common
//  _____________________________________________

.steps-wizard {
    .steps-wizard-section-list {
        &:extend(.abs-list-reset-styles all);
        margin: 0 0 @indent__l;

        > li {
            margin: 0 0 @indent__s;
        }
    }

    .steps-wizard-section {
        margin: 0 0 @indent__l;

        .admin__field-control {
            .admin__control-select {
                min-width: 100%;
            }
        }
    }

    .steps-wizard-section-title {
        border-bottom: 1px solid @steps-wizard-section-title__border-color;
        font-size: @steps-wizard-section-title__font-size;
        margin: 0 0 @indent__s;
        padding: 0 0 @indent__s;
    }

    .gallery-image-wrapper {
        background: @steps-wizard-gallery-image__background-color;
        padding: @steps-wizard-gallery-image__padding;
        position: relative;

        .multiselect-alt {
            &:extend(.abs-list-reset-styles all);
        }
    }

    .attribute-image-selector {
        .attribute-label {
            display: block;
            margin: 0 0 @indent__s;
        }

        .attributes-selector-list {
            border: 1px solid @color-gray-light01;
            list-style-type: none;
            margin: 0 0 @indent__m;
            padding: @indent__m @indent__s;

            &:empty {
                display: none;
            }

            > .item {
                + .item {
                    margin-top: @indent__m;
                }
            } 
        }

        .attribute-label {
            .lib-font-size(16);
            margin-bottom: @indent__xs;
        }

        .image-panel {
            margin: 0;
        }
    }

    .bulk-attribute-values {
        max-width: 400px;
    }
<<<<<<< HEAD
}

//  ToDo UI: Make Image Management styles global for all product management

//
//  Image Management Variables
//  _____________________________________________

@image-gallery__background: @color-white-fog;
@image-gallery-placeholder__background: @color-white;
@image-gallery-placeholder__border: 1px solid @color-gray80;
@image-gallery-placeholder__height: 125px;
@image-gallery-placeholder__width: @image-gallery-placeholder__height;
@image-gallery-icons__color: @color-gray62;
@image-gallery-icons__hover__color: @color-gray52;
@image-gallery-placeholder-icon__color: @color-gray80;
@image-gallery-image__z-index: 1;
@image-gallery-image-hidden__z-index: @image-gallery-image__z-index + 1;
@image-gallery-action__z-index: @image-gallery-image-hidden__z-index + 1;
@image-gallery-fade__z-index: @image-gallery-action__z-index + 1;

//
//  Image Management
//  _____________________________________________

.gallery {
    &:extend(.abs-clearfix all);
    background: @image-gallery__background;
    padding: @indent__s .3rem 0;

    .image {
        margin-bottom: @indent__s;
    }
}

.image {
    background: @image-gallery-placeholder__background;
    border: @image-gallery-placeholder__border;
    box-sizing: border-box;
    display: inline-block;
    float: left;
    height: @image-gallery-placeholder__height;
    margin: 0 .8rem;
    overflow: hidden;
    position: relative;
    width: @image-gallery-placeholder__width;

    .product-image {
        bottom: 0;
        left: 0;
        margin: auto;
        position: absolute;
        right: 0;
        top: 0;
        width: 100%;
        z-index: @image-gallery-image__z-index;
    }

    //  Image Placeholder
    &.image-placeholder {
        position: relative;
        .lib-icon-font(
        @icon-camera__content,
        @_icon-font: @icons-admin__font-name,
        @_icon-font-size: 4rem,
        @_icon-font-color: @image-gallery-placeholder-icon__color,
        @_icon-font-text-hide: true
        );

        &:before {
            position: absolute;
            top: 12px;
            width: 100%;
            z-index: @image-gallery-image__z-index;
        }

        .image-browse {
            bottom: 0;
            left: 0;
            position: absolute;
            right: 0;
            top: 0;

            > span {
                display: none;
            }
        }

        input[type="file"] {
            border: 500px solid transparent;
            bottom: 0;
            cursor: pointer;
            font-size: 10em;
            height: 100%;
            left: 0;
            opacity: 0;
            position: absolute;
            right: 0;
            top: 0;
            width: 100%;
            z-index: @image-gallery-action__z-index;
        }

        .spinner {
            display: none;
        }

        &.loading,
        .file-row {
            .spinner {
                background: @color-white;
                display: block;
                height: 100%;
                left: 0;
                margin: 0;
                position: absolute;
                top: 0;
                width: 100%;
                z-index: @image-gallery-fade__z-index;

                > span {
                    left: 50%;
                    top: 50%;
                    margin: 0 0 0 -@indent__base;
                }
            }
        }

        .file-row {
            border: 0;
            height: 100%;
            position: absolute;
            width: 100%;
        }
    }

    .image-placeholder-text {
        .lib-font-size(11);
        bottom: 0;
        color: @color-blue-dodger;
        left: 0;
        line-height: 1.333;
        margin-bottom: 15%;
        padding: 0 @indent__s;
        position: absolute;
        right: 0;
        text-align: center;
    }

    &.ui-sortable-placeholder {
        background: @color-blue-clear-sky;
        border: 1px solid @color-blue-dodger;
        visibility: visible !important;
    }

    // Actions
    .action-remove {
        &:extend(.abs-action-reset all);
        bottom: 6px;
        cursor: pointer;
        height: 20px;
        left: 6px;
        position: absolute;
        width: 20px;
        z-index: @image-gallery-action__z-index;
        .lib-icon-font(
        @icon-delete__content,
        @_icon-font: @icons-admin__font-name,
        @_icon-font-size: 1.8rem,
        @_icon-font-color: @image-gallery-icons__color,
        @_icon-font-color-hover: @image-gallery-icons__hover__color,
        @_icon-font-text-hide: true,
        @_icon-font-display: none
        );
    }

    .image-label {
        bottom: 6px;
        cursor: pointer;
        height: 20px;
        position: absolute;
        right: 3px;
        width: 20px;
        z-index: @image-gallery-action__z-index;
        .lib-icon-font(
        @icon-tag__content,
        @_icon-font: @icons-admin__font-name,
        @_icon-font-size: 1.8rem,
        @_icon-font-color: @image-gallery-icons__color,
        @_icon-font-color-hover: @image-gallery-icons__hover__color,
        @_icon-font-text-hide: true,
        @_icon-font-display: none
        );
    }

    &:hover {
        .action-remove,
        .image-label {
            display: block;
        }
    }

    &.base-image {
        .image-label {
            // ToDo UI: remove after image roles labels implemented
            background: url(../Magento_Backend/images/gallery-image-base-label.png) no-repeat;
            bottom: 0;
            display: block;
            height: 33px;
            right: 0;
            width: 33px;

            &:before {
                display: none;
            }
        }
        &:hover {
            .image-label {
                background: none;
                bottom: 6px;
                height: 20px;
                right: 3px;
                width: 20px;

                &:before {
                    display: block;
                }
            }
        }
    }

    .draggable-handle {
        cursor: move;
        height: 20px;
        left: 3px;
        position: absolute;
        top: 2px;
        width: 20px;
        z-index: @image-gallery-action__z-index;
        .lib-icon-font(
        @icon-gripper__content,
        @_icon-font: @icons-admin__font-name,
        @_icon-font-size: 1.8rem,
        @_icon-font-color: @image-gallery-icons__color,
        @_icon-font-color-hover: @image-gallery-icons__hover__color
        );
    }

    .image-fade {
        .lib-font-size(18);
        background: rgba(255, 255, 255, .8);
        bottom: 0;
        color: @color-gray62;
        content: attr(data-image-hidden-label);
        font-weight: @font-weight__semibold;
        left: 0;
        line-height: @image-gallery-placeholder__height;
        position: absolute;
        right: 0;
        text-align: center;
        text-transform: uppercase;
        top: 0;
        visibility: hidden;
        z-index: @image-gallery-image-hidden__z-index;
    }

    &.hidden-for-front {
        .image-fade {
            visibility: visible;
        }
    }
}

//
//  Gallery image panel
//  ---------------------------------------------

.image-panel {
    &:extend(.abs-clearfix all);
    background: @color-white;
    border-bottom: 1px solid @color-gray76;
    box-shadow: inset 0 1px 3px @color-gray80;
    clear: both;
    display: none;
    margin: 0 -18px 15px;
    padding: @indent__base 15px;
    position: relative;
    top: 5px;
}

.image-panel-controls,
.image-panel-preview {
    float: left;
    margin-left: 2.127659574%;
    width: 65.95744680199999%;
}

.image-panel-preview {
    margin-left: 0;
}

.image-panel-controls {
    padding: 0 1%;
    width: 29.914893614%;

    .image-name {
        color: @color-gray40;
        display: block;
        .lib-font-size(16);
    }

    .action-remove {
        &:extend(.abs-action-reset all);
        margin: 0 0 35px;
        .lib-icon-font(
        @icon-delete__content,
        @_icon-font: @icons-admin__font-name,
        @_icon-font-size: 1.8rem,
        @_icon-font-color: @image-gallery-icons__color,
        @_icon-font-color-hover: @image-gallery-icons__hover__color,
        @_icon-font-text-hide: true
        );
    }

    .fieldset-image-panel {
        padding: @indent__base @indent__xs 0 0;

        .field {
            margin-bottom: @indent__s;
        }

        .label {
            margin-bottom: @indent__s;
            padding-top: 0;
            text-align: left;
            width: 100%;
        }
    }

    .fieldset-image-panel .field > .control,
    .image-panel-controls textarea {
        resize: vertical;
        width: 100%;
    }
}

.image-file-params {
    color: @color-gray40;
    .lib-font-size(11);
    margin: 0 0 @indent__s;
}

.image-panel-preview img {
    width: 100%;
}

//
//  Custom Multiselect
//  _____________________________________________

.gallery {
    //  ToDo UI: remove after new gallery images editing design implementation
    .multiselect-alt {
        border-radius: 5px;
        border: 1px solid @color-gray80;
        color: @color-gray20;
        list-style: none;
        margin: 0;
        padding: 0;

        .item {
            border-top: 1px solid @color-white;
            cursor: pointer;
            position: relative;

            &:first-child {
                border-top: 0;
            }

            &.selected {
                background: @color-blue-clear-sky;

                &:hover {
                    background: darken(@color-blue-clear-sky, 10%);
                }

                label {
                    .lib-icon-font(
                    @icon-check-mage__content,
                    @_icon-font: @icons-admin__font-name,
                    @_icon-font-size: 1.4rem,
                    @_icon-font-color: @color-blue-dodger
                    );

                    &:before {
                        left: 8px;
                        position: absolute;
                        top: 6px;
                        width: 17px;
                    }
                }
            }
        }

        label {
            display: block;
            cursor: pointer;
            padding: 6px @indent__m @indent__xs;
        }

        input[type="checkbox"] {
            height: 0;
            margin: 0;
            opacity: 0;
            padding: 0;
            width: 0;
        }
    }
=======
>>>>>>> 53a52ec2
}<|MERGE_RESOLUTION|>--- conflicted
+++ resolved
@@ -87,425 +87,4 @@
     .bulk-attribute-values {
         max-width: 400px;
     }
-<<<<<<< HEAD
-}
-
-//  ToDo UI: Make Image Management styles global for all product management
-
-//
-//  Image Management Variables
-//  _____________________________________________
-
-@image-gallery__background: @color-white-fog;
-@image-gallery-placeholder__background: @color-white;
-@image-gallery-placeholder__border: 1px solid @color-gray80;
-@image-gallery-placeholder__height: 125px;
-@image-gallery-placeholder__width: @image-gallery-placeholder__height;
-@image-gallery-icons__color: @color-gray62;
-@image-gallery-icons__hover__color: @color-gray52;
-@image-gallery-placeholder-icon__color: @color-gray80;
-@image-gallery-image__z-index: 1;
-@image-gallery-image-hidden__z-index: @image-gallery-image__z-index + 1;
-@image-gallery-action__z-index: @image-gallery-image-hidden__z-index + 1;
-@image-gallery-fade__z-index: @image-gallery-action__z-index + 1;
-
-//
-//  Image Management
-//  _____________________________________________
-
-.gallery {
-    &:extend(.abs-clearfix all);
-    background: @image-gallery__background;
-    padding: @indent__s .3rem 0;
-
-    .image {
-        margin-bottom: @indent__s;
-    }
-}
-
-.image {
-    background: @image-gallery-placeholder__background;
-    border: @image-gallery-placeholder__border;
-    box-sizing: border-box;
-    display: inline-block;
-    float: left;
-    height: @image-gallery-placeholder__height;
-    margin: 0 .8rem;
-    overflow: hidden;
-    position: relative;
-    width: @image-gallery-placeholder__width;
-
-    .product-image {
-        bottom: 0;
-        left: 0;
-        margin: auto;
-        position: absolute;
-        right: 0;
-        top: 0;
-        width: 100%;
-        z-index: @image-gallery-image__z-index;
-    }
-
-    //  Image Placeholder
-    &.image-placeholder {
-        position: relative;
-        .lib-icon-font(
-        @icon-camera__content,
-        @_icon-font: @icons-admin__font-name,
-        @_icon-font-size: 4rem,
-        @_icon-font-color: @image-gallery-placeholder-icon__color,
-        @_icon-font-text-hide: true
-        );
-
-        &:before {
-            position: absolute;
-            top: 12px;
-            width: 100%;
-            z-index: @image-gallery-image__z-index;
-        }
-
-        .image-browse {
-            bottom: 0;
-            left: 0;
-            position: absolute;
-            right: 0;
-            top: 0;
-
-            > span {
-                display: none;
-            }
-        }
-
-        input[type="file"] {
-            border: 500px solid transparent;
-            bottom: 0;
-            cursor: pointer;
-            font-size: 10em;
-            height: 100%;
-            left: 0;
-            opacity: 0;
-            position: absolute;
-            right: 0;
-            top: 0;
-            width: 100%;
-            z-index: @image-gallery-action__z-index;
-        }
-
-        .spinner {
-            display: none;
-        }
-
-        &.loading,
-        .file-row {
-            .spinner {
-                background: @color-white;
-                display: block;
-                height: 100%;
-                left: 0;
-                margin: 0;
-                position: absolute;
-                top: 0;
-                width: 100%;
-                z-index: @image-gallery-fade__z-index;
-
-                > span {
-                    left: 50%;
-                    top: 50%;
-                    margin: 0 0 0 -@indent__base;
-                }
-            }
-        }
-
-        .file-row {
-            border: 0;
-            height: 100%;
-            position: absolute;
-            width: 100%;
-        }
-    }
-
-    .image-placeholder-text {
-        .lib-font-size(11);
-        bottom: 0;
-        color: @color-blue-dodger;
-        left: 0;
-        line-height: 1.333;
-        margin-bottom: 15%;
-        padding: 0 @indent__s;
-        position: absolute;
-        right: 0;
-        text-align: center;
-    }
-
-    &.ui-sortable-placeholder {
-        background: @color-blue-clear-sky;
-        border: 1px solid @color-blue-dodger;
-        visibility: visible !important;
-    }
-
-    // Actions
-    .action-remove {
-        &:extend(.abs-action-reset all);
-        bottom: 6px;
-        cursor: pointer;
-        height: 20px;
-        left: 6px;
-        position: absolute;
-        width: 20px;
-        z-index: @image-gallery-action__z-index;
-        .lib-icon-font(
-        @icon-delete__content,
-        @_icon-font: @icons-admin__font-name,
-        @_icon-font-size: 1.8rem,
-        @_icon-font-color: @image-gallery-icons__color,
-        @_icon-font-color-hover: @image-gallery-icons__hover__color,
-        @_icon-font-text-hide: true,
-        @_icon-font-display: none
-        );
-    }
-
-    .image-label {
-        bottom: 6px;
-        cursor: pointer;
-        height: 20px;
-        position: absolute;
-        right: 3px;
-        width: 20px;
-        z-index: @image-gallery-action__z-index;
-        .lib-icon-font(
-        @icon-tag__content,
-        @_icon-font: @icons-admin__font-name,
-        @_icon-font-size: 1.8rem,
-        @_icon-font-color: @image-gallery-icons__color,
-        @_icon-font-color-hover: @image-gallery-icons__hover__color,
-        @_icon-font-text-hide: true,
-        @_icon-font-display: none
-        );
-    }
-
-    &:hover {
-        .action-remove,
-        .image-label {
-            display: block;
-        }
-    }
-
-    &.base-image {
-        .image-label {
-            // ToDo UI: remove after image roles labels implemented
-            background: url(../Magento_Backend/images/gallery-image-base-label.png) no-repeat;
-            bottom: 0;
-            display: block;
-            height: 33px;
-            right: 0;
-            width: 33px;
-
-            &:before {
-                display: none;
-            }
-        }
-        &:hover {
-            .image-label {
-                background: none;
-                bottom: 6px;
-                height: 20px;
-                right: 3px;
-                width: 20px;
-
-                &:before {
-                    display: block;
-                }
-            }
-        }
-    }
-
-    .draggable-handle {
-        cursor: move;
-        height: 20px;
-        left: 3px;
-        position: absolute;
-        top: 2px;
-        width: 20px;
-        z-index: @image-gallery-action__z-index;
-        .lib-icon-font(
-        @icon-gripper__content,
-        @_icon-font: @icons-admin__font-name,
-        @_icon-font-size: 1.8rem,
-        @_icon-font-color: @image-gallery-icons__color,
-        @_icon-font-color-hover: @image-gallery-icons__hover__color
-        );
-    }
-
-    .image-fade {
-        .lib-font-size(18);
-        background: rgba(255, 255, 255, .8);
-        bottom: 0;
-        color: @color-gray62;
-        content: attr(data-image-hidden-label);
-        font-weight: @font-weight__semibold;
-        left: 0;
-        line-height: @image-gallery-placeholder__height;
-        position: absolute;
-        right: 0;
-        text-align: center;
-        text-transform: uppercase;
-        top: 0;
-        visibility: hidden;
-        z-index: @image-gallery-image-hidden__z-index;
-    }
-
-    &.hidden-for-front {
-        .image-fade {
-            visibility: visible;
-        }
-    }
-}
-
-//
-//  Gallery image panel
-//  ---------------------------------------------
-
-.image-panel {
-    &:extend(.abs-clearfix all);
-    background: @color-white;
-    border-bottom: 1px solid @color-gray76;
-    box-shadow: inset 0 1px 3px @color-gray80;
-    clear: both;
-    display: none;
-    margin: 0 -18px 15px;
-    padding: @indent__base 15px;
-    position: relative;
-    top: 5px;
-}
-
-.image-panel-controls,
-.image-panel-preview {
-    float: left;
-    margin-left: 2.127659574%;
-    width: 65.95744680199999%;
-}
-
-.image-panel-preview {
-    margin-left: 0;
-}
-
-.image-panel-controls {
-    padding: 0 1%;
-    width: 29.914893614%;
-
-    .image-name {
-        color: @color-gray40;
-        display: block;
-        .lib-font-size(16);
-    }
-
-    .action-remove {
-        &:extend(.abs-action-reset all);
-        margin: 0 0 35px;
-        .lib-icon-font(
-        @icon-delete__content,
-        @_icon-font: @icons-admin__font-name,
-        @_icon-font-size: 1.8rem,
-        @_icon-font-color: @image-gallery-icons__color,
-        @_icon-font-color-hover: @image-gallery-icons__hover__color,
-        @_icon-font-text-hide: true
-        );
-    }
-
-    .fieldset-image-panel {
-        padding: @indent__base @indent__xs 0 0;
-
-        .field {
-            margin-bottom: @indent__s;
-        }
-
-        .label {
-            margin-bottom: @indent__s;
-            padding-top: 0;
-            text-align: left;
-            width: 100%;
-        }
-    }
-
-    .fieldset-image-panel .field > .control,
-    .image-panel-controls textarea {
-        resize: vertical;
-        width: 100%;
-    }
-}
-
-.image-file-params {
-    color: @color-gray40;
-    .lib-font-size(11);
-    margin: 0 0 @indent__s;
-}
-
-.image-panel-preview img {
-    width: 100%;
-}
-
-//
-//  Custom Multiselect
-//  _____________________________________________
-
-.gallery {
-    //  ToDo UI: remove after new gallery images editing design implementation
-    .multiselect-alt {
-        border-radius: 5px;
-        border: 1px solid @color-gray80;
-        color: @color-gray20;
-        list-style: none;
-        margin: 0;
-        padding: 0;
-
-        .item {
-            border-top: 1px solid @color-white;
-            cursor: pointer;
-            position: relative;
-
-            &:first-child {
-                border-top: 0;
-            }
-
-            &.selected {
-                background: @color-blue-clear-sky;
-
-                &:hover {
-                    background: darken(@color-blue-clear-sky, 10%);
-                }
-
-                label {
-                    .lib-icon-font(
-                    @icon-check-mage__content,
-                    @_icon-font: @icons-admin__font-name,
-                    @_icon-font-size: 1.4rem,
-                    @_icon-font-color: @color-blue-dodger
-                    );
-
-                    &:before {
-                        left: 8px;
-                        position: absolute;
-                        top: 6px;
-                        width: 17px;
-                    }
-                }
-            }
-        }
-
-        label {
-            display: block;
-            cursor: pointer;
-            padding: 6px @indent__m @indent__xs;
-        }
-
-        input[type="checkbox"] {
-            height: 0;
-            margin: 0;
-            opacity: 0;
-            padding: 0;
-            width: 0;
-        }
-    }
-=======
->>>>>>> 53a52ec2
 }