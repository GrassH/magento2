--- conflicted
+++ resolved
@@ -1,11 +1,7 @@
 {
     "name": "magento/language-zh_hans_cn",
     "description": "Chinese (China) language",
-<<<<<<< HEAD
-    "version": "100.1.0-rc1",
-=======
     "version": "100.1.0-rc2",
->>>>>>> 7edfd0c4
     "license": [
         "OSL-3.0",
         "AFL-3.0"
