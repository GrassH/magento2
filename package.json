{
    "name": "Magento2",
<<<<<<< HEAD
    "author": "Magento Commerce Inc.",
=======
    "author": "Magento Inc.",
>>>>>>> f3bf4cb3
    "description": "Magento2 node modules dependencies for local development",
    "version": "2.0.0-rc2",
    "license": "(OSL-3.0 OR AFL-3.0)",
    "repository": {
        "type": "git",
        "url": "https://github.com/magento/magento2.git"
    },
    "homepage": "http://magento.com/",
    "devDependencies": {
        "glob": "^5.0.14",
        "grunt": "^0.4.5",
        "grunt-autoprefixer": "^2.0.0",
        "grunt-banner": "^0.4.0",
        "grunt-contrib-clean": "^0.6.0",
        "grunt-contrib-connect": "^0.9.0",
        "grunt-contrib-cssmin": "^0.10.0",
        "grunt-contrib-imagemin": "^0.9.2",
        "grunt-contrib-jasmine": "^0.8.1",
        "grunt-contrib-less": "^0.12.0",
        "grunt-contrib-watch": "^0.6.1",
        "grunt-eslint": "17.3.1",
        "grunt-exec": "^0.4.6",
        "grunt-jscs": "2.2.0",
        "grunt-replace": "^0.9.2",
        "grunt-styledocco": "^0.1.4",
        "grunt-template-jasmine-requirejs": "^0.2.3",
        "grunt-text-replace": "^0.4.0",
        "imagemin-svgo": "^4.0.1",
        "load-grunt-config": "^0.16.0",
        "morgan": "^1.5.0",
        "node-minify": "^1.0.1",
        "path": "^0.11.14",
        "serve-static": "^1.7.1",
        "strip-json-comments": "^1.0.2",
        "time-grunt": "^1.0.0",
        "underscore": "^1.7.0"
    },
    "engines": {
        "node": ">=0.10.0"
    }
}<|MERGE_RESOLUTION|>--- conflicted
+++ resolved
@@ -1,10 +1,6 @@
 {
     "name": "Magento2",
-<<<<<<< HEAD
     "author": "Magento Commerce Inc.",
-=======
-    "author": "Magento Inc.",
->>>>>>> f3bf4cb3
     "description": "Magento2 node modules dependencies for local development",
     "version": "2.0.0-rc2",
     "license": "(OSL-3.0 OR AFL-3.0)",
