--- conflicted
+++ resolved
@@ -5,28 +5,21 @@
     "connect": "^3.3.3",
     "grunt": "^0.4.5",
     "grunt-contrib-clean": "^0.6.0",
-<<<<<<< HEAD
+    "grunt-contrib-imagemin": "^0.9.2",
     "grunt-contrib-jasmine": "^0.8.1",
-=======
-    "grunt-contrib-imagemin": "^0.9.2",
->>>>>>> 1afbe7e4
     "grunt-contrib-less": "^0.12.0",
     "grunt-contrib-watch": "^0.6.1",
     "grunt-exec": "^0.4.6",
     "grunt-styledocco": "^0.1.4",
-<<<<<<< HEAD
+    "imagemin-svgo": "^4.0.1",
     "grunt-template-jasmine-requirejs": "^0.2.0",
     "load-grunt-tasks": "^1.0.0",
+    "time-grunt": "^1.0.0",
+    "underscore": "^1.7.0",
+    "node-minify": "^1.0.1",
     "morgan": "^1.5.0",
     "serve-static": "^1.7.1",
     "time-grunt": "^1.0.0"
-=======
-    "imagemin-svgo": "^4.0.1",
-    "load-grunt-tasks": "^1.0.0",
-    "time-grunt": "^1.0.0",
-    "underscore": "^1.7.0",
-    "node-minify": "^1.0.1"
->>>>>>> 1afbe7e4
   },
   "engines": {
     "node": ">=0.10.0"
